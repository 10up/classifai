--- conflicted
+++ resolved
@@ -3,11 +3,8 @@
 module.exports = {
 	entry: {
 		'editor': './src/js/editor.js',
-<<<<<<< HEAD
-		'media': './src/js/media.js'
-=======
+		'media': './src/js/media.js',
 		'admin': './src/js/admin.js'
->>>>>>> 998c232c
 	},
 	output: {
 		filename: '[name].min.js',
