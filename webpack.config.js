const defaultConfig = require( '@wordpress/scripts/config/webpack.config' );
const path = require( 'path' );

module.exports = {
	...defaultConfig,
	output: {
		...defaultConfig.output,
		path: path.resolve( __dirname, 'dist' ),
	},
	entry: {
		editor: [ './src/js/editor.js' ],
		'editor-ocr': [ './src/js/editor-ocr.js' ],
		media: [ './src/js/media.js' ],
		admin: [ './src/js/admin.js' ],
		'language-processing': [ './src/js/language-processing.js' ],
		'gutenberg-plugin': [ './src/js/gutenberg-plugin.js' ],
		'post-audio-controls': [ './src/js/post-audio-controls.js' ],
		'post-status-info': [
			'./src/js/gutenberg-plugins/post-status-info.js',
		],
		'recommended-content-block': [
			'./includes/Classifai/Blocks/recommended-content-block/index.js',
		],
		'recommended-content-block-frontend': [
			'./includes/Classifai/Blocks/recommended-content-block/frontend.js',
		],
		'post-excerpt': [ './src/js/post-excerpt/index.js' ],
		'media-modal': [ './src/js/media-modal/index.js' ],
<<<<<<< HEAD
		'generate-excerpt-classic': [
			'./src/js/openai/classic-editor-excerpt-generator.js',
=======
		'inserter-media-category': [
			'./src/js/gutenberg-plugins/inserter-media-category.js',
>>>>>>> 053423d9
		],
		'generate-title-classic': [
			'./src/js/openai/classic-editor-title-generator.js',
		],
		commands: [ './src/js/gutenberg-plugins/commands.js' ],
		'generate-image-media-upload': [
			'./src/js/media-modal/views/generate-image-media-upload.js',
		],
	},
	module: {
		rules: [
			...defaultConfig.module.rules,
			{
				test: /\.svg$/,
				use: [
					{
						loader: 'svg-react-loader',
					},
				],
			},
		],
	},
	externals: {
		react: 'React',
	},
};<|MERGE_RESOLUTION|>--- conflicted
+++ resolved
@@ -26,13 +26,11 @@
 		],
 		'post-excerpt': [ './src/js/post-excerpt/index.js' ],
 		'media-modal': [ './src/js/media-modal/index.js' ],
-<<<<<<< HEAD
+    'inserter-media-category': [
+			'./src/js/gutenberg-plugins/inserter-media-category.js',
+    ],
 		'generate-excerpt-classic': [
 			'./src/js/openai/classic-editor-excerpt-generator.js',
-=======
-		'inserter-media-category': [
-			'./src/js/gutenberg-plugins/inserter-media-category.js',
->>>>>>> 053423d9
 		],
 		'generate-title-classic': [
 			'./src/js/openai/classic-editor-title-generator.js',
