--- conflicted
+++ resolved
@@ -9,21 +9,6 @@
 	},
 	entry: {
 		admin: [ './src/js/admin.js' ],
-<<<<<<< HEAD
-		'language-processing': [ './src/js/language-processing.js' ],
-		'gutenberg-plugin': [ './src/js/gutenberg-plugin.js' ],
-		'post-audio-controls': [ './src/js/post-audio-controls.js' ],
-		'post-status-info': [
-			'./src/js/gutenberg-plugins/post-status-info.js',
-		],
-		'content-resizing-plugin': [
-			'./src/js/gutenberg-plugins/content-resizing-plugin.js',
-		],
-		'rewrite-tone-plugin': [
-			'./src/js/gutenberg-plugins/rewrite-tone-plugin.js',
-		],
-=======
->>>>>>> 3875313b
 		'recommended-content-block': [
 			'./includes/Classifai/Blocks/recommended-content-block/index.js',
 		],
@@ -51,6 +36,7 @@
 			'./src/js/features/image-generation/extend-image-block-generate-image.js'
 		],
 		'classifai-plugin-image-generation-generate-image-media-upload': './src/js/features/image-generation/media-modal/views/generate-image-media-upload.js',
+		'classifai-plugin-rewrite-tone': './src/js/features/rewrite-tone/index.js',
 	},
 	module: {
 		rules: [
