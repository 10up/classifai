The following WP-CLI commands are supported by ClassifAI:

### Language Processing Commands

* `wp classifai post <post_ids> [--post_type=<post_type>] [--limit=<limit>] [--link=<link>]`

  Batch post classification using IBM Watson NLU API.

  * `<post_ids>`: A comma delimited list of post IDs to classify. Used if post_type is false or absent.

    default: `true`

  * `[--post_type=<post_type>]`: Batch classify posts belonging to this post type. If false or absent relies on post_ids.

    default: `false`

    options:

    - any post type name
    - `false`, if args contains post_ids

  * `[--limit=<limit>]`: Limit classification to N posts.

    default: `false`

    options:

    - `false`, no limit
    - N, max number of posts to classify

  * `[--link=<link>]`: Whether to link classification results to Taxonomy terms.

    default: `true`

* `wp classifai text <text> [--category=<bool>] [--keyword=<bool>] [--concept=<bool>] [--entity=<bool>] [--input=<input>] [--only-normalize=<bool>]`

  Directly classify text using IBM Watson NLU API.

  * `<text>`: A string of text to classify.

  * `[--category=<bool>]`: Enables NLU category feature.

    default: `true`

  * `[--keyword=<bool>]`: Enables NLU keyword feature.

    default: `true`

  * `[--concept=<bool>]`: Enables NLU concept feature.

    default: `true`

  * `[--entity=<bool>]`: Enables NLU entity feature.

    default: `true`

  * `[--input=<input>]`: Path to input file or URL.

    default: `false`

    options:

    - path to local file
    - path to remote URL
    - `false`, uses `args[0]` instead

  * `[--only-normalize=<bool>]`: Prints the normalized text that will be sent to the NLU API.

    default: `false`

* `wp classifai text_to_speech <post_ids> [--post_type=<post_type>] [--post_status=<post_status>] [--per_page=<per_page>] [--dry-run=<bool>]`

  Batch generation of text-to-speech data using Microsoft Azure's Text to Speech API.

  * `<post_ids>`: A comma-delimited list of post IDs to generate text-to-speech for. Used if post_type is `false` or absent.

    default: `null`

  * `[--post_type=<post_type>]`: Batch process items belonging to this post type. If `false` or absent, will rely on `post_ids`.

    default: `false`

    options:

    * any post type name

  * `[--post_status=<post_status>]`: Batch process items that have this post status. Defaults to `publish`.

    default: `publish`

    options:

    * any post status name

  * `[--per_page=<int>]`: How many items should be processed at a time. Will still process all items but will do it in batches matching this number. Defaults to 100.

    default: `100`

    options:

    * N, max number of items to process at a time

  * `[--dry-run=<bool>]`: Whether to run as a dry-run. Defaults to `true`, so will run in dry-run mode unless this is set to `false`.

    default: `true`

    options:

    * `true` to run in dry-run mode
    * `false` to run in normal mode

<<<<<<< HEAD
* `wp classifai transcribe_audio <attachment_ids> [--per_page=<per_page>] [--force=<bool>] [--dry-run=<bool>]`

  Batch generation of audio transcriptions using OpenAI's Whisper API.

  * `<attachment_ids>`: A comma-delimited list of attachment IDs to generate transcriptions for. If not set, will instead run a query to get all audio attachments to process.

    default: `null`

=======
* `wp classifai generate_excerpt <post_ids> [--post_type=<post_type>] [--post_status=<post_status>] [--per_page=<per_page>] [--force=<bool>] [--dry-run=<bool>]`

  Batch generation of excerpts using OpenAI's ChatGPT API.

  * `<post_ids>`: A comma-delimited list of post IDs to generate excerpts for. Used if post_type is `false` or absent.

    default: `null`

  * `[--post_type=<post_type>]`: Batch process items belonging to this post type. If `false` or absent, will rely on `post_ids`.

    default: `false`

    options:

    * any post type name

  * `[--post_status=<post_status>]`: Batch process items that have this post status. Defaults to `publish`.

    default: `publish`

    options:

    * any post status name

>>>>>>> acd594b8
  * `[--per_page=<int>]`: How many items should be processed at a time. Will still process all items but will do it in batches matching this number. Defaults to 100.

    default: `100`

    options:

    * N, max number of items to process at a time

<<<<<<< HEAD
  * `[--force=<bool>]`: Whether to process audio files that already have a transcription set. Defaults to `false`.
=======
  * `[--force=<bool>]`: Whether to process items that already have an excerpt set. Defaults to `false`.
>>>>>>> acd594b8

    default: `false`

    options:

    * `true` to process all items
<<<<<<< HEAD
    * `false` to only process items that don't have transcriptions set
=======
    * `false` to only process items that don't have an excerpt set

  * `[--dry-run=<bool>]`: Whether to run as a dry-run. Defaults to `true`, so will run in dry-run mode unless this is set to `false`.

    default: `true`

    options:

    * `true` to run in dry-run mode
    * `false` to run in normal mode

* `wp classifai embeddings <post_ids> [--post_type=<post_type>] [--post_status=<post_status>] [--per_page=<per_page>] [--dry-run=<bool>]`

  Batch classification of items using the OpenAI Embeddings API.

  * `<post_ids>`: A comma-delimited list of post IDs to classify. Used if `post_type` is `false` or absent.

    default: `null`

  * `[--post_type=<post_type>]`: Batch process items belonging to this post type. If `false` or absent, will rely on `post_ids`.

    default: `false`

    options:

    * any post type name

  * `[--post_status=<post_status>]`: Batch process items that have this post status. Defaults to `publish`.

    default: `publish`

    options:

    * any post status name

  * `[--per_page=<int>]`: How many items should be processed at a time. Will still process all items but will do it in batches matching this number. Defaults to 100.

    default: `100`

    options:

    * N, max number of items to process at a time
>>>>>>> acd594b8

  * `[--dry-run=<bool>]`: Whether to run as a dry-run. Defaults to `true`, so will run in dry-run mode unless this is set to `false`.

    default: `true`

    options:

    * `true` to run in dry-run mode
    * `false` to run in normal mode

### Image Processing Commands

* `wp classifai image <attachment_ids> [--limit=<int>] [--skip=<skip>] [--force]`

  Directly add description "alt text" and tags to attachment(s) using Azure AI Computer Vision API.

  * `<attachment_ids>`: Comma delimited list of Attachment IDs to classify.

  * `[--limit=<int>]`: Limit number of attachments to classify.

    default: `100`

  * `[--skip=<skip>]`: Skip first N attachments.

    default: `false`

  * `[--force]`: Force classifying attachments regardless of their alt.

    default: `false`

* `wp classifai crop <attachment_ids> [--limit=<limit>] [--skip=<skip>]`

  Batch crop image(s) using Azure AI Computer Vision API.

  * `<attachment_ids>`: Comma delimited list of Attachment IDs to crop.

  * `[--limit=<int>]`: Limit number of attachments to crop.

	default: `100`

  * `[--skip=<skip>]`: Skip first N attachments.

	default: `false`

### ClassifAI Settings Commands

* `wp classifai auth`

  Prints the Basic Auth header based on credentials configured in the plugin.

* `wp classifai reset`

  Restores the plugin configuration to factory defaults. Any API credentials will need to be re-entered after this is ran.<|MERGE_RESOLUTION|>--- conflicted
+++ resolved
@@ -109,7 +109,6 @@
     * `true` to run in dry-run mode
     * `false` to run in normal mode
 
-<<<<<<< HEAD
 * `wp classifai transcribe_audio <attachment_ids> [--per_page=<per_page>] [--force=<bool>] [--dry-run=<bool>]`
 
   Batch generation of audio transcriptions using OpenAI's Whisper API.
@@ -118,7 +117,32 @@
 
     default: `null`
 
-=======
+  * `[--per_page=<int>]`: How many items should be processed at a time. Will still process all items but will do it in batches matching this number. Defaults to 100.
+
+    default: `100`
+
+    options:
+
+    * N, max number of items to process at a time
+
+  * `[--force=<bool>]`: Whether to process audio files that already have a transcription set. Defaults to `false`.
+
+    default: `false`
+
+    options:
+
+    * `true` to process all items
+    * `false` to only process items that don't have transcriptions set
+
+  * `[--dry-run=<bool>]`: Whether to run as a dry-run. Defaults to `true`, so will run in dry-run mode unless this is set to `false`.
+
+    default: `true`
+
+    options:
+
+    * `true` to run in dry-run mode
+    * `false` to run in normal mode
+
 * `wp classifai generate_excerpt <post_ids> [--post_type=<post_type>] [--post_status=<post_status>] [--per_page=<per_page>] [--force=<bool>] [--dry-run=<bool>]`
 
   Batch generation of excerpts using OpenAI's ChatGPT API.
@@ -143,29 +167,21 @@
 
     * any post status name
 
->>>>>>> acd594b8
-  * `[--per_page=<int>]`: How many items should be processed at a time. Will still process all items but will do it in batches matching this number. Defaults to 100.
-
-    default: `100`
-
-    options:
-
-    * N, max number of items to process at a time
-
-<<<<<<< HEAD
-  * `[--force=<bool>]`: Whether to process audio files that already have a transcription set. Defaults to `false`.
-=======
+  * `[--per_page=<int>]`: How many items should be processed at a time. Will still process all items but will do it in batches matching this number. Defaults to 100.
+
+    default: `100`
+
+    options:
+
+    * N, max number of items to process at a time
+
   * `[--force=<bool>]`: Whether to process items that already have an excerpt set. Defaults to `false`.
->>>>>>> acd594b8
 
     default: `false`
 
     options:
 
     * `true` to process all items
-<<<<<<< HEAD
-    * `false` to only process items that don't have transcriptions set
-=======
     * `false` to only process items that don't have an excerpt set
 
   * `[--dry-run=<bool>]`: Whether to run as a dry-run. Defaults to `true`, so will run in dry-run mode unless this is set to `false`.
@@ -208,7 +224,6 @@
     options:
 
     * N, max number of items to process at a time
->>>>>>> acd594b8
 
   * `[--dry-run=<bool>]`: Whether to run as a dry-run. Defaults to `true`, so will run in dry-run mode unless this is set to `false`.
 
