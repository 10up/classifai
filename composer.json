--- conflicted
+++ resolved
@@ -10,14 +10,9 @@
   "type": "wordpress-plugin",
   "license": "GPLv2",
   "require": {
-<<<<<<< HEAD
-    "php": ">=7.4",
+    "php": ">=7.0",
     "yahnis-elsts/plugin-update-checker": "4.6",
     "ua-parser/uap-php": "dev-master"
-=======
-    "php": ">=7.0",
-    "yahnis-elsts/plugin-update-checker": "4.6"
->>>>>>> 62763b15
   },
   "autoload": {
     "psr-4": {
