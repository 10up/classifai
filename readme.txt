--- conflicted
+++ resolved
@@ -1,35 +1,29 @@
-=== ClassifAI ===
-Contributors:      10up
-Tags:              AI, Artifical Intelligence, ML, Machine Learning, Microsoft Azure, IBM Watson, Content Tagging, Classification, Smart Cropping, Alt Text
-<<<<<<< HEAD
-Requires at least: 5.0
-Tested up to:      6.0
-Requires PHP:      7.2
-=======
-Requires at least: 5.6
-Tested up to:      6.0
-Requires PHP:      7.0
->>>>>>> 2b1d725e
-Stable tag:        1.7.2
-License:           GPLv2 or later
-License URI:       http://www.gnu.org/licenses/gpl-2.0.html
-
-Enhance your WordPress content with Artificial Intelligence and Machine Learning services.
-
-== Description ==
-
-**Features**
-
-* Classify your content using [Microsoft Azure's Computer Vision API](https://azure.microsoft.com/en-us/services/cognitive-services/computer-vision/) and [IBM Watson's Natural Language Understanding API](https://www.ibm.com/watson/services/natural-language-understanding/)
-* Supports Azure's [Describe Image](https://westus.dev.cognitive.microsoft.com/docs/services/5adf991815e1060e6355ad44/operations/56f91f2e778daf14a499e1fe)
-* Supports Watson's [Categories](https://cloud.ibm.com/docs/natural-language-understanding?topic=natural-language-understanding-about#categories), [Keywords](https://cloud.ibm.com/docs/natural-language-understanding?topic=natural-language-understanding-about#keywords), [Concepts](https://cloud.ibm.com/docs/natural-language-understanding?topic=natural-language-understanding-about#concepts) & [Entities](https://cloud.ibm.com/docs/natural-language-understanding?topic=natural-language-understanding-about#entities)
-* Automatically classify content and images on save
-* Automatically generate alt text and image tags for images
-* Automatically scan images and PDF files for embedded text and save for use in WordPress
-* [Smartly crop images](https://docs.microsoft.com/en-us/rest/api/cognitiveservices/computervision/generatethumbnail) around a region of interest identified by Computer Vision
-* Bulk classify content with [WP-CLI](https://wp-cli.org/)
-
-**Requirements**
-
-* To utilize the Language Processing functionality, you will need an active [IBM Watson](https://cloud.ibm.com/registration) account.
-* To utilize the Image Processing functionality, you will need an active [Microsoft Azure](https://signup.azure.com/signup) account.
+=== ClassifAI ===
+Contributors:      10up
+Tags:              AI, Artifical Intelligence, ML, Machine Learning, Microsoft Azure, IBM Watson, Content Tagging, Classification, Smart Cropping, Alt Text
+Requires at least: 5.6
+Tested up to:      6.0
+Requires PHP:      7.2
+Stable tag:        1.7.2
+License:           GPLv2 or later
+License URI:       http://www.gnu.org/licenses/gpl-2.0.html
+
+Enhance your WordPress content with Artificial Intelligence and Machine Learning services.
+
+== Description ==
+
+**Features**
+
+* Classify your content using [Microsoft Azure's Computer Vision API](https://azure.microsoft.com/en-us/services/cognitive-services/computer-vision/) and [IBM Watson's Natural Language Understanding API](https://www.ibm.com/watson/services/natural-language-understanding/)
+* Supports Azure's [Describe Image](https://westus.dev.cognitive.microsoft.com/docs/services/5adf991815e1060e6355ad44/operations/56f91f2e778daf14a499e1fe)
+* Supports Watson's [Categories](https://cloud.ibm.com/docs/natural-language-understanding?topic=natural-language-understanding-about#categories), [Keywords](https://cloud.ibm.com/docs/natural-language-understanding?topic=natural-language-understanding-about#keywords), [Concepts](https://cloud.ibm.com/docs/natural-language-understanding?topic=natural-language-understanding-about#concepts) & [Entities](https://cloud.ibm.com/docs/natural-language-understanding?topic=natural-language-understanding-about#entities)
+* Automatically classify content and images on save
+* Automatically generate alt text and image tags for images
+* Automatically scan images and PDF files for embedded text and save for use in WordPress
+* [Smartly crop images](https://docs.microsoft.com/en-us/rest/api/cognitiveservices/computervision/generatethumbnail) around a region of interest identified by Computer Vision
+* Bulk classify content with [WP-CLI](https://wp-cli.org/)
+
+**Requirements**
+
+* To utilize the Language Processing functionality, you will need an active [IBM Watson](https://cloud.ibm.com/registration) account.
+* To utilize the Image Processing functionality, you will need an active [Microsoft Azure](https://signup.azure.com/signup) account.