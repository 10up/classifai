--- conflicted
+++ resolved
@@ -1,63 +1,56 @@
-=== ClassifAI ===
-Contributors:      10up, jeffpaul, dkotter
-Tags:              AI, Artificial Intelligence, ML, Machine Learning, Microsoft Azure, IBM Watson, OpenAI, ChatGPT, DALL·E, Content Tagging, Classification, Smart Cropping, Alt Text
-Requires at least: 6.1
-Tested up to:      6.4
-Requires PHP:      7.4
-Stable tag:        2.5.1
-License:           GPLv2 or later
-License URI:       http://www.gnu.org/licenses/gpl-2.0.html
-
-Supercharge WordPress Content Workflows and Engagement with Artificial Intelligence.
-
-== Description ==
-
-Tap into leading cloud-based services like [OpenAI](https://openai.com/), [Microsoft Azure AI](https://azure.microsoft.com/en-us/overview/ai-platform/), [Google Gemini](https://ai.google.dev/) and [IBM Watson](https://www.ibm.com/watson) to augment your WordPress-powered websites.  Publish content faster while improving SEO performance and increasing audience engagement.  ClassifAI integrates Artificial Intelligence and Machine Learning technologies to lighten your workload and eliminate tedious tasks, giving you more time to create original content that matters.
-
-*You can learn more about ClassifAI's features at [ClassifAIPlugin.com](https://classifaiplugin.com/) and documentation at the [ClassifAI documentation site](https://10up.github.io/classifai/).*
-
-**Features**
-
-<<<<<<< HEAD
-* Generate a summary of post content and store it as an excerpt using [OpenAI's ChatGPT API](https://platform.openai.com/docs/guides/chat) and [Google's Gemini API](https://ai.google.dev/docs/gemini_api_overview)
-* Generate titles from post content using [OpenAI's ChatGPT API](https://platform.openai.com/docs/guides/chat) and [Google's Gemini API](https://ai.google.dev/docs/gemini_api_overview)
-* Expand or condense text content using [OpenAI's ChatGPT API](https://platform.openai.com/docs/guides/chat) and [Google's Gemini API](https://ai.google.dev/docs/gemini_api_overview)
-* Generate new images on demand to use in-content or as a featured image using [OpenAI's DALL·E 3 API](https://platform.openai.com/docs/guides/images)
-=======
-* Generate a summary of post content and store it as an excerpt using [OpenAI's ChatGPT API](https://platform.openai.com/docs/guides/chat), [Microsoft Azure's OpenAI service](https://azure.microsoft.com/en-us/products/ai-services/openai-service) or [Google's Gemini API](https://ai.google.dev/docs/gemini_api_overview)
-* Generate titles from post content using [OpenAI's ChatGPT API](https://platform.openai.com/docs/guides/chat), [Microsoft Azure's OpenAI service](https://azure.microsoft.com/en-us/products/ai-services/openai-service) or [Google's Gemini API](https://ai.google.dev/docs/gemini_api_overview)
-* Expand or condense text content using [OpenAI's ChatGPT API](https://platform.openai.com/docs/guides/chat), [Microsoft Azure's OpenAI service](https://azure.microsoft.com/en-us/products/ai-services/openai-service) or [Google's Gemini API](https://ai.google.dev/docs/gemini_api_overview)
-* Generate new images on demand to use in-content or as a featured image using [OpenAI's DALL·E API](https://platform.openai.com/docs/guides/images)
->>>>>>> 47bed7bb
-* Generate transcripts of audio files using [OpenAI's Whisper API](https://platform.openai.com/docs/guides/speech-to-text)
-* Convert text content into audio and output a "read-to-me" feature on the front-end to play this audio using [Microsoft Azure's Text to Speech API](https://learn.microsoft.com/en-us/azure/cognitive-services/speech-service/text-to-speech)
-* Classify post content using [IBM Watson's Natural Language Understanding API](https://www.ibm.com/watson/services/natural-language-understanding/) and [OpenAI's Embedding API](https://platform.openai.com/docs/guides/embeddings)
-* BETA: Recommend content based on overall site traffic via [Microsoft Azure's AI Personalizer API](https://azure.microsoft.com/en-us/services/cognitive-services/personalizer/) _(note that this service has been deprecated by Microsoft and as such, will no longer work. We are looking to replace this with a new provider to maintain the same functionality)_
-* Generate image alt text, image tags, and smartly crop images using [Microsoft Azure's AI Vision API](https://azure.microsoft.com/en-us/services/cognitive-services/computer-vision/)
-* Scan images and PDF files for embedded text and save for use in post meta using [Microsoft Azure's AI Vision API](https://azure.microsoft.com/en-us/services/cognitive-services/computer-vision/)
-* Bulk classify content with [WP-CLI](https://wp-cli.org/)
-
-**Requirements**
-
-* To utilize the NLU Language Processing functionality, you will need an active [IBM Watson](https://cloud.ibm.com/registration) account.
-* To utilize the ChatGPT, Embeddings, or Whisper Language Processing functionality or DALL·E Image Processing functionality, you will need an active [OpenAI](https://platform.openai.com/signup) account.
-* To utilize the Azure AI Vision Image Processing functionality or Text to Speech Language Processing functionality, you will need an active [Microsoft Azure](https://signup.azure.com/signup) account.
-* To utilize the Azure OpenAI Language Processing functionality, you will need an active [Microsoft Azure](https://signup.azure.com/signup) account and you will need to [apply](https://customervoice.microsoft.com/Pages/ResponsePage.aspx?id=v4j5cvGGr0GRqy180BHbR7en2Ais5pxKtso_Pz4b1_xUNTZBNzRKNlVQSFhZMU9aV09EVzYxWFdORCQlQCN0PWcu) for OpenAI access.
-* To utilize the Google Gemini Language Processing functionality, you will need an active [Google Gemini](https://ai.google.dev/tutorials/setup) account.
-
-== Upgrade Notice ==
-
-= 2.5.0 =
-**Note that this release bumps the WordPress minimum from 5.8 to 6.1.**
-
-= 2.3.0 =
-**Note that this release bumps the WordPress minimum from 5.7 to 5.8.**
-
-= 2.1.0 =
-**Note that this release moves the ClassifAI settings to be nested under Tools instead of it's own menu.**
-
-= 1.8.1 =
-**Note that this release bumps the WordPress minimum from 5.6 to 5.7 and the PHP minimum from 7.2 to 7.4.**
-
-= 1.8.0 =
-**Note that this release bumps the PHP minimum from 7.0 to 7.2.**
+=== ClassifAI ===
+Contributors:      10up, jeffpaul, dkotter
+Tags:              AI, Artificial Intelligence, ML, Machine Learning, Microsoft Azure, IBM Watson, OpenAI, ChatGPT, DALL·E, Content Tagging, Classification, Smart Cropping, Alt Text
+Requires at least: 6.1
+Tested up to:      6.4
+Requires PHP:      7.4
+Stable tag:        2.5.1
+License:           GPLv2 or later
+License URI:       http://www.gnu.org/licenses/gpl-2.0.html
+
+Supercharge WordPress Content Workflows and Engagement with Artificial Intelligence.
+
+== Description ==
+
+Tap into leading cloud-based services like [OpenAI](https://openai.com/), [Microsoft Azure AI](https://azure.microsoft.com/en-us/overview/ai-platform/), [Google Gemini](https://ai.google.dev/) and [IBM Watson](https://www.ibm.com/watson) to augment your WordPress-powered websites.  Publish content faster while improving SEO performance and increasing audience engagement.  ClassifAI integrates Artificial Intelligence and Machine Learning technologies to lighten your workload and eliminate tedious tasks, giving you more time to create original content that matters.
+
+*You can learn more about ClassifAI's features at [ClassifAIPlugin.com](https://classifaiplugin.com/) and documentation at the [ClassifAI documentation site](https://10up.github.io/classifai/).*
+
+**Features**
+
+* Generate a summary of post content and store it as an excerpt using [OpenAI's ChatGPT API](https://platform.openai.com/docs/guides/chat), [Microsoft Azure's OpenAI service](https://azure.microsoft.com/en-us/products/ai-services/openai-service) or [Google's Gemini API](https://ai.google.dev/docs/gemini_api_overview)
+* Generate titles from post content using [OpenAI's ChatGPT API](https://platform.openai.com/docs/guides/chat), [Microsoft Azure's OpenAI service](https://azure.microsoft.com/en-us/products/ai-services/openai-service) or [Google's Gemini API](https://ai.google.dev/docs/gemini_api_overview)
+* Expand or condense text content using [OpenAI's ChatGPT API](https://platform.openai.com/docs/guides/chat), [Microsoft Azure's OpenAI service](https://azure.microsoft.com/en-us/products/ai-services/openai-service) or [Google's Gemini API](https://ai.google.dev/docs/gemini_api_overview)
+* Generate new images on demand to use in-content or as a featured image using [OpenAI's DALL·E 3 API](https://platform.openai.com/docs/guides/images)
+* Generate transcripts of audio files using [OpenAI's Whisper API](https://platform.openai.com/docs/guides/speech-to-text)
+* Convert text content into audio and output a "read-to-me" feature on the front-end to play this audio using [Microsoft Azure's Text to Speech API](https://learn.microsoft.com/en-us/azure/cognitive-services/speech-service/text-to-speech)
+* Classify post content using [IBM Watson's Natural Language Understanding API](https://www.ibm.com/watson/services/natural-language-understanding/) and [OpenAI's Embedding API](https://platform.openai.com/docs/guides/embeddings)
+* BETA: Recommend content based on overall site traffic via [Microsoft Azure's AI Personalizer API](https://azure.microsoft.com/en-us/services/cognitive-services/personalizer/) _(note that this service has been deprecated by Microsoft and as such, will no longer work. We are looking to replace this with a new provider to maintain the same functionality)_
+* Generate image alt text, image tags, and smartly crop images using [Microsoft Azure's AI Vision API](https://azure.microsoft.com/en-us/services/cognitive-services/computer-vision/)
+* Scan images and PDF files for embedded text and save for use in post meta using [Microsoft Azure's AI Vision API](https://azure.microsoft.com/en-us/services/cognitive-services/computer-vision/)
+* Bulk classify content with [WP-CLI](https://wp-cli.org/)
+
+**Requirements**
+
+* To utilize the NLU Language Processing functionality, you will need an active [IBM Watson](https://cloud.ibm.com/registration) account.
+* To utilize the ChatGPT, Embeddings, or Whisper Language Processing functionality or DALL·E Image Processing functionality, you will need an active [OpenAI](https://platform.openai.com/signup) account.
+* To utilize the Azure AI Vision Image Processing functionality or Text to Speech Language Processing functionality, you will need an active [Microsoft Azure](https://signup.azure.com/signup) account.
+* To utilize the Azure OpenAI Language Processing functionality, you will need an active [Microsoft Azure](https://signup.azure.com/signup) account and you will need to [apply](https://customervoice.microsoft.com/Pages/ResponsePage.aspx?id=v4j5cvGGr0GRqy180BHbR7en2Ais5pxKtso_Pz4b1_xUNTZBNzRKNlVQSFhZMU9aV09EVzYxWFdORCQlQCN0PWcu) for OpenAI access.
+* To utilize the Google Gemini Language Processing functionality, you will need an active [Google Gemini](https://ai.google.dev/tutorials/setup) account.
+
+== Upgrade Notice ==
+
+= 2.5.0 =
+**Note that this release bumps the WordPress minimum from 5.8 to 6.1.**
+
+= 2.3.0 =
+**Note that this release bumps the WordPress minimum from 5.7 to 5.8.**
+
+= 2.1.0 =
+**Note that this release moves the ClassifAI settings to be nested under Tools instead of it's own menu.**
+
+= 1.8.1 =
+**Note that this release bumps the WordPress minimum from 5.6 to 5.7 and the PHP minimum from 7.2 to 7.4.**
+
+= 1.8.0 =
+**Note that this release bumps the PHP minimum from 7.0 to 7.2.**