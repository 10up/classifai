--- conflicted
+++ resolved
@@ -1,49 +1,45 @@
-=== ClassifAI ===
-Contributors:      10up, jeffpaul, dkotter
-Tags:              AI, Artifical Intelligence, ML, Machine Learning, Microsoft Azure, IBM Watson, OpenAI, ChatGPT, Content Tagging, Classification, Smart Cropping, Alt Text
-Requires at least: 5.7
-Tested up to:      6.2
-Requires PHP:      7.4
-Stable tag:        2.1.0
-License:           GPLv2 or later
-License URI:       http://www.gnu.org/licenses/gpl-2.0.html
-
-Enhance your WordPress content with Artificial Intelligence and Machine Learning services.
-
-== Description ==
-
-**Features**
-
-* Classify your content using [Microsoft Azure's Computer Vision API](https://azure.microsoft.com/en-us/services/cognitive-services/computer-vision/), [IBM Watson's Natural Language Understanding API](https://www.ibm.com/watson/services/natural-language-understanding/), and and [OpenAI's Embedding API](https://platform.openai.com/docs/guides/embeddings)
-* Automatically generate a summary of your content and store that as an excerpt using [OpenAI's ChatGPT](https://platform.openai.com/docs/guides/chat)
-* Supports Azure's [Describe Image](https://westus.dev.cognitive.microsoft.com/docs/services/5adf991815e1060e6355ad44/operations/56f91f2e778daf14a499e1fe)
-* Supports Watson's [Categories](https://cloud.ibm.com/docs/natural-language-understanding?topic=natural-language-understanding-about#categories), [Keywords](https://cloud.ibm.com/docs/natural-language-understanding?topic=natural-language-understanding-about#keywords), [Concepts](https://cloud.ibm.com/docs/natural-language-understanding?topic=natural-language-understanding-about#concepts) & [Entities](https://cloud.ibm.com/docs/natural-language-understanding?topic=natural-language-understanding-about#entities)
-* Automatically classify content and images on save
-* Automatically generate alt text and image tags for images
-* Automatically scan images and PDF files for embedded text and save for use in WordPress
-* [Smartly crop images](https://docs.microsoft.com/en-us/rest/api/cognitiveservices/computervision/generatethumbnail) around a region of interest identified by Computer Vision
-* Generate new images on demand to use in-content or as a featured image using [OpenAI's DALL·E](https://platform.openai.com/docs/guides/images)
-* Automatically generate transcripts of your audio files using [OpenAI's Whisper](https://platform.openai.com/docs/guides/speech-to-text)
-* BETA: Recommend content based on overall site traffic via [Azure Personalizer](https://azure.microsoft.com/en-us/services/cognitive-services/personalizer/) (note that we're gathering feedback on this feature and may significantly iterate depending on community input)
-* Bulk classify content with [WP-CLI](https://wp-cli.org/)
-
-**Requirements**
-
-* To utilize the NLU Language Processing functionality, you will need an active [IBM Watson](https://cloud.ibm.com/registration) account.
-<<<<<<< HEAD
-* To utilize the ChatGPT or Embeddings Language Processing functionality or DALL·E Image Processing functionality, you will need an active [OpenAI](https://platform.openai.com/signup) account.
-=======
-* To utilize the ChatGPT or Whisper Language Processing functionality or DALL·E Image Processing functionality, you will need an active [OpenAI](https://platform.openai.com/signup) account.
->>>>>>> 9d99bc10
-* To utilize the Computer Vision Image Processing functionality, you will need an active [Microsoft Azure](https://signup.azure.com/signup) account.
-
-== Upgrade Notice ==
-
-= 2.1.0 =
-**Note that this release moves the ClassifAI settings to be nested under Tools instead of it's own menu.**
-
-= 1.8.1 =
-**Note that this release bumps the WordPress minimum from 5.6 to 5.7 and the PHP minimum from 7.2 to 7.4.**
-
-= 1.8.0 =
-**Note that this release bumps the PHP minimum from 7.0 to 7.2.**
+=== ClassifAI ===
+Contributors:      10up, jeffpaul, dkotter
+Tags:              AI, Artifical Intelligence, ML, Machine Learning, Microsoft Azure, IBM Watson, OpenAI, ChatGPT, Content Tagging, Classification, Smart Cropping, Alt Text
+Requires at least: 5.7
+Tested up to:      6.2
+Requires PHP:      7.4
+Stable tag:        2.1.0
+License:           GPLv2 or later
+License URI:       http://www.gnu.org/licenses/gpl-2.0.html
+
+Enhance your WordPress content with Artificial Intelligence and Machine Learning services.
+
+== Description ==
+
+**Features**
+
+* Classify your content using [Microsoft Azure's Computer Vision API](https://azure.microsoft.com/en-us/services/cognitive-services/computer-vision/), [IBM Watson's Natural Language Understanding API](https://www.ibm.com/watson/services/natural-language-understanding/), and [OpenAI's Embedding API](https://platform.openai.com/docs/guides/embeddings)
+* Automatically generate a summary of your content and store that as an excerpt using [OpenAI's ChatGPT](https://platform.openai.com/docs/guides/chat)
+* Supports Azure's [Describe Image](https://westus.dev.cognitive.microsoft.com/docs/services/5adf991815e1060e6355ad44/operations/56f91f2e778daf14a499e1fe)
+* Supports Watson's [Categories](https://cloud.ibm.com/docs/natural-language-understanding?topic=natural-language-understanding-about#categories), [Keywords](https://cloud.ibm.com/docs/natural-language-understanding?topic=natural-language-understanding-about#keywords), [Concepts](https://cloud.ibm.com/docs/natural-language-understanding?topic=natural-language-understanding-about#concepts) & [Entities](https://cloud.ibm.com/docs/natural-language-understanding?topic=natural-language-understanding-about#entities)
+* Automatically classify content and images on save
+* Automatically generate alt text and image tags for images
+* Automatically scan images and PDF files for embedded text and save for use in WordPress
+* [Smartly crop images](https://docs.microsoft.com/en-us/rest/api/cognitiveservices/computervision/generatethumbnail) around a region of interest identified by Computer Vision
+* Generate new images on demand to use in-content or as a featured image using [OpenAI's DALL·E](https://platform.openai.com/docs/guides/images)
+* Automatically generate transcripts of your audio files using [OpenAI's Whisper](https://platform.openai.com/docs/guides/speech-to-text)
+* BETA: Recommend content based on overall site traffic via [Azure Personalizer](https://azure.microsoft.com/en-us/services/cognitive-services/personalizer/) (note that we're gathering feedback on this feature and may significantly iterate depending on community input)
+* Bulk classify content with [WP-CLI](https://wp-cli.org/)
+
+**Requirements**
+
+* To utilize the NLU Language Processing functionality, you will need an active [IBM Watson](https://cloud.ibm.com/registration) account.
+* To utilize the ChatGPT, Embeddings, or Whisper Language Processing functionality or DALL·E Image Processing functionality, you will need an active [OpenAI](https://platform.openai.com/signup) account.
+* To utilize the Computer Vision Image Processing functionality, you will need an active [Microsoft Azure](https://signup.azure.com/signup) account.
+
+== Upgrade Notice ==
+
+= 2.1.0 =
+**Note that this release moves the ClassifAI settings to be nested under Tools instead of it's own menu.**
+
+= 1.8.1 =
+**Note that this release bumps the WordPress minimum from 5.6 to 5.7 and the PHP minimum from 7.2 to 7.4.**
+
+= 1.8.0 =
+**Note that this release bumps the PHP minimum from 7.0 to 7.2.**