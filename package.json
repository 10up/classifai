--- conflicted
+++ resolved
@@ -2,15 +2,12 @@
   "name": "classifai",
   "version": "1.1.0",
   "description": "Classifies WordPress content using IBM Watson NLU API",
-<<<<<<< HEAD
-=======
   "scripts": {
     "build": "webpack --mode=production",
     "dev": "webpack --watch --mode=development",
     "install_tests" : "./bin/install-wp-tests.sh classifai_unit_tests root password 127.0.0.1",
     "tests": "./vendor/bin/phpunit"
   },
->>>>>>> f5e91703
   "husky": {
     "hooks": {
       "pre-commit": "lint-staged"
