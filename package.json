--- conflicted
+++ resolved
@@ -39,27 +39,15 @@
     "role": "developer"
   },
   "devDependencies": {
-<<<<<<< HEAD
+    "@10up/cypress-wp-utils": "github:10up/cypress-wp-utils#build",
+    "@wordpress/env": "^4.5.0",
     "10up-toolkit": "^4.0.0",
-=======
-    "@10up/cypress-wp-utils": "github:10up/cypress-wp-utils#build",
-    "@10up/eslint-config": "^1.0.9",
-    "@babel/core": "^7.5.5",
-    "@babel/preset-env": "^7.5.5",
-    "@babel/preset-react": "^7.0.0",
-    "@wordpress/env": "^4.5.0",
-    "babel-eslint": "10.0.3",
-    "babel-loader": "^8.0.6",
     "cypress": "^9.5.4",
     "cypress-file-upload": "^5.0.8",
-    "eslint": "^6.3.0",
-    "eslint-loader": "^3.0.0",
->>>>>>> 6b7e15dc
-    "husky": "^3.0.5",
+    "husky": "^3.1.0",
     "jsdoc": "^3.6.3",
-    "lint-staged": "^9.2.5",
+    "lint-staged": "^9.5.0",
     "node-wp-i18n": "^1.2.3",
-    "stylelint": "^14.8.2",
     "wp-hookdoc": "^0.2.0"
   },
   "10up-toolkit": {
