--- conflicted
+++ resolved
@@ -41,36 +41,24 @@
   "devDependencies": {
     "@10up/cypress-wp-utils": "github:10up/cypress-wp-utils#build",
     "@wordpress/env": "^4.5.0",
-<<<<<<< HEAD
     "@wordpress/eslint-plugin": "^12.6.0",
     "@wordpress/scripts": "^23.4.0",
-=======
     "babel-eslint": "10.0.3",
     "babel-loader": "^8.0.6",
     "css-loader": "^6.7.1",
->>>>>>> 5b1897f1
     "cypress": "^9.5.4",
     "cypress-file-upload": "^5.0.8",
     "husky": "^3.1.0",
     "jsdoc": "^3.6.3",
     "lint-staged": "^9.5.0",
     "node-wp-i18n": "^1.2.3",
-<<<<<<< HEAD
-    "wp-hookdoc": "^0.2.0"
-  },
-  "dependencies": {
-    "@wordpress/icons": "^9.4.0"
-=======
-    "sass": "^1.53.0",
-    "sass-loader": "^13.0.2",
-    "style-loader": "^3.3.1",
     "webpack": "^5.73.0",
     "webpack-cli": "^4.10.0",
     "svg-react-loader": "^0.4.6",
     "wp-hookdoc": "^0.2.0"
   },
   "dependencies": {
-    "choices.js": "^10.1.0"
->>>>>>> 5b1897f1
+    "@wordpress/icons": "^9.4.0",
+    "choices.js": "^10.1.0" 
   }
 }