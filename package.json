--- conflicted
+++ resolved
@@ -55,17 +55,12 @@
     "jsdoc": "^3.6.3",
     "lint-staged": "^9.2.5",
     "node-wp-i18n": "^1.2.3",
-<<<<<<< HEAD
     "sass": "^1.53.0",
     "sass-loader": "^13.0.2",
     "style-loader": "^3.3.1",
     "webpack": "^5.73.0",
     "webpack-cli": "^4.10.0",
-=======
     "svg-react-loader": "^0.4.6",
-    "webpack": "^4.39.3",
-    "webpack-cli": "^3.3.7",
->>>>>>> 2b1d725e
     "wp-hookdoc": "^0.2.0"
   },
   "dependencies": {
