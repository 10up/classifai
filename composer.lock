--- conflicted
+++ resolved
@@ -4,11 +4,7 @@
         "Read more about it at https://getcomposer.org/doc/01-basic-usage.md#installing-dependencies",
         "This file is @generated automatically"
     ],
-<<<<<<< HEAD
     "content-hash": "1f2a9f8a955c4d41c55ed4966e61f972",
-=======
-    "content-hash": "5e38e1e0cbf2e3745144219d1e67a500",
->>>>>>> 62763b15
     "packages": [
         {
             "name": "composer/ca-bundle",
