{
    "_readme": [
        "This file locks the dependencies of your project to a known state",
        "Read more about it at https://getcomposer.org/doc/01-basic-usage.md#installing-dependencies",
        "This file is @generated automatically"
    ],
<<<<<<< HEAD
    "content-hash": "1f2a9f8a955c4d41c55ed4966e61f972",
=======
    "content-hash": "a7921f7f4023346cd1bf1279bd39970d",
>>>>>>> 6b7e15dc
    "packages": [
        {
            "name": "composer/ca-bundle",
            "version": "dev-main",
            "source": {
                "type": "git",
                "url": "https://github.com/composer/ca-bundle.git",
                "reference": "4c679186f2aca4ab6a0f1b0b9cf9252decb44d0b"
            },
            "dist": {
                "type": "zip",
                "url": "https://api.github.com/repos/composer/ca-bundle/zipball/4c679186f2aca4ab6a0f1b0b9cf9252decb44d0b",
                "reference": "4c679186f2aca4ab6a0f1b0b9cf9252decb44d0b",
                "shasum": ""
            },
            "require": {
                "ext-openssl": "*",
                "ext-pcre": "*",
                "php": "^5.3.2 || ^7.0 || ^8.0"
            },
            "require-dev": {
                "phpstan/phpstan": "^0.12.55",
                "psr/log": "^1.0",
                "symfony/phpunit-bridge": "^4.2 || ^5",
                "symfony/process": "^2.5 || ^3.0 || ^4.0 || ^5.0 || ^6.0"
            },
            "default-branch": true,
            "type": "library",
            "extra": {
                "branch-alias": {
                    "dev-main": "1.x-dev"
                }
            },
            "autoload": {
                "psr-4": {
                    "Composer\\CaBundle\\": "src"
                }
            },
            "notification-url": "https://packagist.org/downloads/",
            "license": [
                "MIT"
            ],
            "authors": [
                {
                    "name": "Jordi Boggiano",
                    "email": "j.boggiano@seld.be",
                    "homepage": "http://seld.be"
                }
            ],
            "description": "Lets you find a path to the system CA bundle, and includes a fallback to the Mozilla CA bundle.",
            "keywords": [
                "cabundle",
                "cacert",
                "certificate",
                "ssl",
                "tls"
            ],
            "support": {
                "irc": "irc://irc.freenode.org/composer",
                "issues": "https://github.com/composer/ca-bundle/issues",
                "source": "https://github.com/composer/ca-bundle/tree/1.3.1"
            },
            "funding": [
                {
                    "url": "https://packagist.com",
                    "type": "custom"
                },
                {
                    "url": "https://github.com/composer",
                    "type": "github"
                },
                {
                    "url": "https://tidelift.com/funding/github/packagist/composer/composer",
                    "type": "tidelift"
                }
            ],
            "time": "2021-10-28T20:44:15+00:00"
        },
        {
            "name": "ua-parser/uap-php",
            "version": "dev-master",
            "source": {
                "type": "git",
                "url": "https://github.com/ua-parser/uap-php.git",
                "reference": "b796c5ea5df588e65aeb4e2c6cce3811dec4fed6"
            },
            "dist": {
                "type": "zip",
                "url": "https://api.github.com/repos/ua-parser/uap-php/zipball/b796c5ea5df588e65aeb4e2c6cce3811dec4fed6",
                "reference": "b796c5ea5df588e65aeb4e2c6cce3811dec4fed6",
                "shasum": ""
            },
            "require": {
                "composer/ca-bundle": "^1.1",
                "php": "^7.2 || ^8.0"
            },
            "require-dev": {
                "phpstan/phpstan": "^0.12.33",
                "phpunit/phpunit": "^8 || ^9",
                "symfony/console": "^3.4 || ^4.2 || ^4.3 || ^5.0",
                "symfony/filesystem": "^3.4 || ^4.2 ||  ^4.3 || ^5.0",
                "symfony/finder": "^3.4 || ^4.2 || ^4.3 || ^5.0",
                "symfony/yaml": "^3.4 || ^4.2 || ^4.3 || ^5.0",
                "vimeo/psalm": "^3.12"
            },
            "suggest": {
                "symfony/console": "Required for CLI usage - ^3.4 || ^4.3 || ^5.0",
                "symfony/filesystem": "Required for CLI usage - ^3.4 || ^4.3 || ^5.0",
                "symfony/finder": "Required for CLI usage - ^3.4 || ^4.3 || ^5.0",
                "symfony/yaml": "Required for CLI usage - ^3.4 || ^4.3 || ^5.0"
            },
            "default-branch": true,
            "bin": [
                "bin/uaparser"
            ],
            "type": "library",
            "autoload": {
                "psr-4": {
                    "UAParser\\": "src"
                }
            },
            "notification-url": "https://packagist.org/downloads/",
            "license": [
                "MIT"
            ],
            "authors": [
                {
                    "name": "Dave Olsen",
                    "email": "dmolsen@gmail.com"
                },
                {
                    "name": "Lars Strojny",
                    "email": "lars@strojny.net"
                }
            ],
            "description": "A multi-language port of Browserscope's user agent parser.",
            "support": {
                "issues": "https://github.com/ua-parser/uap-php/issues",
                "source": "https://github.com/ua-parser/uap-php/tree/v3.9.14"
            },
            "time": "2020-10-02T23:36:20+00:00"
        },
        {
            "name": "yahnis-elsts/plugin-update-checker",
            "version": "v4.6",
            "source": {
                "type": "git",
                "url": "https://github.com/YahnisElsts/plugin-update-checker.git",
                "reference": "45374e3c02126fbebebf0244c5d5da4c5e0166ac"
            },
            "dist": {
                "type": "zip",
                "url": "https://api.github.com/repos/YahnisElsts/plugin-update-checker/zipball/45374e3c02126fbebebf0244c5d5da4c5e0166ac",
                "reference": "45374e3c02126fbebebf0244c5d5da4c5e0166ac",
                "shasum": ""
            },
            "require": {
                "php": ">=5.2.0"
            },
            "type": "library",
            "autoload": {
                "files": [
                    "plugin-update-checker.php"
                ]
            },
            "notification-url": "https://packagist.org/downloads/",
            "license": [
                "MIT"
            ],
            "authors": [
                {
                    "name": "Yahnis Elsts",
                    "email": "whiteshadow@w-shadow.com",
                    "homepage": "http://w-shadow.com/",
                    "role": "Developer"
                }
            ],
            "description": "A custom update checker for WordPress plugins and themes. Useful if you can't host your plugin in the official WP repository but still want it to support automatic updates.",
            "homepage": "https://github.com/YahnisElsts/plugin-update-checker/",
            "keywords": [
                "automatic updates",
                "plugin updates",
                "theme updates",
                "wordpress"
            ],
            "support": {
                "issues": "https://github.com/YahnisElsts/plugin-update-checker/issues",
                "source": "https://github.com/YahnisElsts/plugin-update-checker/tree/v4.6"
            },
            "time": "2019-04-02T17:56:11+00:00"
        }
    ],
    "packages-dev": [
        {
            "name": "10up/phpcs-composer",
            "version": "dev-master",
            "source": {
                "type": "git",
                "url": "https://github.com/10up/phpcs-composer.git",
                "reference": "2f5c3608bc03fe1ca65acf462dd7b5008f6829a0"
            },
            "dist": {
                "type": "zip",
                "url": "https://api.github.com/repos/10up/phpcs-composer/zipball/2f5c3608bc03fe1ca65acf462dd7b5008f6829a0",
                "reference": "2f5c3608bc03fe1ca65acf462dd7b5008f6829a0",
                "shasum": ""
            },
            "require": {
                "dealerdirect/phpcodesniffer-composer-installer": "*",
                "phpcompatibility/phpcompatibility-wp": "^2",
                "squizlabs/php_codesniffer": "^3.4.0",
                "wp-coding-standards/wpcs": "*"
            },
            "default-branch": true,
            "type": "phpcodesniffer-standard",
            "notification-url": "https://packagist.org/downloads/",
            "license": [
                "MIT"
            ],
            "authors": [
                {
                    "name": "Ephraim Gregor",
                    "email": "ephraim.gregor@10up.com"
                }
            ],
            "support": {
                "issues": "https://github.com/10up/phpcs-composer/issues",
                "source": "https://github.com/10up/phpcs-composer/tree/master"
            },
            "time": "2021-01-08T03:03:06+00:00"
        },
        {
            "name": "dealerdirect/phpcodesniffer-composer-installer",
            "version": "dev-master",
            "source": {
                "type": "git",
                "url": "https://github.com/Dealerdirect/phpcodesniffer-composer-installer.git",
                "reference": "858566c0b7fe3798f91f1918e1b455636cbf57af"
            },
            "dist": {
                "type": "zip",
                "url": "https://api.github.com/repos/Dealerdirect/phpcodesniffer-composer-installer/zipball/858566c0b7fe3798f91f1918e1b455636cbf57af",
                "reference": "858566c0b7fe3798f91f1918e1b455636cbf57af",
                "shasum": ""
            },
            "require": {
                "composer-plugin-api": "^1.0 || ^2.0",
                "php": ">=5.3",
                "squizlabs/php_codesniffer": "^2.0 || ^3.0 || ^4.0"
            },
            "require-dev": {
                "composer/composer": "*",
                "php-parallel-lint/php-parallel-lint": "^1.3.1",
                "phpcompatibility/php-compatibility": "^9.0"
            },
            "default-branch": true,
            "type": "composer-plugin",
            "extra": {
                "class": "Dealerdirect\\Composer\\Plugin\\Installers\\PHPCodeSniffer\\Plugin"
            },
            "autoload": {
                "psr-4": {
                    "Dealerdirect\\Composer\\Plugin\\Installers\\PHPCodeSniffer\\": "src/"
                }
            },
            "notification-url": "https://packagist.org/downloads/",
            "license": [
                "MIT"
            ],
            "authors": [
                {
                    "name": "Franck Nijhof",
                    "email": "franck.nijhof@dealerdirect.com",
                    "homepage": "http://www.frenck.nl",
                    "role": "Developer / IT Manager"
                }
            ],
            "description": "PHP_CodeSniffer Standards Composer Installer Plugin",
            "homepage": "http://www.dealerdirect.com",
            "keywords": [
                "PHPCodeSniffer",
                "PHP_CodeSniffer",
                "code quality",
                "codesniffer",
                "composer",
                "installer",
                "phpcs",
                "plugin",
                "qa",
                "quality",
                "standard",
                "standards",
                "style guide",
                "stylecheck",
                "tests"
            ],
            "support": {
                "issues": "https://github.com/dealerdirect/phpcodesniffer-composer-installer/issues",
                "source": "https://github.com/dealerdirect/phpcodesniffer-composer-installer"
            },
            "time": "2021-11-30T15:06:39+00:00"
        },
        {
            "name": "doctrine/instantiator",
            "version": "1.5.x-dev",
            "source": {
                "type": "git",
                "url": "https://github.com/doctrine/instantiator.git",
                "reference": "6410c4b8352cb64218641457cef64997e6b784fb"
            },
            "dist": {
                "type": "zip",
                "url": "https://api.github.com/repos/doctrine/instantiator/zipball/6410c4b8352cb64218641457cef64997e6b784fb",
                "reference": "6410c4b8352cb64218641457cef64997e6b784fb",
                "shasum": ""
            },
            "require": {
                "php": "^7.1 || ^8.0"
            },
            "require-dev": {
                "doctrine/coding-standard": "^8.0",
                "ext-pdo": "*",
                "ext-phar": "*",
                "phpbench/phpbench": "^0.13 || 1.0.0-alpha2",
                "phpstan/phpstan": "^0.12",
                "phpstan/phpstan-phpunit": "^0.12",
                "phpunit/phpunit": "^7.0 || ^8.0 || ^9.0"
            },
            "type": "library",
            "autoload": {
                "psr-4": {
                    "Doctrine\\Instantiator\\": "src/Doctrine/Instantiator/"
                }
            },
            "notification-url": "https://packagist.org/downloads/",
            "license": [
                "MIT"
            ],
            "authors": [
                {
                    "name": "Marco Pivetta",
                    "email": "ocramius@gmail.com",
                    "homepage": "https://ocramius.github.io/"
                }
            ],
            "description": "A small, lightweight utility to instantiate objects in PHP without invoking their constructors",
            "homepage": "https://www.doctrine-project.org/projects/instantiator.html",
            "keywords": [
                "constructor",
                "instantiate"
            ],
            "support": {
                "issues": "https://github.com/doctrine/instantiator/issues",
                "source": "https://github.com/doctrine/instantiator/tree/1.4.x"
            },
            "funding": [
                {
                    "url": "https://www.doctrine-project.org/sponsorship.html",
                    "type": "custom"
                },
                {
                    "url": "https://www.patreon.com/phpdoctrine",
                    "type": "patreon"
                },
                {
                    "url": "https://tidelift.com/funding/github/packagist/doctrine%2Finstantiator",
                    "type": "tidelift"
                }
            ],
            "time": "2020-11-10T19:05:51+00:00"
        },
        {
            "name": "myclabs/deep-copy",
            "version": "1.x-dev",
            "source": {
                "type": "git",
                "url": "https://github.com/myclabs/DeepCopy.git",
                "reference": "776f831124e9c62e1a2c601ecc52e776d8bb7220"
            },
            "dist": {
                "type": "zip",
                "url": "https://api.github.com/repos/myclabs/DeepCopy/zipball/776f831124e9c62e1a2c601ecc52e776d8bb7220",
                "reference": "776f831124e9c62e1a2c601ecc52e776d8bb7220",
                "shasum": ""
            },
            "require": {
                "php": "^7.1 || ^8.0"
            },
            "replace": {
                "myclabs/deep-copy": "self.version"
            },
            "require-dev": {
                "doctrine/collections": "^1.0",
                "doctrine/common": "^2.6",
                "phpunit/phpunit": "^7.1"
            },
            "default-branch": true,
            "type": "library",
            "autoload": {
                "psr-4": {
                    "DeepCopy\\": "src/DeepCopy/"
                },
                "files": [
                    "src/DeepCopy/deep_copy.php"
                ]
            },
            "notification-url": "https://packagist.org/downloads/",
            "license": [
                "MIT"
            ],
            "description": "Create deep copies (clones) of your objects",
            "keywords": [
                "clone",
                "copy",
                "duplicate",
                "object",
                "object graph"
            ],
            "support": {
                "issues": "https://github.com/myclabs/DeepCopy/issues",
                "source": "https://github.com/myclabs/DeepCopy/tree/1.10.2"
            },
            "funding": [
                {
                    "url": "https://tidelift.com/funding/github/packagist/myclabs/deep-copy",
                    "type": "tidelift"
                }
            ],
            "time": "2020-11-13T09:40:50+00:00"
        },
        {
            "name": "phar-io/manifest",
            "version": "1.0.3",
            "source": {
                "type": "git",
                "url": "https://github.com/phar-io/manifest.git",
                "reference": "7761fcacf03b4d4f16e7ccb606d4879ca431fcf4"
            },
            "dist": {
                "type": "zip",
                "url": "https://api.github.com/repos/phar-io/manifest/zipball/7761fcacf03b4d4f16e7ccb606d4879ca431fcf4",
                "reference": "7761fcacf03b4d4f16e7ccb606d4879ca431fcf4",
                "shasum": ""
            },
            "require": {
                "ext-dom": "*",
                "ext-phar": "*",
                "phar-io/version": "^2.0",
                "php": "^5.6 || ^7.0"
            },
            "type": "library",
            "extra": {
                "branch-alias": {
                    "dev-master": "1.0.x-dev"
                }
            },
            "autoload": {
                "classmap": [
                    "src/"
                ]
            },
            "notification-url": "https://packagist.org/downloads/",
            "license": [
                "BSD-3-Clause"
            ],
            "authors": [
                {
                    "name": "Arne Blankerts",
                    "email": "arne@blankerts.de",
                    "role": "Developer"
                },
                {
                    "name": "Sebastian Heuer",
                    "email": "sebastian@phpeople.de",
                    "role": "Developer"
                },
                {
                    "name": "Sebastian Bergmann",
                    "email": "sebastian@phpunit.de",
                    "role": "Developer"
                }
            ],
            "description": "Component for reading phar.io manifest information from a PHP Archive (PHAR)",
            "support": {
                "issues": "https://github.com/phar-io/manifest/issues",
                "source": "https://github.com/phar-io/manifest/tree/master"
            },
            "time": "2018-07-08T19:23:20+00:00"
        },
        {
            "name": "phar-io/version",
            "version": "2.0.1",
            "source": {
                "type": "git",
                "url": "https://github.com/phar-io/version.git",
                "reference": "45a2ec53a73c70ce41d55cedef9063630abaf1b6"
            },
            "dist": {
                "type": "zip",
                "url": "https://api.github.com/repos/phar-io/version/zipball/45a2ec53a73c70ce41d55cedef9063630abaf1b6",
                "reference": "45a2ec53a73c70ce41d55cedef9063630abaf1b6",
                "shasum": ""
            },
            "require": {
                "php": "^5.6 || ^7.0"
            },
            "type": "library",
            "autoload": {
                "classmap": [
                    "src/"
                ]
            },
            "notification-url": "https://packagist.org/downloads/",
            "license": [
                "BSD-3-Clause"
            ],
            "authors": [
                {
                    "name": "Arne Blankerts",
                    "email": "arne@blankerts.de",
                    "role": "Developer"
                },
                {
                    "name": "Sebastian Heuer",
                    "email": "sebastian@phpeople.de",
                    "role": "Developer"
                },
                {
                    "name": "Sebastian Bergmann",
                    "email": "sebastian@phpunit.de",
                    "role": "Developer"
                }
            ],
            "description": "Library for handling version information and constraints",
            "support": {
                "issues": "https://github.com/phar-io/version/issues",
                "source": "https://github.com/phar-io/version/tree/master"
            },
            "time": "2018-07-08T19:19:57+00:00"
        },
        {
            "name": "phpcompatibility/php-compatibility",
            "version": "9.3.5",
            "source": {
                "type": "git",
                "url": "https://github.com/PHPCompatibility/PHPCompatibility.git",
                "reference": "9fb324479acf6f39452e0655d2429cc0d3914243"
            },
            "dist": {
                "type": "zip",
                "url": "https://api.github.com/repos/PHPCompatibility/PHPCompatibility/zipball/9fb324479acf6f39452e0655d2429cc0d3914243",
                "reference": "9fb324479acf6f39452e0655d2429cc0d3914243",
                "shasum": ""
            },
            "require": {
                "php": ">=5.3",
                "squizlabs/php_codesniffer": "^2.3 || ^3.0.2"
            },
            "conflict": {
                "squizlabs/php_codesniffer": "2.6.2"
            },
            "require-dev": {
                "phpunit/phpunit": "~4.5 || ^5.0 || ^6.0 || ^7.0"
            },
            "suggest": {
                "dealerdirect/phpcodesniffer-composer-installer": "^0.5 || This Composer plugin will sort out the PHPCS 'installed_paths' automatically.",
                "roave/security-advisories": "dev-master || Helps prevent installing dependencies with known security issues."
            },
            "type": "phpcodesniffer-standard",
            "notification-url": "https://packagist.org/downloads/",
            "license": [
                "LGPL-3.0-or-later"
            ],
            "authors": [
                {
                    "name": "Wim Godden",
                    "homepage": "https://github.com/wimg",
                    "role": "lead"
                },
                {
                    "name": "Juliette Reinders Folmer",
                    "homepage": "https://github.com/jrfnl",
                    "role": "lead"
                },
                {
                    "name": "Contributors",
                    "homepage": "https://github.com/PHPCompatibility/PHPCompatibility/graphs/contributors"
                }
            ],
            "description": "A set of sniffs for PHP_CodeSniffer that checks for PHP cross-version compatibility.",
            "homepage": "http://techblog.wimgodden.be/tag/codesniffer/",
            "keywords": [
                "compatibility",
                "phpcs",
                "standards"
            ],
            "support": {
                "issues": "https://github.com/PHPCompatibility/PHPCompatibility/issues",
                "source": "https://github.com/PHPCompatibility/PHPCompatibility"
            },
            "time": "2019-12-27T09:44:58+00:00"
        },
        {
            "name": "phpcompatibility/phpcompatibility-paragonie",
            "version": "1.3.1",
            "source": {
                "type": "git",
                "url": "https://github.com/PHPCompatibility/PHPCompatibilityParagonie.git",
                "reference": "ddabec839cc003651f2ce695c938686d1086cf43"
            },
            "dist": {
                "type": "zip",
                "url": "https://api.github.com/repos/PHPCompatibility/PHPCompatibilityParagonie/zipball/ddabec839cc003651f2ce695c938686d1086cf43",
                "reference": "ddabec839cc003651f2ce695c938686d1086cf43",
                "shasum": ""
            },
            "require": {
                "phpcompatibility/php-compatibility": "^9.0"
            },
            "require-dev": {
                "dealerdirect/phpcodesniffer-composer-installer": "^0.7",
                "paragonie/random_compat": "dev-master",
                "paragonie/sodium_compat": "dev-master"
            },
            "suggest": {
                "dealerdirect/phpcodesniffer-composer-installer": "^0.7 || This Composer plugin will sort out the PHP_CodeSniffer 'installed_paths' automatically.",
                "roave/security-advisories": "dev-master || Helps prevent installing dependencies with known security issues."
            },
            "type": "phpcodesniffer-standard",
            "notification-url": "https://packagist.org/downloads/",
            "license": [
                "LGPL-3.0-or-later"
            ],
            "authors": [
                {
                    "name": "Wim Godden",
                    "role": "lead"
                },
                {
                    "name": "Juliette Reinders Folmer",
                    "role": "lead"
                }
            ],
            "description": "A set of rulesets for PHP_CodeSniffer to check for PHP cross-version compatibility issues in projects, while accounting for polyfills provided by the Paragonie polyfill libraries.",
            "homepage": "http://phpcompatibility.com/",
            "keywords": [
                "compatibility",
                "paragonie",
                "phpcs",
                "polyfill",
                "standards"
            ],
            "support": {
                "issues": "https://github.com/PHPCompatibility/PHPCompatibilityParagonie/issues",
                "source": "https://github.com/PHPCompatibility/PHPCompatibilityParagonie"
            },
            "time": "2021-02-15T10:24:51+00:00"
        },
        {
            "name": "phpcompatibility/phpcompatibility-wp",
            "version": "2.1.2",
            "source": {
                "type": "git",
                "url": "https://github.com/PHPCompatibility/PHPCompatibilityWP.git",
                "reference": "a792ab623069f0ce971b2417edef8d9632e32f75"
            },
            "dist": {
                "type": "zip",
                "url": "https://api.github.com/repos/PHPCompatibility/PHPCompatibilityWP/zipball/a792ab623069f0ce971b2417edef8d9632e32f75",
                "reference": "a792ab623069f0ce971b2417edef8d9632e32f75",
                "shasum": ""
            },
            "require": {
                "phpcompatibility/php-compatibility": "^9.0",
                "phpcompatibility/phpcompatibility-paragonie": "^1.0"
            },
            "require-dev": {
                "dealerdirect/phpcodesniffer-composer-installer": "^0.7"
            },
            "suggest": {
                "dealerdirect/phpcodesniffer-composer-installer": "^0.7 || This Composer plugin will sort out the PHP_CodeSniffer 'installed_paths' automatically.",
                "roave/security-advisories": "dev-master || Helps prevent installing dependencies with known security issues."
            },
            "type": "phpcodesniffer-standard",
            "notification-url": "https://packagist.org/downloads/",
            "license": [
                "LGPL-3.0-or-later"
            ],
            "authors": [
                {
                    "name": "Wim Godden",
                    "role": "lead"
                },
                {
                    "name": "Juliette Reinders Folmer",
                    "role": "lead"
                }
            ],
            "description": "A ruleset for PHP_CodeSniffer to check for PHP cross-version compatibility issues in projects, while accounting for polyfills provided by WordPress.",
            "homepage": "http://phpcompatibility.com/",
            "keywords": [
                "compatibility",
                "phpcs",
                "standards",
                "wordpress"
            ],
            "support": {
                "issues": "https://github.com/PHPCompatibility/PHPCompatibilityWP/issues",
                "source": "https://github.com/PHPCompatibility/PHPCompatibilityWP"
            },
            "time": "2021-07-21T11:09:57+00:00"
        },
        {
            "name": "phpdocumentor/reflection-common",
            "version": "dev-master",
            "source": {
                "type": "git",
                "url": "https://github.com/phpDocumentor/ReflectionCommon.git",
                "reference": "a0eeab580cbdf4414fef6978732510a36ed0a9d6"
            },
            "dist": {
                "type": "zip",
                "url": "https://api.github.com/repos/phpDocumentor/ReflectionCommon/zipball/a0eeab580cbdf4414fef6978732510a36ed0a9d6",
                "reference": "a0eeab580cbdf4414fef6978732510a36ed0a9d6",
                "shasum": ""
            },
            "require": {
                "php": ">=7.1"
            },
            "type": "library",
            "extra": {
                "branch-alias": {
                    "dev-master": "2.x-dev"
                }
            },
            "autoload": {
                "psr-4": {
                    "phpDocumentor\\Reflection\\": "src/"
                }
            },
            "notification-url": "https://packagist.org/downloads/",
            "license": [
                "MIT"
            ],
            "authors": [
                {
                    "name": "Jaap van Otterdijk",
                    "email": "opensource@ijaap.nl"
                }
            ],
            "description": "Common reflection classes used by phpdocumentor to reflect the code structure",
            "homepage": "http://www.phpdoc.org",
            "keywords": [
                "FQSEN",
                "phpDocumentor",
                "phpdoc",
                "reflection",
                "static analysis"
            ],
            "support": {
                "issues": "https://github.com/phpDocumentor/ReflectionCommon/issues",
                "source": "https://github.com/phpDocumentor/ReflectionCommon/tree/master"
            },
            "time": "2021-06-25T13:47:51+00:00"
        },
        {
            "name": "phpdocumentor/reflection-docblock",
            "version": "dev-master",
            "source": {
                "type": "git",
                "url": "https://github.com/phpDocumentor/ReflectionDocBlock.git",
                "reference": "622548b623e81ca6d78b721c5e029f4ce664f170"
            },
            "dist": {
                "type": "zip",
                "url": "https://api.github.com/repos/phpDocumentor/ReflectionDocBlock/zipball/622548b623e81ca6d78b721c5e029f4ce664f170",
                "reference": "622548b623e81ca6d78b721c5e029f4ce664f170",
                "shasum": ""
            },
            "require": {
                "ext-filter": "*",
                "php": "^7.2 || ^8.0",
                "phpdocumentor/reflection-common": "^2.2",
                "phpdocumentor/type-resolver": "^1.3",
                "webmozart/assert": "^1.9.1"
            },
            "require-dev": {
                "mockery/mockery": "~1.3.2",
                "psalm/phar": "^4.8"
            },
            "default-branch": true,
            "type": "library",
            "extra": {
                "branch-alias": {
                    "dev-master": "5.x-dev"
                }
            },
            "autoload": {
                "psr-4": {
                    "phpDocumentor\\Reflection\\": "src"
                }
            },
            "notification-url": "https://packagist.org/downloads/",
            "license": [
                "MIT"
            ],
            "authors": [
                {
                    "name": "Mike van Riel",
                    "email": "me@mikevanriel.com"
                },
                {
                    "name": "Jaap van Otterdijk",
                    "email": "account@ijaap.nl"
                }
            ],
            "description": "With this component, a library can provide support for annotations via DocBlocks or otherwise retrieve information that is embedded in a DocBlock.",
            "support": {
                "issues": "https://github.com/phpDocumentor/ReflectionDocBlock/issues",
                "source": "https://github.com/phpDocumentor/ReflectionDocBlock/tree/5.3.0"
            },
            "time": "2021-10-19T17:43:47+00:00"
        },
        {
            "name": "phpdocumentor/type-resolver",
            "version": "1.x-dev",
            "source": {
                "type": "git",
                "url": "https://github.com/phpDocumentor/TypeResolver.git",
                "reference": "f8ec4ab631de5a97769e66b13418c3b8b24e81f4"
            },
            "dist": {
                "type": "zip",
                "url": "https://api.github.com/repos/phpDocumentor/TypeResolver/zipball/f8ec4ab631de5a97769e66b13418c3b8b24e81f4",
                "reference": "f8ec4ab631de5a97769e66b13418c3b8b24e81f4",
                "shasum": ""
            },
            "require": {
                "php": "^7.2 || ^8.0",
                "phpdocumentor/reflection-common": "^2.0"
            },
            "require-dev": {
                "ext-tokenizer": "*",
                "psalm/phar": "^4.8"
            },
            "default-branch": true,
            "type": "library",
            "extra": {
                "branch-alias": {
                    "dev-1.x": "1.x-dev"
                }
            },
            "autoload": {
                "psr-4": {
                    "phpDocumentor\\Reflection\\": "src"
                }
            },
            "notification-url": "https://packagist.org/downloads/",
            "license": [
                "MIT"
            ],
            "authors": [
                {
                    "name": "Mike van Riel",
                    "email": "me@mikevanriel.com"
                }
            ],
            "description": "A PSR-5 based resolver of Class names, Types and Structural Element Names",
            "support": {
                "issues": "https://github.com/phpDocumentor/TypeResolver/issues",
                "source": "https://github.com/phpDocumentor/TypeResolver/tree/1.x"
            },
            "time": "2021-11-24T08:29:39+00:00"
        },
        {
            "name": "phpspec/prophecy",
            "version": "dev-master",
            "source": {
                "type": "git",
                "url": "https://github.com/phpspec/prophecy.git",
                "reference": "bbcd7380b0ebf3961ee21409db7b38bc31d69a13"
            },
            "dist": {
                "type": "zip",
                "url": "https://api.github.com/repos/phpspec/prophecy/zipball/bbcd7380b0ebf3961ee21409db7b38bc31d69a13",
                "reference": "bbcd7380b0ebf3961ee21409db7b38bc31d69a13",
                "shasum": ""
            },
            "require": {
                "doctrine/instantiator": "^1.2",
                "php": "^7.2 || ~8.0, <8.2",
                "phpdocumentor/reflection-docblock": "^5.2",
                "sebastian/comparator": "^3.0 || ^4.0",
                "sebastian/recursion-context": "^3.0 || ^4.0"
            },
            "require-dev": {
                "phpspec/phpspec": "^6.0 || ^7.0",
                "phpunit/phpunit": "^8.0 || ^9.0"
            },
            "default-branch": true,
            "type": "library",
            "extra": {
                "branch-alias": {
                    "dev-master": "1.x-dev"
                }
            },
            "autoload": {
                "psr-4": {
                    "Prophecy\\": "src/Prophecy"
                }
            },
            "notification-url": "https://packagist.org/downloads/",
            "license": [
                "MIT"
            ],
            "authors": [
                {
                    "name": "Konstantin Kudryashov",
                    "email": "ever.zet@gmail.com",
                    "homepage": "http://everzet.com"
                },
                {
                    "name": "Marcello Duarte",
                    "email": "marcello.duarte@gmail.com"
                }
            ],
            "description": "Highly opinionated mocking framework for PHP 5.3+",
            "homepage": "https://github.com/phpspec/prophecy",
            "keywords": [
                "Double",
                "Dummy",
                "fake",
                "mock",
                "spy",
                "stub"
            ],
            "support": {
                "issues": "https://github.com/phpspec/prophecy/issues",
                "source": "https://github.com/phpspec/prophecy/tree/v1.15.0"
            },
            "time": "2021-12-08T12:19:24+00:00"
        },
        {
            "name": "phpunit/php-code-coverage",
            "version": "6.1.4",
            "source": {
                "type": "git",
                "url": "https://github.com/sebastianbergmann/php-code-coverage.git",
                "reference": "807e6013b00af69b6c5d9ceb4282d0393dbb9d8d"
            },
            "dist": {
                "type": "zip",
                "url": "https://api.github.com/repos/sebastianbergmann/php-code-coverage/zipball/807e6013b00af69b6c5d9ceb4282d0393dbb9d8d",
                "reference": "807e6013b00af69b6c5d9ceb4282d0393dbb9d8d",
                "shasum": ""
            },
            "require": {
                "ext-dom": "*",
                "ext-xmlwriter": "*",
                "php": "^7.1",
                "phpunit/php-file-iterator": "^2.0",
                "phpunit/php-text-template": "^1.2.1",
                "phpunit/php-token-stream": "^3.0",
                "sebastian/code-unit-reverse-lookup": "^1.0.1",
                "sebastian/environment": "^3.1 || ^4.0",
                "sebastian/version": "^2.0.1",
                "theseer/tokenizer": "^1.1"
            },
            "require-dev": {
                "phpunit/phpunit": "^7.0"
            },
            "suggest": {
                "ext-xdebug": "^2.6.0"
            },
            "type": "library",
            "extra": {
                "branch-alias": {
                    "dev-master": "6.1-dev"
                }
            },
            "autoload": {
                "classmap": [
                    "src/"
                ]
            },
            "notification-url": "https://packagist.org/downloads/",
            "license": [
                "BSD-3-Clause"
            ],
            "authors": [
                {
                    "name": "Sebastian Bergmann",
                    "email": "sebastian@phpunit.de",
                    "role": "lead"
                }
            ],
            "description": "Library that provides collection, processing, and rendering functionality for PHP code coverage information.",
            "homepage": "https://github.com/sebastianbergmann/php-code-coverage",
            "keywords": [
                "coverage",
                "testing",
                "xunit"
            ],
            "support": {
                "issues": "https://github.com/sebastianbergmann/php-code-coverage/issues",
                "source": "https://github.com/sebastianbergmann/php-code-coverage/tree/master"
            },
            "time": "2018-10-31T16:06:48+00:00"
        },
        {
            "name": "phpunit/php-file-iterator",
            "version": "2.0.x-dev",
            "source": {
                "type": "git",
                "url": "https://github.com/sebastianbergmann/php-file-iterator.git",
                "reference": "42c5ba5220e6904cbfe8b1a1bda7c0cfdc8c12f5"
            },
            "dist": {
                "type": "zip",
                "url": "https://api.github.com/repos/sebastianbergmann/php-file-iterator/zipball/42c5ba5220e6904cbfe8b1a1bda7c0cfdc8c12f5",
                "reference": "42c5ba5220e6904cbfe8b1a1bda7c0cfdc8c12f5",
                "shasum": ""
            },
            "require": {
                "php": ">=7.1"
            },
            "require-dev": {
                "phpunit/phpunit": "^8.5"
            },
            "type": "library",
            "extra": {
                "branch-alias": {
                    "dev-master": "2.0.x-dev"
                }
            },
            "autoload": {
                "classmap": [
                    "src/"
                ]
            },
            "notification-url": "https://packagist.org/downloads/",
            "license": [
                "BSD-3-Clause"
            ],
            "authors": [
                {
                    "name": "Sebastian Bergmann",
                    "email": "sebastian@phpunit.de",
                    "role": "lead"
                }
            ],
            "description": "FilterIterator implementation that filters files based on a list of suffixes.",
            "homepage": "https://github.com/sebastianbergmann/php-file-iterator/",
            "keywords": [
                "filesystem",
                "iterator"
            ],
            "support": {
                "issues": "https://github.com/sebastianbergmann/php-file-iterator/issues",
                "source": "https://github.com/sebastianbergmann/php-file-iterator/tree/2.0"
            },
            "funding": [
                {
                    "url": "https://github.com/sebastianbergmann",
                    "type": "github"
                }
            ],
            "time": "2021-12-02T12:42:26+00:00"
        },
        {
            "name": "phpunit/php-text-template",
            "version": "1.2.1",
            "source": {
                "type": "git",
                "url": "https://github.com/sebastianbergmann/php-text-template.git",
                "reference": "31f8b717e51d9a2afca6c9f046f5d69fc27c8686"
            },
            "dist": {
                "type": "zip",
                "url": "https://api.github.com/repos/sebastianbergmann/php-text-template/zipball/31f8b717e51d9a2afca6c9f046f5d69fc27c8686",
                "reference": "31f8b717e51d9a2afca6c9f046f5d69fc27c8686",
                "shasum": ""
            },
            "require": {
                "php": ">=5.3.3"
            },
            "type": "library",
            "autoload": {
                "classmap": [
                    "src/"
                ]
            },
            "notification-url": "https://packagist.org/downloads/",
            "license": [
                "BSD-3-Clause"
            ],
            "authors": [
                {
                    "name": "Sebastian Bergmann",
                    "email": "sebastian@phpunit.de",
                    "role": "lead"
                }
            ],
            "description": "Simple template engine.",
            "homepage": "https://github.com/sebastianbergmann/php-text-template/",
            "keywords": [
                "template"
            ],
            "support": {
                "issues": "https://github.com/sebastianbergmann/php-text-template/issues",
                "source": "https://github.com/sebastianbergmann/php-text-template/tree/1.2.1"
            },
            "time": "2015-06-21T13:50:34+00:00"
        },
        {
            "name": "phpunit/php-timer",
            "version": "2.1.x-dev",
            "source": {
                "type": "git",
                "url": "https://github.com/sebastianbergmann/php-timer.git",
                "reference": "2454ae1765516d20c4ffe103d85a58a9a3bd5662"
            },
            "dist": {
                "type": "zip",
                "url": "https://api.github.com/repos/sebastianbergmann/php-timer/zipball/2454ae1765516d20c4ffe103d85a58a9a3bd5662",
                "reference": "2454ae1765516d20c4ffe103d85a58a9a3bd5662",
                "shasum": ""
            },
            "require": {
                "php": ">=7.1"
            },
            "require-dev": {
                "phpunit/phpunit": "^8.5"
            },
            "type": "library",
            "extra": {
                "branch-alias": {
                    "dev-master": "2.1-dev"
                }
            },
            "autoload": {
                "classmap": [
                    "src/"
                ]
            },
            "notification-url": "https://packagist.org/downloads/",
            "license": [
                "BSD-3-Clause"
            ],
            "authors": [
                {
                    "name": "Sebastian Bergmann",
                    "email": "sebastian@phpunit.de",
                    "role": "lead"
                }
            ],
            "description": "Utility class for timing",
            "homepage": "https://github.com/sebastianbergmann/php-timer/",
            "keywords": [
                "timer"
            ],
            "support": {
                "issues": "https://github.com/sebastianbergmann/php-timer/issues",
                "source": "https://github.com/sebastianbergmann/php-timer/tree/2.1"
            },
            "funding": [
                {
                    "url": "https://github.com/sebastianbergmann",
                    "type": "github"
                }
            ],
            "time": "2020-11-30T08:20:02+00:00"
        },
        {
            "name": "phpunit/php-token-stream",
            "version": "3.1.x-dev",
            "source": {
                "type": "git",
                "url": "https://github.com/sebastianbergmann/php-token-stream.git",
                "reference": "9c1da83261628cb24b6a6df371b6e312b3954768"
            },
            "dist": {
                "type": "zip",
                "url": "https://api.github.com/repos/sebastianbergmann/php-token-stream/zipball/9c1da83261628cb24b6a6df371b6e312b3954768",
                "reference": "9c1da83261628cb24b6a6df371b6e312b3954768",
                "shasum": ""
            },
            "require": {
                "ext-tokenizer": "*",
                "php": ">=7.1"
            },
            "require-dev": {
                "phpunit/phpunit": "^7.0"
            },
            "type": "library",
            "extra": {
                "branch-alias": {
                    "dev-master": "3.1-dev"
                }
            },
            "autoload": {
                "classmap": [
                    "src/"
                ]
            },
            "notification-url": "https://packagist.org/downloads/",
            "license": [
                "BSD-3-Clause"
            ],
            "authors": [
                {
                    "name": "Sebastian Bergmann",
                    "email": "sebastian@phpunit.de"
                }
            ],
            "description": "Wrapper around PHP's tokenizer extension.",
            "homepage": "https://github.com/sebastianbergmann/php-token-stream/",
            "keywords": [
                "tokenizer"
            ],
            "support": {
                "issues": "https://github.com/sebastianbergmann/php-token-stream/issues",
                "source": "https://github.com/sebastianbergmann/php-token-stream/tree/3.1"
            },
            "funding": [
                {
                    "url": "https://github.com/sebastianbergmann",
                    "type": "github"
                }
            ],
            "abandoned": true,
            "time": "2021-07-26T12:15:06+00:00"
        },
        {
            "name": "phpunit/phpunit",
            "version": "7.5.20",
            "source": {
                "type": "git",
                "url": "https://github.com/sebastianbergmann/phpunit.git",
                "reference": "9467db479d1b0487c99733bb1e7944d32deded2c"
            },
            "dist": {
                "type": "zip",
                "url": "https://api.github.com/repos/sebastianbergmann/phpunit/zipball/9467db479d1b0487c99733bb1e7944d32deded2c",
                "reference": "9467db479d1b0487c99733bb1e7944d32deded2c",
                "shasum": ""
            },
            "require": {
                "doctrine/instantiator": "^1.1",
                "ext-dom": "*",
                "ext-json": "*",
                "ext-libxml": "*",
                "ext-mbstring": "*",
                "ext-xml": "*",
                "myclabs/deep-copy": "^1.7",
                "phar-io/manifest": "^1.0.2",
                "phar-io/version": "^2.0",
                "php": "^7.1",
                "phpspec/prophecy": "^1.7",
                "phpunit/php-code-coverage": "^6.0.7",
                "phpunit/php-file-iterator": "^2.0.1",
                "phpunit/php-text-template": "^1.2.1",
                "phpunit/php-timer": "^2.1",
                "sebastian/comparator": "^3.0",
                "sebastian/diff": "^3.0",
                "sebastian/environment": "^4.0",
                "sebastian/exporter": "^3.1",
                "sebastian/global-state": "^2.0",
                "sebastian/object-enumerator": "^3.0.3",
                "sebastian/resource-operations": "^2.0",
                "sebastian/version": "^2.0.1"
            },
            "conflict": {
                "phpunit/phpunit-mock-objects": "*"
            },
            "require-dev": {
                "ext-pdo": "*"
            },
            "suggest": {
                "ext-soap": "*",
                "ext-xdebug": "*",
                "phpunit/php-invoker": "^2.0"
            },
            "bin": [
                "phpunit"
            ],
            "type": "library",
            "extra": {
                "branch-alias": {
                    "dev-master": "7.5-dev"
                }
            },
            "autoload": {
                "classmap": [
                    "src/"
                ]
            },
            "notification-url": "https://packagist.org/downloads/",
            "license": [
                "BSD-3-Clause"
            ],
            "authors": [
                {
                    "name": "Sebastian Bergmann",
                    "email": "sebastian@phpunit.de",
                    "role": "lead"
                }
            ],
            "description": "The PHP Unit Testing framework.",
            "homepage": "https://phpunit.de/",
            "keywords": [
                "phpunit",
                "testing",
                "xunit"
            ],
            "support": {
                "issues": "https://github.com/sebastianbergmann/phpunit/issues",
                "source": "https://github.com/sebastianbergmann/phpunit/tree/7.5.20"
            },
            "time": "2020-01-08T08:45:45+00:00"
        },
        {
            "name": "sebastian/code-unit-reverse-lookup",
            "version": "1.0.x-dev",
            "source": {
                "type": "git",
                "url": "https://github.com/sebastianbergmann/code-unit-reverse-lookup.git",
                "reference": "1de8cd5c010cb153fcd68b8d0f64606f523f7619"
            },
            "dist": {
                "type": "zip",
                "url": "https://api.github.com/repos/sebastianbergmann/code-unit-reverse-lookup/zipball/1de8cd5c010cb153fcd68b8d0f64606f523f7619",
                "reference": "1de8cd5c010cb153fcd68b8d0f64606f523f7619",
                "shasum": ""
            },
            "require": {
                "php": ">=5.6"
            },
            "require-dev": {
                "phpunit/phpunit": "^8.5"
            },
            "type": "library",
            "extra": {
                "branch-alias": {
                    "dev-master": "1.0.x-dev"
                }
            },
            "autoload": {
                "classmap": [
                    "src/"
                ]
            },
            "notification-url": "https://packagist.org/downloads/",
            "license": [
                "BSD-3-Clause"
            ],
            "authors": [
                {
                    "name": "Sebastian Bergmann",
                    "email": "sebastian@phpunit.de"
                }
            ],
            "description": "Looks up which function or method a line of code belongs to",
            "homepage": "https://github.com/sebastianbergmann/code-unit-reverse-lookup/",
            "support": {
                "issues": "https://github.com/sebastianbergmann/code-unit-reverse-lookup/issues",
                "source": "https://github.com/sebastianbergmann/code-unit-reverse-lookup/tree/1.0"
            },
            "funding": [
                {
                    "url": "https://github.com/sebastianbergmann",
                    "type": "github"
                }
            ],
            "time": "2020-11-30T08:15:22+00:00"
        },
        {
            "name": "sebastian/comparator",
            "version": "3.0.x-dev",
            "source": {
                "type": "git",
                "url": "https://github.com/sebastianbergmann/comparator.git",
                "reference": "1071dfcef776a57013124ff35e1fc41ccd294758"
            },
            "dist": {
                "type": "zip",
                "url": "https://api.github.com/repos/sebastianbergmann/comparator/zipball/1071dfcef776a57013124ff35e1fc41ccd294758",
                "reference": "1071dfcef776a57013124ff35e1fc41ccd294758",
                "shasum": ""
            },
            "require": {
                "php": ">=7.1",
                "sebastian/diff": "^3.0",
                "sebastian/exporter": "^3.1"
            },
            "require-dev": {
                "phpunit/phpunit": "^8.5"
            },
            "type": "library",
            "extra": {
                "branch-alias": {
                    "dev-master": "3.0-dev"
                }
            },
            "autoload": {
                "classmap": [
                    "src/"
                ]
            },
            "notification-url": "https://packagist.org/downloads/",
            "license": [
                "BSD-3-Clause"
            ],
            "authors": [
                {
                    "name": "Sebastian Bergmann",
                    "email": "sebastian@phpunit.de"
                },
                {
                    "name": "Jeff Welch",
                    "email": "whatthejeff@gmail.com"
                },
                {
                    "name": "Volker Dusch",
                    "email": "github@wallbash.com"
                },
                {
                    "name": "Bernhard Schussek",
                    "email": "bschussek@2bepublished.at"
                }
            ],
            "description": "Provides the functionality to compare PHP values for equality",
            "homepage": "https://github.com/sebastianbergmann/comparator",
            "keywords": [
                "comparator",
                "compare",
                "equality"
            ],
            "support": {
                "issues": "https://github.com/sebastianbergmann/comparator/issues",
                "source": "https://github.com/sebastianbergmann/comparator/tree/3.0"
            },
            "funding": [
                {
                    "url": "https://github.com/sebastianbergmann",
                    "type": "github"
                }
            ],
            "time": "2020-11-30T08:04:30+00:00"
        },
        {
            "name": "sebastian/diff",
            "version": "3.0.x-dev",
            "source": {
                "type": "git",
                "url": "https://github.com/sebastianbergmann/diff.git",
                "reference": "14f72dd46eaf2f2293cbe79c93cc0bc43161a211"
            },
            "dist": {
                "type": "zip",
                "url": "https://api.github.com/repos/sebastianbergmann/diff/zipball/14f72dd46eaf2f2293cbe79c93cc0bc43161a211",
                "reference": "14f72dd46eaf2f2293cbe79c93cc0bc43161a211",
                "shasum": ""
            },
            "require": {
                "php": ">=7.1"
            },
            "require-dev": {
                "phpunit/phpunit": "^7.5 || ^8.0",
                "symfony/process": "^2 || ^3.3 || ^4"
            },
            "type": "library",
            "extra": {
                "branch-alias": {
                    "dev-master": "3.0-dev"
                }
            },
            "autoload": {
                "classmap": [
                    "src/"
                ]
            },
            "notification-url": "https://packagist.org/downloads/",
            "license": [
                "BSD-3-Clause"
            ],
            "authors": [
                {
                    "name": "Sebastian Bergmann",
                    "email": "sebastian@phpunit.de"
                },
                {
                    "name": "Kore Nordmann",
                    "email": "mail@kore-nordmann.de"
                }
            ],
            "description": "Diff implementation",
            "homepage": "https://github.com/sebastianbergmann/diff",
            "keywords": [
                "diff",
                "udiff",
                "unidiff",
                "unified diff"
            ],
            "support": {
                "issues": "https://github.com/sebastianbergmann/diff/issues",
                "source": "https://github.com/sebastianbergmann/diff/tree/3.0"
            },
            "funding": [
                {
                    "url": "https://github.com/sebastianbergmann",
                    "type": "github"
                }
            ],
            "time": "2020-11-30T07:59:04+00:00"
        },
        {
            "name": "sebastian/environment",
            "version": "4.2.x-dev",
            "source": {
                "type": "git",
                "url": "https://github.com/sebastianbergmann/environment.git",
                "reference": "a8cb2aa3eca438e75a4b7895f04bc8f5f990bc49"
            },
            "dist": {
                "type": "zip",
                "url": "https://api.github.com/repos/sebastianbergmann/environment/zipball/a8cb2aa3eca438e75a4b7895f04bc8f5f990bc49",
                "reference": "a8cb2aa3eca438e75a4b7895f04bc8f5f990bc49",
                "shasum": ""
            },
            "require": {
                "php": ">=7.1"
            },
            "require-dev": {
                "phpunit/phpunit": "^7.5"
            },
            "suggest": {
                "ext-posix": "*"
            },
            "type": "library",
            "extra": {
                "branch-alias": {
                    "dev-master": "4.2-dev"
                }
            },
            "autoload": {
                "classmap": [
                    "src/"
                ]
            },
            "notification-url": "https://packagist.org/downloads/",
            "license": [
                "BSD-3-Clause"
            ],
            "authors": [
                {
                    "name": "Sebastian Bergmann",
                    "email": "sebastian@phpunit.de"
                }
            ],
            "description": "Provides functionality to handle HHVM/PHP environments",
            "homepage": "http://www.github.com/sebastianbergmann/environment",
            "keywords": [
                "Xdebug",
                "environment",
                "hhvm"
            ],
            "support": {
                "issues": "https://github.com/sebastianbergmann/environment/issues",
                "source": "https://github.com/sebastianbergmann/environment/tree/4.2"
            },
            "funding": [
                {
                    "url": "https://github.com/sebastianbergmann",
                    "type": "github"
                }
            ],
            "time": "2021-08-17T14:54:22+00:00"
        },
        {
            "name": "sebastian/exporter",
            "version": "3.1.x-dev",
            "source": {
                "type": "git",
                "url": "https://github.com/sebastianbergmann/exporter.git",
                "reference": "0c32ea2e40dbf59de29f3b49bf375176ce7dd8db"
            },
            "dist": {
                "type": "zip",
                "url": "https://api.github.com/repos/sebastianbergmann/exporter/zipball/0c32ea2e40dbf59de29f3b49bf375176ce7dd8db",
                "reference": "0c32ea2e40dbf59de29f3b49bf375176ce7dd8db",
                "shasum": ""
            },
            "require": {
                "php": ">=7.0",
                "sebastian/recursion-context": "^3.0"
            },
            "require-dev": {
                "ext-mbstring": "*",
                "phpunit/phpunit": "^8.5"
            },
            "type": "library",
            "extra": {
                "branch-alias": {
                    "dev-master": "3.1.x-dev"
                }
            },
            "autoload": {
                "classmap": [
                    "src/"
                ]
            },
            "notification-url": "https://packagist.org/downloads/",
            "license": [
                "BSD-3-Clause"
            ],
            "authors": [
                {
                    "name": "Sebastian Bergmann",
                    "email": "sebastian@phpunit.de"
                },
                {
                    "name": "Jeff Welch",
                    "email": "whatthejeff@gmail.com"
                },
                {
                    "name": "Volker Dusch",
                    "email": "github@wallbash.com"
                },
                {
                    "name": "Adam Harvey",
                    "email": "aharvey@php.net"
                },
                {
                    "name": "Bernhard Schussek",
                    "email": "bschussek@gmail.com"
                }
            ],
            "description": "Provides the functionality to export PHP variables for visualization",
            "homepage": "http://www.github.com/sebastianbergmann/exporter",
            "keywords": [
                "export",
                "exporter"
            ],
            "support": {
                "issues": "https://github.com/sebastianbergmann/exporter/issues",
                "source": "https://github.com/sebastianbergmann/exporter/tree/3.1"
            },
            "funding": [
                {
                    "url": "https://github.com/sebastianbergmann",
                    "type": "github"
                }
            ],
            "time": "2021-11-11T13:51:24+00:00"
        },
        {
            "name": "sebastian/global-state",
            "version": "2.0.0",
            "source": {
                "type": "git",
                "url": "https://github.com/sebastianbergmann/global-state.git",
                "reference": "e8ba02eed7bbbb9e59e43dedd3dddeff4a56b0c4"
            },
            "dist": {
                "type": "zip",
                "url": "https://api.github.com/repos/sebastianbergmann/global-state/zipball/e8ba02eed7bbbb9e59e43dedd3dddeff4a56b0c4",
                "reference": "e8ba02eed7bbbb9e59e43dedd3dddeff4a56b0c4",
                "shasum": ""
            },
            "require": {
                "php": "^7.0"
            },
            "require-dev": {
                "phpunit/phpunit": "^6.0"
            },
            "suggest": {
                "ext-uopz": "*"
            },
            "type": "library",
            "extra": {
                "branch-alias": {
                    "dev-master": "2.0-dev"
                }
            },
            "autoload": {
                "classmap": [
                    "src/"
                ]
            },
            "notification-url": "https://packagist.org/downloads/",
            "license": [
                "BSD-3-Clause"
            ],
            "authors": [
                {
                    "name": "Sebastian Bergmann",
                    "email": "sebastian@phpunit.de"
                }
            ],
            "description": "Snapshotting of global state",
            "homepage": "http://www.github.com/sebastianbergmann/global-state",
            "keywords": [
                "global state"
            ],
            "support": {
                "issues": "https://github.com/sebastianbergmann/global-state/issues",
                "source": "https://github.com/sebastianbergmann/global-state/tree/2.0.0"
            },
            "time": "2017-04-27T15:39:26+00:00"
        },
        {
            "name": "sebastian/object-enumerator",
            "version": "3.0.x-dev",
            "source": {
                "type": "git",
                "url": "https://github.com/sebastianbergmann/object-enumerator.git",
                "reference": "e67f6d32ebd0c749cf9d1dbd9f226c727043cdf2"
            },
            "dist": {
                "type": "zip",
                "url": "https://api.github.com/repos/sebastianbergmann/object-enumerator/zipball/e67f6d32ebd0c749cf9d1dbd9f226c727043cdf2",
                "reference": "e67f6d32ebd0c749cf9d1dbd9f226c727043cdf2",
                "shasum": ""
            },
            "require": {
                "php": ">=7.0",
                "sebastian/object-reflector": "^1.1.1",
                "sebastian/recursion-context": "^3.0"
            },
            "require-dev": {
                "phpunit/phpunit": "^6.0"
            },
            "type": "library",
            "extra": {
                "branch-alias": {
                    "dev-master": "3.0.x-dev"
                }
            },
            "autoload": {
                "classmap": [
                    "src/"
                ]
            },
            "notification-url": "https://packagist.org/downloads/",
            "license": [
                "BSD-3-Clause"
            ],
            "authors": [
                {
                    "name": "Sebastian Bergmann",
                    "email": "sebastian@phpunit.de"
                }
            ],
            "description": "Traverses array structures and object graphs to enumerate all referenced objects",
            "homepage": "https://github.com/sebastianbergmann/object-enumerator/",
            "support": {
                "issues": "https://github.com/sebastianbergmann/object-enumerator/issues",
                "source": "https://github.com/sebastianbergmann/object-enumerator/tree/3.0"
            },
            "funding": [
                {
                    "url": "https://github.com/sebastianbergmann",
                    "type": "github"
                }
            ],
            "time": "2020-11-30T07:40:27+00:00"
        },
        {
            "name": "sebastian/object-reflector",
            "version": "1.1.x-dev",
            "source": {
                "type": "git",
                "url": "https://github.com/sebastianbergmann/object-reflector.git",
                "reference": "9b8772b9cbd456ab45d4a598d2dd1a1bced6363d"
            },
            "dist": {
                "type": "zip",
                "url": "https://api.github.com/repos/sebastianbergmann/object-reflector/zipball/9b8772b9cbd456ab45d4a598d2dd1a1bced6363d",
                "reference": "9b8772b9cbd456ab45d4a598d2dd1a1bced6363d",
                "shasum": ""
            },
            "require": {
                "php": ">=7.0"
            },
            "require-dev": {
                "phpunit/phpunit": "^6.0"
            },
            "type": "library",
            "extra": {
                "branch-alias": {
                    "dev-master": "1.1-dev"
                }
            },
            "autoload": {
                "classmap": [
                    "src/"
                ]
            },
            "notification-url": "https://packagist.org/downloads/",
            "license": [
                "BSD-3-Clause"
            ],
            "authors": [
                {
                    "name": "Sebastian Bergmann",
                    "email": "sebastian@phpunit.de"
                }
            ],
            "description": "Allows reflection of object attributes, including inherited and non-public ones",
            "homepage": "https://github.com/sebastianbergmann/object-reflector/",
            "support": {
                "issues": "https://github.com/sebastianbergmann/object-reflector/issues",
                "source": "https://github.com/sebastianbergmann/object-reflector/tree/1.1"
            },
            "funding": [
                {
                    "url": "https://github.com/sebastianbergmann",
                    "type": "github"
                }
            ],
            "time": "2020-11-30T07:37:18+00:00"
        },
        {
            "name": "sebastian/recursion-context",
            "version": "3.0.x-dev",
            "source": {
                "type": "git",
                "url": "https://github.com/sebastianbergmann/recursion-context.git",
                "reference": "367dcba38d6e1977be014dc4b22f47a484dac7fb"
            },
            "dist": {
                "type": "zip",
                "url": "https://api.github.com/repos/sebastianbergmann/recursion-context/zipball/367dcba38d6e1977be014dc4b22f47a484dac7fb",
                "reference": "367dcba38d6e1977be014dc4b22f47a484dac7fb",
                "shasum": ""
            },
            "require": {
                "php": ">=7.0"
            },
            "require-dev": {
                "phpunit/phpunit": "^6.0"
            },
            "type": "library",
            "extra": {
                "branch-alias": {
                    "dev-master": "3.0.x-dev"
                }
            },
            "autoload": {
                "classmap": [
                    "src/"
                ]
            },
            "notification-url": "https://packagist.org/downloads/",
            "license": [
                "BSD-3-Clause"
            ],
            "authors": [
                {
                    "name": "Sebastian Bergmann",
                    "email": "sebastian@phpunit.de"
                },
                {
                    "name": "Jeff Welch",
                    "email": "whatthejeff@gmail.com"
                },
                {
                    "name": "Adam Harvey",
                    "email": "aharvey@php.net"
                }
            ],
            "description": "Provides functionality to recursively process PHP variables",
            "homepage": "http://www.github.com/sebastianbergmann/recursion-context",
            "support": {
                "issues": "https://github.com/sebastianbergmann/recursion-context/issues",
                "source": "https://github.com/sebastianbergmann/recursion-context/tree/3.0"
            },
            "funding": [
                {
                    "url": "https://github.com/sebastianbergmann",
                    "type": "github"
                }
            ],
            "time": "2020-11-30T07:34:24+00:00"
        },
        {
            "name": "sebastian/resource-operations",
            "version": "2.0.x-dev",
            "source": {
                "type": "git",
                "url": "https://github.com/sebastianbergmann/resource-operations.git",
                "reference": "31d35ca87926450c44eae7e2611d45a7a65ea8b3"
            },
            "dist": {
                "type": "zip",
                "url": "https://api.github.com/repos/sebastianbergmann/resource-operations/zipball/31d35ca87926450c44eae7e2611d45a7a65ea8b3",
                "reference": "31d35ca87926450c44eae7e2611d45a7a65ea8b3",
                "shasum": ""
            },
            "require": {
                "php": ">=7.1"
            },
            "type": "library",
            "extra": {
                "branch-alias": {
                    "dev-master": "2.0-dev"
                }
            },
            "autoload": {
                "classmap": [
                    "src/"
                ]
            },
            "notification-url": "https://packagist.org/downloads/",
            "license": [
                "BSD-3-Clause"
            ],
            "authors": [
                {
                    "name": "Sebastian Bergmann",
                    "email": "sebastian@phpunit.de"
                }
            ],
            "description": "Provides a list of PHP built-in functions that operate on resources",
            "homepage": "https://www.github.com/sebastianbergmann/resource-operations",
            "support": {
                "issues": "https://github.com/sebastianbergmann/resource-operations/issues",
                "source": "https://github.com/sebastianbergmann/resource-operations/tree/2.0"
            },
            "funding": [
                {
                    "url": "https://github.com/sebastianbergmann",
                    "type": "github"
                }
            ],
            "time": "2020-11-30T07:30:19+00:00"
        },
        {
            "name": "sebastian/version",
            "version": "2.0.1",
            "source": {
                "type": "git",
                "url": "https://github.com/sebastianbergmann/version.git",
                "reference": "99732be0ddb3361e16ad77b68ba41efc8e979019"
            },
            "dist": {
                "type": "zip",
                "url": "https://api.github.com/repos/sebastianbergmann/version/zipball/99732be0ddb3361e16ad77b68ba41efc8e979019",
                "reference": "99732be0ddb3361e16ad77b68ba41efc8e979019",
                "shasum": ""
            },
            "require": {
                "php": ">=5.6"
            },
            "type": "library",
            "extra": {
                "branch-alias": {
                    "dev-master": "2.0.x-dev"
                }
            },
            "autoload": {
                "classmap": [
                    "src/"
                ]
            },
            "notification-url": "https://packagist.org/downloads/",
            "license": [
                "BSD-3-Clause"
            ],
            "authors": [
                {
                    "name": "Sebastian Bergmann",
                    "email": "sebastian@phpunit.de",
                    "role": "lead"
                }
            ],
            "description": "Library that helps with managing the version number of Git-hosted PHP projects",
            "homepage": "https://github.com/sebastianbergmann/version",
            "support": {
                "issues": "https://github.com/sebastianbergmann/version/issues",
                "source": "https://github.com/sebastianbergmann/version/tree/master"
            },
            "time": "2016-10-03T07:35:21+00:00"
        },
        {
            "name": "squizlabs/php_codesniffer",
            "version": "dev-master",
            "source": {
                "type": "git",
                "url": "https://github.com/squizlabs/PHP_CodeSniffer.git",
                "reference": "5b660ae884c9a2a1a9ba7a2fdeca09802882bbff"
            },
            "dist": {
                "type": "zip",
                "url": "https://api.github.com/repos/squizlabs/PHP_CodeSniffer/zipball/5b660ae884c9a2a1a9ba7a2fdeca09802882bbff",
                "reference": "5b660ae884c9a2a1a9ba7a2fdeca09802882bbff",
                "shasum": ""
            },
            "require": {
                "ext-simplexml": "*",
                "ext-tokenizer": "*",
                "ext-xmlwriter": "*",
                "php": ">=5.4.0"
            },
            "require-dev": {
                "phpunit/phpunit": "^4.0 || ^5.0 || ^6.0 || ^7.0"
            },
            "default-branch": true,
            "bin": [
                "bin/phpcs",
                "bin/phpcbf"
            ],
            "type": "library",
            "extra": {
                "branch-alias": {
                    "dev-master": "3.x-dev"
                }
            },
            "notification-url": "https://packagist.org/downloads/",
            "license": [
                "BSD-3-Clause"
            ],
            "authors": [
                {
                    "name": "Greg Sherwood",
                    "role": "lead"
                }
            ],
            "description": "PHP_CodeSniffer tokenizes PHP, JavaScript and CSS files and detects violations of a defined set of coding standards.",
            "homepage": "https://github.com/squizlabs/PHP_CodeSniffer",
            "keywords": [
                "phpcs",
                "standards"
            ],
            "support": {
                "issues": "https://github.com/squizlabs/PHP_CodeSniffer/issues",
                "source": "https://github.com/squizlabs/PHP_CodeSniffer",
                "wiki": "https://github.com/squizlabs/PHP_CodeSniffer/wiki"
            },
            "time": "2021-12-07T22:06:34+00:00"
        },
        {
            "name": "symfony/polyfill-ctype",
            "version": "dev-main",
            "source": {
                "type": "git",
                "url": "https://github.com/symfony/polyfill-ctype.git",
                "reference": "30885182c981ab175d4d034db0f6f469898070ab"
            },
            "dist": {
                "type": "zip",
                "url": "https://api.github.com/repos/symfony/polyfill-ctype/zipball/30885182c981ab175d4d034db0f6f469898070ab",
                "reference": "30885182c981ab175d4d034db0f6f469898070ab",
                "shasum": ""
            },
            "require": {
                "php": ">=7.1"
            },
            "provide": {
                "ext-ctype": "*"
            },
            "suggest": {
                "ext-ctype": "For best performance"
            },
            "default-branch": true,
            "type": "library",
            "extra": {
                "branch-alias": {
                    "dev-main": "1.23-dev"
                },
                "thanks": {
                    "name": "symfony/polyfill",
                    "url": "https://github.com/symfony/polyfill"
                }
            },
            "autoload": {
                "psr-4": {
                    "Symfony\\Polyfill\\Ctype\\": ""
                },
                "files": [
                    "bootstrap.php"
                ]
            },
            "notification-url": "https://packagist.org/downloads/",
            "license": [
                "MIT"
            ],
            "authors": [
                {
                    "name": "Gert de Pagter",
                    "email": "BackEndTea@gmail.com"
                },
                {
                    "name": "Symfony Community",
                    "homepage": "https://symfony.com/contributors"
                }
            ],
            "description": "Symfony polyfill for ctype functions",
            "homepage": "https://symfony.com",
            "keywords": [
                "compatibility",
                "ctype",
                "polyfill",
                "portable"
            ],
            "support": {
                "source": "https://github.com/symfony/polyfill-ctype/tree/main"
            },
            "funding": [
                {
                    "url": "https://symfony.com/sponsor",
                    "type": "custom"
                },
                {
                    "url": "https://github.com/fabpot",
                    "type": "github"
                },
                {
                    "url": "https://tidelift.com/funding/github/packagist/symfony/symfony",
                    "type": "tidelift"
                }
            ],
            "time": "2021-10-20T20:35:02+00:00"
        },
        {
            "name": "theseer/tokenizer",
            "version": "1.2.1",
            "source": {
                "type": "git",
                "url": "https://github.com/theseer/tokenizer.git",
                "reference": "34a41e998c2183e22995f158c581e7b5e755ab9e"
            },
            "dist": {
                "type": "zip",
                "url": "https://api.github.com/repos/theseer/tokenizer/zipball/34a41e998c2183e22995f158c581e7b5e755ab9e",
                "reference": "34a41e998c2183e22995f158c581e7b5e755ab9e",
                "shasum": ""
            },
            "require": {
                "ext-dom": "*",
                "ext-tokenizer": "*",
                "ext-xmlwriter": "*",
                "php": "^7.2 || ^8.0"
            },
            "type": "library",
            "autoload": {
                "classmap": [
                    "src/"
                ]
            },
            "notification-url": "https://packagist.org/downloads/",
            "license": [
                "BSD-3-Clause"
            ],
            "authors": [
                {
                    "name": "Arne Blankerts",
                    "email": "arne@blankerts.de",
                    "role": "Developer"
                }
            ],
            "description": "A small library for converting tokenized PHP source code into XML and potentially other formats",
            "support": {
                "issues": "https://github.com/theseer/tokenizer/issues",
                "source": "https://github.com/theseer/tokenizer/tree/1.2.1"
            },
            "funding": [
                {
                    "url": "https://github.com/theseer",
                    "type": "github"
                }
            ],
            "time": "2021-07-28T10:34:58+00:00"
        },
        {
            "name": "webmozart/assert",
            "version": "dev-master",
            "source": {
                "type": "git",
                "url": "https://github.com/webmozarts/assert.git",
                "reference": "b419d648592b0b8911cbbe10d450fe314f4fd262"
            },
            "dist": {
                "type": "zip",
                "url": "https://api.github.com/repos/webmozarts/assert/zipball/b419d648592b0b8911cbbe10d450fe314f4fd262",
                "reference": "b419d648592b0b8911cbbe10d450fe314f4fd262",
                "shasum": ""
            },
            "require": {
                "php": "^7.2 || ^8.0",
                "symfony/polyfill-ctype": "^1.8"
            },
            "conflict": {
                "phpstan/phpstan": "<0.12.20",
                "vimeo/psalm": "<4.6.1 || 4.6.2"
            },
            "require-dev": {
                "phpunit/phpunit": "^8.5.13"
            },
            "default-branch": true,
            "type": "library",
            "extra": {
                "branch-alias": {
                    "dev-master": "1.10-dev"
                }
            },
            "autoload": {
                "psr-4": {
                    "Webmozart\\Assert\\": "src/"
                }
            },
            "notification-url": "https://packagist.org/downloads/",
            "license": [
                "MIT"
            ],
            "authors": [
                {
                    "name": "Bernhard Schussek",
                    "email": "bschussek@gmail.com"
                }
            ],
            "description": "Assertions to validate method input/output with nice error messages.",
            "keywords": [
                "assert",
                "check",
                "validate"
            ],
            "support": {
                "issues": "https://github.com/webmozarts/assert/issues",
                "source": "https://github.com/webmozarts/assert/tree/master"
            },
            "time": "2021-06-19T13:45:26+00:00"
        },
        {
            "name": "wp-coding-standards/wpcs",
            "version": "2.3.0",
            "source": {
                "type": "git",
                "url": "https://github.com/WordPress/WordPress-Coding-Standards.git",
                "reference": "7da1894633f168fe244afc6de00d141f27517b62"
            },
            "dist": {
                "type": "zip",
                "url": "https://api.github.com/repos/WordPress/WordPress-Coding-Standards/zipball/7da1894633f168fe244afc6de00d141f27517b62",
                "reference": "7da1894633f168fe244afc6de00d141f27517b62",
                "shasum": ""
            },
            "require": {
                "php": ">=5.4",
                "squizlabs/php_codesniffer": "^3.3.1"
            },
            "require-dev": {
                "dealerdirect/phpcodesniffer-composer-installer": "^0.5 || ^0.6",
                "phpcompatibility/php-compatibility": "^9.0",
                "phpcsstandards/phpcsdevtools": "^1.0",
                "phpunit/phpunit": "^4.0 || ^5.0 || ^6.0 || ^7.0"
            },
            "suggest": {
                "dealerdirect/phpcodesniffer-composer-installer": "^0.6 || This Composer plugin will sort out the PHPCS 'installed_paths' automatically."
            },
            "type": "phpcodesniffer-standard",
            "notification-url": "https://packagist.org/downloads/",
            "license": [
                "MIT"
            ],
            "authors": [
                {
                    "name": "Contributors",
                    "homepage": "https://github.com/WordPress/WordPress-Coding-Standards/graphs/contributors"
                }
            ],
            "description": "PHP_CodeSniffer rules (sniffs) to enforce WordPress coding conventions",
            "keywords": [
                "phpcs",
                "standards",
                "wordpress"
            ],
            "support": {
                "issues": "https://github.com/WordPress/WordPress-Coding-Standards/issues",
                "source": "https://github.com/WordPress/WordPress-Coding-Standards",
                "wiki": "https://github.com/WordPress/WordPress-Coding-Standards/wiki"
            },
            "time": "2020-05-13T23:57:56+00:00"
        },
        {
            "name": "yoast/phpunit-polyfills",
            "version": "dev-develop",
            "source": {
                "type": "git",
                "url": "https://github.com/Yoast/PHPUnit-Polyfills.git",
                "reference": "5ea3536428944955f969bc764bbe09738e151ada"
            },
            "dist": {
                "type": "zip",
                "url": "https://api.github.com/repos/Yoast/PHPUnit-Polyfills/zipball/5ea3536428944955f969bc764bbe09738e151ada",
                "reference": "5ea3536428944955f969bc764bbe09738e151ada",
                "shasum": ""
            },
            "require": {
                "php": ">=5.4",
                "phpunit/phpunit": "^4.8.36 || ^5.7.21 || ^6.0 || ^7.0 || ^8.0 || ^9.0"
            },
            "require-dev": {
                "yoast/yoastcs": "^2.2.0"
            },
            "default-branch": true,
            "type": "library",
            "extra": {
                "branch-alias": {
                    "dev-main": "1.x-dev",
                    "dev-develop": "1.x-dev"
                }
            },
            "autoload": {
                "files": [
                    "phpunitpolyfills-autoload.php"
                ]
            },
            "notification-url": "https://packagist.org/downloads/",
            "license": [
                "BSD-3-Clause"
            ],
            "authors": [
                {
                    "name": "Team Yoast",
                    "email": "support@yoast.com",
                    "homepage": "https://yoast.com"
                },
                {
                    "name": "Contributors",
                    "homepage": "https://github.com/Yoast/PHPUnit-Polyfills/graphs/contributors"
                }
            ],
            "description": "Set of polyfills for changed PHPUnit functionality to allow for creating PHPUnit cross-version compatible tests",
            "homepage": "https://github.com/Yoast/PHPUnit-Polyfills",
            "keywords": [
                "phpunit",
                "polyfill",
                "testing"
            ],
            "support": {
                "issues": "https://github.com/Yoast/PHPUnit-Polyfills/issues",
                "source": "https://github.com/Yoast/PHPUnit-Polyfills"
            },
            "time": "2021-11-23T01:37:03+00:00"
        }
    ],
    "aliases": [],
    "minimum-stability": "dev",
    "stability-flags": {
<<<<<<< HEAD
        "ua-parser/uap-php": 20,
        "10up/phpcs-composer": 20,
        "10up/wpacceptance": 20
=======
        "10up/phpcs-composer": 20
>>>>>>> 6b7e15dc
    },
    "prefer-stable": false,
    "prefer-lowest": false,
    "platform": {
        "php": ">=7.4"
    },
    "platform-dev": [],
    "plugin-api-version": "2.3.0"
}<|MERGE_RESOLUTION|>--- conflicted
+++ resolved
@@ -4,11 +4,7 @@
         "Read more about it at https://getcomposer.org/doc/01-basic-usage.md#installing-dependencies",
         "This file is @generated automatically"
     ],
-<<<<<<< HEAD
     "content-hash": "1f2a9f8a955c4d41c55ed4966e61f972",
-=======
-    "content-hash": "a7921f7f4023346cd1bf1279bd39970d",
->>>>>>> 6b7e15dc
     "packages": [
         {
             "name": "composer/ca-bundle",
@@ -2360,13 +2356,8 @@
     "aliases": [],
     "minimum-stability": "dev",
     "stability-flags": {
-<<<<<<< HEAD
         "ua-parser/uap-php": 20,
-        "10up/phpcs-composer": 20,
-        "10up/wpacceptance": 20
-=======
         "10up/phpcs-composer": 20
->>>>>>> 6b7e15dc
     },
     "prefer-stable": false,
     "prefer-lowest": false,
