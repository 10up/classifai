--- conflicted
+++ resolved
@@ -1,9 +1,5 @@
 {
   "globals": {
-<<<<<<< HEAD
-	  "wp": "readonly",
-	  "jQuery": "readonly"
-=======
     "wp": "readonly",
     "jQuery": "readonly",
     "describe": "readonly",
@@ -13,7 +9,6 @@
     "it": "readonly",
     "Cypress": "readonly",
     "cy": "readonly"
->>>>>>> 6b7e15dc
   },
   "extends": ["@10up/eslint-config/wordpress"]
 }