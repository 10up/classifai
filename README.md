# ![ClassifAI](https://classifaiplugin.com/wp-content/themes/classifai-theme/assets/img/logo.svg "ClassifAI")

> Supercharge WordPress Content Workflows and Engagement with Artificial Intelligence.

[![Support Level](https://img.shields.io/badge/support-active-green.svg)](#support-level) [![Release Version](https://img.shields.io/github/release/10up/classifai.svg)](https://github.com/10up/classifai/releases/latest) ![WordPress tested up to version](https://img.shields.io/badge/WordPress-v6.4%20tested-success.svg) [![GPLv2 License](https://img.shields.io/github/license/10up/classifai.svg)](https://github.com/10up/classifai/blob/develop/LICENSE.md)

[![E2E Testing](https://github.com/10up/classifai/actions/workflows/cypress.yml/badge.svg)](https://github.com/10up/classifai/actions/workflows/cypress.yml) [![PHPUnit Testing](https://github.com/10up/classifai/actions/workflows/test.yml/badge.svg)](https://github.com/10up/classifai/actions/workflows/test.yml) [![Linting](https://github.com/10up/classifai/actions/workflows/lint.yml/badge.svg)](https://github.com/10up/classifai/actions/workflows/lint.yml) [![CodeQL](https://github.com/10up/classifai/actions/workflows/codeql-analysis.yml/badge.svg)](https://github.com/10up/classifai/actions/workflows/codeql-analysis.yml) [![Dependency Review](https://github.com/10up/classifai/actions/workflows/dependency-review.yml/badge.svg)](https://github.com/10up/classifai/actions/workflows/dependency-review.yml)

*You can learn more about ClassifAI's features at [ClassifAIPlugin.com](https://classifaiplugin.com/) and documentation at the [ClassifAI documentation site](https://10up.github.io/classifai/).*

## Table of Contents

* [Overview](#overview)
* [Features](#features)
* [Requirements](#requirements)
* [Pricing](#pricing)
* [Installation](#installation)
* [Register ClassifAI account](#register-classifai-account)
* [Set Up IBM Watson NLU Language Processing](#set-up-classification-via-ibm-watson)
* [Set Up OpenAI ChatGPT Language Processing](#set-up-language-processing-features-via-openai-chatgpt)
* [Set Up Azure OpenAI Language Processing](#set-up-language-processing-features-via-azure-openai)
* [Set Up Google AI (Gemini API) Language Processing](#set-up-language-processing-features-via-google-ai-gemini-api)
* [Set Up OpenAI Embeddings Language Processing](#set-up-classification-via-openai-embeddings)
* [Set Up OpenAI Whisper Language Processing](#set-up-audio-transcripts-generation-via-openai-whisper)
* [Set Up Azure AI Language Processing](#set-up-text-to-speech-via-microsoft-azure)
<<<<<<< HEAD
* [Set Up OpenAI Text to Speech Processing](#set-up-text-to-speech-via-openai)
=======
* [Set Up AWS Language Processing](#set-up-text-to-speech-via-amazon-polly)
>>>>>>> fe28ee7c
* [Set Up Azure AI Vision Image Processing](#set-up-image-processing-features-via-microsoft-azure)
* [Set Up OpenAI DALL·E Image Processing](#set-up-image-generation-via-openai)
* [Set Up OpenAI Moderation Language Processing](#set-up-comment-moderation-via-openai-moderation)
* [Set Up Azure AI Personalizer Recommended Content](#set-up-recommended-content-via-microsoft-azure-ai-personalizer)
* [WP CLI Commands](#wp-cli-commands)
* [FAQs](#frequently-asked-questions)
* [Support](#support-level)
* [Changelog](#changelog)
* [Contributing](#contributing)

## Overview

Tap into leading cloud-based services like [OpenAI](https://openai.com/), [Microsoft Azure AI](https://azure.microsoft.com/en-us/overview/ai-platform/), [Google Gemini](https://ai.google.dev/) and [IBM Watson](https://www.ibm.com/watson) to augment your WordPress-powered websites.  Publish content faster while improving SEO performance and increasing audience engagement.  ClassifAI integrates Artificial Intelligence and Machine Learning technologies to lighten your workload and eliminate tedious tasks, giving you more time to create original content that matters.

## Features

* Generate a summary of post content and store it as an excerpt using [OpenAI's ChatGPT API](https://platform.openai.com/docs/guides/chat), [Microsoft Azure's OpenAI service](https://azure.microsoft.com/en-us/products/ai-services/openai-service) or [Google's Gemini API](https://ai.google.dev/docs/gemini_api_overview)
* Generate titles from post content using [OpenAI's ChatGPT API](https://platform.openai.com/docs/guides/chat), [Microsoft Azure's OpenAI service](https://azure.microsoft.com/en-us/products/ai-services/openai-service) or [Google's Gemini API](https://ai.google.dev/docs/gemini_api_overview)
* Expand or condense text content using [OpenAI's ChatGPT API](https://platform.openai.com/docs/guides/chat), [Microsoft Azure's OpenAI service](https://azure.microsoft.com/en-us/products/ai-services/openai-service) or [Google's Gemini API](https://ai.google.dev/docs/gemini_api_overview)
* Generate new images on demand to use in-content or as a featured image using [OpenAI's DALL·E 3 API](https://platform.openai.com/docs/guides/images)
* Generate transcripts of audio files using [OpenAI's Whisper API](https://platform.openai.com/docs/guides/speech-to-text)
* Moderate incoming comments for sensitive content using [OpenAI's Moderation API](https://platform.openai.com/docs/guides/moderation)
<<<<<<< HEAD
* Convert text content into audio and output a "read-to-me" feature on the front-end to play this audio using [Microsoft Azure's Text to Speech API](https://learn.microsoft.com/en-us/azure/cognitive-services/speech-service/text-to-speech) or [OpenAI's Text to Speech API](https://platform.openai.com/docs/guides/text-to-speech)
=======
* Convert text content into audio and output a "read-to-me" feature on the front-end to play this audio using [Microsoft Azure's Text to Speech API](https://learn.microsoft.com/en-us/azure/cognitive-services/speech-service/text-to-speech) or [Amazon Polly](https://aws.amazon.com/polly/)
>>>>>>> fe28ee7c
* Classify post content using [IBM Watson's Natural Language Understanding API](https://www.ibm.com/watson/services/natural-language-understanding/) and [OpenAI's Embedding API](https://platform.openai.com/docs/guides/embeddings)
* BETA: Recommend content based on overall site traffic via [Microsoft Azure's AI Personalizer API](https://azure.microsoft.com/en-us/services/cognitive-services/personalizer/) *(note that this service has been [deprecated by Microsoft](https://learn.microsoft.com/en-us/azure/ai-services/personalizer/) and as such, will no longer work. We are looking to replace this with a new provider to maintain the same functionality (see [issue#392](https://github.com/10up/classifai/issues/392))*
* Generate image alt text, image tags, and smartly crop images using [Microsoft Azure's AI Vision API](https://azure.microsoft.com/en-us/services/cognitive-services/computer-vision/)
* Scan images and PDF files for embedded text and save for use in post meta using [Microsoft Azure's AI Vision API](https://azure.microsoft.com/en-us/services/cognitive-services/computer-vision/)
* Bulk classify content with [WP-CLI](https://wp-cli.org/)

### Language Processing

| Tagging | Recommended Content | Excerpt Generation | Comment Moderation |
| :-: | :-: | :-: | :-: |
| ![Screenshot of ClassifAI post tagging](assets/img/screenshot-1.png "Example of a Block Editor post with Watson Categories, Keywords, Concepts, and Entities.") | ![Screenshot of ClassifAI recommended content](assets/img/screenshot-2.png "Example of a Recommended Content Block with Azure AI Personalizer.") | ![Screenshot of ClassifAI excerpt generation](assets/img/screenshot-7.png "Example of automatic excerpt generation with OpenAI.") | ![Screenshot of ClassifAI comment moderation](assets/img/screenshot-13.png "Example of automatic comment moderation with OpenAI.") |

| Audio Transcripts | Title Generation | Expand or Condense Text | Text to Speech |
| :-: | :-: | :-: | :-: |
| ![Screenshot of ClassifAI audio transcript generation](assets/img/screenshot-9.png "Example of automatic audio transcript generation with OpenAI.") | ![Screenshot of ClassifAI title generation](assets/img/screenshot-10.png "Example of automatic title generation with OpenAI.") | ![Screenshot of ClassifAI expand/condense text feature](assets/img/screenshot-12.png "Example of expanding or condensing text with OpenAI.") | ![Screenshot of ClassifAI text to speech generation](assets/img/screenshot-11.png "Example of automatic text to speech generation with Azure.") |

### Image Processing

| Alt Text | Smart Cropping | Tagging | Generate Images |
| :-: | :-: | :-: | :-: |
| ![Screenshot of ClassifAI alt-text](assets/img/screenshot-3.png "Example of an image with Azure Alt Text.") | ![Screenshot of ClassifAI smart coppring](assets/img/screenshot-4.png "Example of an image with Azure Smart Focal Point Cropping.") | ![Screenshot of ClassifAI image tagging](assets/img/screenshot-5.png "Example of an image with Azure Image Tagging.") | ![Screenshot of ClassifAI image generation](assets/img/screenshot-8.png "Example of generating an image using OpenAI.") |

## Requirements

* PHP 7.4+
* [WordPress](http://wordpress.org) 6.1+
* To utilize the NLU Language Processing functionality, you will need an active [IBM Watson](https://cloud.ibm.com/registration) account.
* To utilize the ChatGPT, Embeddings, Text to Speech or Whisper Language Processing functionality or DALL·E Image Processing functionality, you will need an active [OpenAI](https://platform.openai.com/signup) account.
* To utilize the Azure AI Vision Image Processing functionality or Text to Speech Language Processing functionality, you will need an active [Microsoft Azure](https://signup.azure.com/signup) account.
* To utilize the Azure OpenAI Language Processing functionality, you will need an active [Microsoft Azure](https://signup.azure.com/signup) account and you will need to [apply](https://aka.ms/oai/access) for OpenAI access.
* To utilize the Google Gemini Language Processing functionality, you will need an active [Google Gemini](https://ai.google.dev/tutorials/setup) account.
* To utilize the AWS Language Processing functionality, you will need an active [AWS](https://console.aws.amazon.com/) account.

## Pricing

Note that there is no cost to using ClassifAI itself. Both IBM Watson and Microsoft Azure have free plans for some of their AI services, but above those free plans there are paid levels as well.  So if you expect to process a high volume of content, then you'll want to review the pricing plans for these services to understand if you'll incur any costs.  For the most part, both services' free plans are quite generous and should at least allow for testing ClassifAI to better understand its featureset and could at best allow for totally free usage. OpenAI has a limited trial option that can be used for testing but will require a valid paid plan after that.

IBM Watson's Natural Language Understanding ("NLU"), which is one of the providers that powers the classification feature, has a ["lite" pricing tier](https://www.ibm.com/cloud/watson-natural-language-understanding/pricing) that offers 30,000 free NLU items per month.

OpenAI, which is one of the providers that powers the classification, title generation, excerpt generation, content resizing, audio transcripts generation, text to speech, moderation and image generation features, has a limited free trial and then requires a [pay per usage](https://openai.com/pricing) plan.

Microsoft Azure AI Vision, which is one of the providers that powers the descriptive text generator, image tags generator, image cropping, image text extraction and PDF text extraction features, has a ["free" pricing tier](https://azure.microsoft.com/en-us/pricing/details/cognitive-services/computer-vision/) that offers 20 transactions per minute and 5,000 transactions per month.

Microsoft Azure AI Speech, which is one of the providers that powers the text to speech feature, has a ["free" pricing tier](https://azure.microsoft.com/en-us/pricing/details/cognitive-services/speech-services/) that offers 0.5 million characters per month.

Microsoft Azure AI Personalizer, which is one of the providers that powers the recommended content feature, has a ["free" pricing tier](https://azure.microsoft.com/en-us/pricing/details/cognitive-services/personalizer/) that offers 50,000 transactions per month.

Microsoft Azure OpenAI, which is one of the providers that powers the title generation, excerpt generation and content resizing features, has a [pay per usage](https://azure.microsoft.com/en-us/pricing/details/cognitive-services/openai-service/) plan.

Google Gemini, which is one of the providers that powers the title generation, excerpt generation and content resizing features, has a ["free" pricing tier](https://ai.google.dev/pricing) that offers 60 queries per minute.

## Installation

### Manual Installation

#### 1. Download or Clone this repo, install dependencies and build

- `git clone https://github.com/10up/classifai.git && cd classifai`
- `composer install && npm install && npm run build`

#### 2. Activate Plugin

### Installation via Composer

ClassifAI releases can be installed via Composer.

#### 1. Update composer.json

Instruct Composer to install ClassifAI into the plugins directory by adding or modifying the "extra" section of your project's composer.json file to match the following:

```json
"extra": {
    "installer-paths": {
        "plugins/{$name}": [
            "type:wordpress-plugin"
        ]
    }
}
```

Add this repository to composer.json, specifying a release version, as shown below:

```json
"repositories": [
    {
        "type": "package",
        "package": {
            "name": "10up/classifai",
            "version": "2.0.0",
            "type": "wordpress-plugin",
            "dist": {
                "url": "https://github.com/10up/classifai/archive/refs/tags/2.0.0.zip",
                "type": "zip"
            }
        }
    }
]
```

Finally, require the plugin, using the version number you specified in the previous step:

```json
"require": {
    "10up/classifai": "3.0.0"
}
```

After you run `composer update`, ClassifAI will be installed in the plugins directory with no build steps needed.

#### 2. Activate Plugin

## Register ClassifAI account

ClassifAI is a sophisticated solution that we want organizations of all shapes and sizes to count on. To keep adopters apprised of major updates and beta testing opportunities, gather feedback, support auto updates, and prioritize common use cases, we're asking for a little bit of information in exchange for a free key. Your information will be kept confidential.

### 1. Register for a ClassifAI account

- Register for a free ClassifAI account [here](https://classifaiplugin.com/#cta).
- Check for an email from `ClassifAI Team` which contains the registration key.
- Note that the email will be sent from `opensource@10up.com`, so please whitelist this email address if needed.

### 2. Configure ClassifAI Registration Key under Tools > ClassifAI

- In the `Registered Email` field, enter the email you used for registration.
- In the `Registration Key` field, enter the registration key from the email in step 1 above.

![Screenshot of registration settings](assets/img/screenshot-6.png "Example of an empty ClassifAI Settings registration screen.")

## Set Up Classification (via IBM Watson)

### 1. Sign up for Watson services

- [Register for an IBM Cloud account](https://cloud.ibm.com/registration) or sign into your existing one.
- Check for an email from `IBM Cloud` and click the `Confirm Account` link.
- Log into your account (accepting the privacy policy) and create a new [*Natural Language Understanding*](https://cloud.ibm.com/catalog/services/natural-language-understanding) Resource if you do not already have one. It may take a minute for your account to fully populate with the default resource group to use.
- Click `Manage` in the left hand menu, then `Show credentials` on the Manage page to view the credentials for this resource.

### 2. Configure IBM Watson API Keys under Tools > ClassifAI > Language Processing > Classification

- Select **IBM Watson NLU** in the provider dropdown.

**The credentials screen will show either an API key or a username/password combination.**

#### If your credentials contain an API Key, then:

- In the `API URL` field enter the URL
- Enter your API Key in the `API Key` field.

#### If your credentials contain a username and password, then:

- In the `API URL` field enter the URL
- Enter the `username` value into the `API Username`.
- Enter the `password` into the `API Key` field.

#### ⚠️  Note: Deprecated Endpoint URLs: `watsonplatform.net`

IBM Watson endpoint urls with `watsonplatform.net` were deprecated on 26 May 2021. The pattern for the new endpoint URLs is `api.{location}.{offering}.watson.cloud.ibm.com`. For example, Watson's NLU service offering endpoint will be like: `api.{location}.natural-language-understanding.watson.cloud.ibm.com`

For more information, see https://cloud.ibm.com/docs/watson?topic=watson-endpoint-change.

#### Taxonomy options

IBM Watson's [Categories](https://cloud.ibm.com/docs/natural-language-understanding?topic=natural-language-understanding-about#categories), [Keywords](https://cloud.ibm.com/docs/natural-language-understanding?topic=natural-language-understanding-about#keywords), [Concepts](https://cloud.ibm.com/docs/natural-language-understanding?topic=natural-language-understanding-about#concepts) & [Entities](https://cloud.ibm.com/docs/natural-language-understanding?topic=natural-language-understanding-about#entities) can each be stored in existing WordPress taxonomies or a custom Watson taxonomy.

### 3. Configure Post Types to classify and IBM Watson Features to enable under ClassifAI > Language Processing > Classification

- Choose which public post types to classify when saved.
- Choose whether to assign category, keyword, entity, and concept as well as the thresholds and taxonomies used for each.

### 4. Save a Post/Page/CPT or run WP CLI command to batch classify your content

## Set Up Language Processing Features (via OpenAI ChatGPT)

### 1. Sign up for OpenAI

* [Sign up for an OpenAI account](https://platform.openai.com/signup) or sign into your existing one.
* If creating a new account, complete the verification process (requires confirming your email and phone number).
* Log into your account and go to the [API key page](https://platform.openai.com/account/api-keys).
* Click `Create new secret key` and copy the key that is shown.

### 2. Configure OpenAI API Keys under Tools > ClassifAI > Language Processing > Title Generation, Excerpt Generation or Content Resizing

* Select **OpenAI ChatGPT** in the provider dropdown.
* Enter your API Key copied from the above step into the `API Key` field.

### 3. Enable specific Language Processing feature settings

* For each feature, set any options as needed.
* Save changes and ensure a success message is shown. An error will show if API authentication fails.

### 4. Edit a content type to test enabled features

* To test excerpt generation, edit (or create) an item that supports excerpts. Note: only the block editor is supported.
* Ensure this item has content saved.
* Open the Excerpt panel in the sidebar and click on `Generate Excerpt`.
* To test title generation, edit (or create) an item that supports titles.
* Ensure this item has content saved.
* Open the Summary panel in the sidebar and click on `Generate titles`.
* To test content resizing, edit (or create) an item. Note: only the block editor is supported.
* Add a paragraph block with some content.
* With this block selected, select the AI icon in the toolbar and choose to either expand or condense the text.
* In the modal that pops up, select one of the options.

## Set Up Language Processing Features (via Azure OpenAI)

### 1. Sign up for Azure services

* [Register for a Microsoft Azure account](https://azure.microsoft.com/en-us/free/) or sign into your existing one.
* [Request access](https://aka.ms/oai/access) to Azure OpenAI, if not already granted.
* Log into your account and create a new [*Azure OpenAI resource*](https://learn.microsoft.com/en-us/azure/ai-services/openai/how-to/create-resource) if you do not already have one.
* Copy the name you chose for the deployment when deploying the resource in the previous step.
* Click `Keys and Endpoint` in the left hand Resource Management menu to get the endpoint for this resource.
* Click the copy icon next to `KEY 1` to copy the API Key credential for this resource.

### 2. Configure API Keys under Tools > ClassifAI > Language Processing > Title Generation, Excerpt Generation or Content Resizing

* Select **Azure OpenAI** in the provider dropdown.
* Enter your endpoint you copied from the above step into the `Endpoint URL` field.
* Enter your API Key copied from the above step into the `API key` field.
* Enter your deployment name copied from the above step into the `Deployment name` field.

### 3. Enable specific Language Processing features

* Check the "Enable" checkbox in above screen.
* Set the other options as needed.
* Save changes and ensure a success message is shown. An error will show if API authentication fails.

### 4. Edit a content type to test enabled features

* To test excerpt generation, edit (or create) an item that supports excerpts.
* Ensure this item has content saved.
* Open the Excerpt panel in the sidebar and click on `Generate Excerpt`.
* To test title generation, edit (or create) an item that supports titles.
* Ensure this item has content saved.
* Open the Summary panel in the sidebar and click on `Generate titles`.
* To test content resizing, edit (or create) an item. Note: only the block editor is supported.
* Add a paragraph block with some content.
* With this block selected, select the AI icon in the toolbar and choose to either expand or condense the text.
* In the modal that pops up, select one of the options.

## Set Up Language Processing Features (via Google AI (Gemini API))

### 1. Sign up for Google AI

* [Sign up for a Google account](https://www.google.com/) or sign into your existing one.
* Go to [Google AI Gemini](https://ai.google.dev/) website and click on the Get API key button or go to the [API key page](https://makersuite.google.com/app/apikey) directly.
* Note that if this page doesn't work, it's likely that Gemini is not enabled in your workspace. Contact your workspace administrator to get this enabled.
* Click `Create API key` and copy the key that is shown.

### 2. Configure API Keys under Tools > ClassifAI > Language Processing > Title Generation, Excerpt Generation or Content Resizing

* Select **Google AI (Gemini API)** in the provider dropdown.
* Enter your API Key copied from the above step into the `API Key` field.

### 3. Enable specific Language Processing features

* Check the "Enable" checkbox in above screen.
* Set the other options as needed.
* Save changes and ensure a success message is shown. An error will show if API authentication fails.

### 4. Edit a content type to test enabled features

* To test excerpt generation, edit (or create) an item that supports excerpts.
* Ensure this item has content saved.
* Open the Excerpt panel in the sidebar and click on `Generate Excerpt`.
* To test title generation, edit (or create) an item that supports titles.
* Ensure this item has content saved.
* Open the Summary panel in the sidebar and click on `Generate titles`.
* To test content resizing, edit (or create) an item. Note: only the block editor is supported.
* Add a paragraph block with some content.
* With this block selected, select the AI icon in the toolbar and choose to either expand or condense the text.
* In the modal that pops up, select one of the options.

## Set Up Classification (via OpenAI Embeddings)

### 1. Sign up for OpenAI

* [Sign up for an OpenAI account](https://platform.openai.com/signup) or sign into your existing one.
* If creating a new account, complete the verification process (requires confirming your email and phone number).
* Log into your account and go to the [API key page](https://platform.openai.com/account/api-keys).
* Click `Create new secret key` and copy the key that is shown.

### 2. Configure OpenAI API Keys under Tools > ClassifAI > Language Processing > Classification

* Select **OpenAI Embeddings** in the provider dropdown.
* Enter your API Key copied from the above step into the `API Key` field.

### 3. Enable specific Language Processing features

* Choose to automatically classify content.
* Set the other options as needed.
* Save changes and ensure a success message is shown. An error will show if API authentication fails.

### 4. Edit a content item

* Create one or more terms within the taxonomy (or taxonomies) chosen in settings.
* Create a new piece of content that matches the post type and post status chosen in settings.
* Open the taxonomy panel in the sidebar and see terms that were auto-applied.

## Set Up Audio Transcripts Generation (via OpenAI Whisper)

Note that [OpenAI](https://platform.openai.com/docs/guides/speech-to-text) can create a transcript for audio files that meet the following requirements:

* The file must be presented in mp3, mp4, mpeg, mpga, m4a, wav, or webm format
* The file size must be less than 25 megabytes (MB)

### 1. Sign up for OpenAI

* [Sign up for an OpenAI account](https://platform.openai.com/signup) or sign into your existing one.
* If creating a new account, complete the verification process (requires confirming your email and phone number).
* Log into your account and go to the [API key page](https://platform.openai.com/account/api-keys).
* Click `Create new secret key` and copy the key that is shown.

### 2. Configure OpenAI API Keys under Tools > ClassifAI > Language Processing > Audio Transcripts Generation

* Select **OpenAI Embeddings** in the provider dropdown.
* Enter your API Key copied from the above step into the `API Key` field.

### 3. Enable specific features

* Choose to enable the ability to automatically generate transcripts from supported audio files.
* Choose which user roles have access to this ability.
* Save changes and ensure a success message is shown. An error will show if API authentication fails.

### 4. Upload a new audio file

* Upload a new audio file.
* Check to make sure the transcript was stored in the Description field.

## Set Up Text to Speech (via Microsoft Azure)

### 1. Sign up for Azure services

* [Register for a Microsoft Azure account](https://azure.microsoft.com/en-us/free/) or sign into your existing one.
* Log into your account and create a new [*Speech Service*](https://portal.azure.com/#view/Microsoft_Azure_ProjectOxford/CognitiveServicesHub/~/overview) if you do not already have one.  It may take a minute for your account to fully populate with the default resource group to use.
* Click `Keys and Endpoint` in the left hand Resource Management menu to view the `Location/Region` for this resource.
* Click the copy icon next to `KEY 1` to copy the API Key credential for this resource.

### 2. Configure Microsoft Azure API and Key under Tools > ClassifAI > Language Processing > Text to Speech

* Select **Microsoft Azure AI Speech** in the provider dropdown.
* In the `Endpoint URL` field, enter the following URL, replacing `LOCATION` with the `Location/Region` you found above: `https://LOCATION.tts.speech.microsoft.com/`.
* In the `API Key` field, enter your `KEY 1` copied from above.
* Click **Save Changes** (the page will reload).
* If connected successfully, a new dropdown with the label "Voices" will be displayed.
* Select a voice as per your choice.
* Select a post type that should use this service.

### 3. Using the Text to Speech service

* Assuming the post type selected is "post", create a new post and publish it.
* After a few seconds, a "Preview" button will appear under the ClassifAI settings panel.
* Click the button to preview the generated speech audio for the post.
* View the post on the front-end and see a read-to-me feature has been added

<<<<<<< HEAD
## Set Up Text to Speech (via OpenAI)

### 1. Sign up for OpenAI

* [Sign up for an OpenAI account](https://platform.openai.com/signup) or sign into your existing one.
* If creating a new account, complete the verification process (requires confirming your email and phone number).
* Log into your account and go to the [API key page](https://platform.openai.com/account/api-keys).
* Click `Create new secret key` and copy the key that is shown.

### 2. Configure OpenAI API Keys under Tools > ClassifAI > Language Processing > Text to Speech

* Select **OpenAI Text to Speech** in the provider dropdown.
* Enter your API Key copied from the above step into the `API Key` field.
=======
## Set Up Text to Speech (via Amazon Polly)

### 1. Sign up for AWS (Amazon Web Services)

* [Register for a AWS account](https://aws.amazon.com/free/) or sign into your existing one.
* Sign in to the AWS Management Console and open the IAM console at [https://console.aws.amazon.com/iam/](https://console.aws.amazon.com/iam/)
* Create IAM User (If you don't have any IAM user)
  * In the navigation pane, choose **Users** and then click **Create user**
  * On the **Specify user details** page, under User details, in User name, enter the name for the new user.
  * Click **Next**
  * On the **Set permissions** page, under Permissions options, select **Attach policies directly**
  * Under **Permissions policies**, search for the policy **polly** and select **AmazonPollyFullAccess** Policy
  * Click **Next**
  * On the **Review and create** page, Review all of the choices you made up to this point. When you are ready to proceed, Click **Create user**.
* In the navigation pane, choose **Users**
* Choose the name of the user for which you want to create access keys, and then choose the **Security credentials** tab.
* In the **Access keys** section, click **Create access key**.
* On the **Access key best practices & alternatives** page, select **Application running outside AWS**
* Click **Next**
* On the **Retrieve access key** page, choose **Show** to reveal the value of your user's secret access key.
* Copy and save the credentials in a secure location on your computer or click "Download .csv file" to save the access key ID and secret access key to a `.csv` file.

### 2. Configure AWS credentials under Tools > ClassifAI > Language Processing > Text to Speech

* Select **Amazon Polly** in the provider dropdown.
* In the `AWS access key` field, enter the `Access key
` copied from above.
* In the `AWS secret access key` field, enter your `Secret access key` copied from above.
* In the `AWS Region` field, enter your AWS region value eg: `us-east-1`
* Click **Save Changes** (the page will reload).
* If connected successfully, a new dropdown with the label "Voices" will be displayed.
* Select a voice and voice engine as per your choice.
* Select a post type that should use this service.
>>>>>>> fe28ee7c

### 3. Using the Text to Speech service

* Assuming the post type selected is "post", create a new post and publish it.
* After a few seconds, a "Preview" button will appear under the ClassifAI settings panel.
* Click the button to preview the generated speech audio for the post.
* View the post on the front-end and see a read-to-me feature has been added

## Set Up Image Processing features (via Microsoft Azure)

Note that [Azure AI Vision](https://docs.microsoft.com/en-us/azure/cognitive-services/computer-vision/home#image-requirements) can analyze and crop images that meet the following requirements:
- The image must be presented in JPEG, PNG, GIF, or BMP format
- The file size of the image must be less than 4 megabytes (MB)
- The dimensions of the image must be greater than 50 x 50 pixels
- The file must be externally accessible via URL (i.e. local sites and setups that block direct file access will not work out of the box)

### 1. Sign up for Azure services

- [Register for a Microsoft Azure account](https://azure.microsoft.com/en-us/free/) or sign into your existing one.
- Log into your account and create a new [*Azure AI Vision*](https://portal.azure.com/#blade/Microsoft_Azure_Marketplace/GalleryFeaturedMenuItemBlade/selectedMenuItemId/CognitiveServices_MP/dontDiscardJourney/true/launchingContext/%7B%22source%22%3A%22Resources%20Microsoft.CognitiveServices%2Faccounts%22%7D/resetMenuId/) Service if you do not already have one.  It may take a minute for your account to fully populate with the default resource group to use.
- Click `Keys and Endpoint` in the left hand Resource Management menu to view the `Endpoint` URL for this resource.
- Click the copy icon next to `KEY 1` to copy the API Key credential for this resource.

### 2. Configure Microsoft Azure API and Key under Tools > ClassifAI > Image Processing > Descriptive Text Generator, Image Tags Generator, Image Cropping, Image Text Extraction or PDF Text Extraction

- Select **Microsoft Azure AI Vision** in the provider dropdown.
- In the `Endpoint URL` field, enter your `API endpoint`.
- In the `API Key` field, enter your `KEY 1`.

### 3. Configure specific Image Processing features

- For features that have thresholds or taxonomy settings, set those as needed.
- Image tagging uses Azure's [Describe Image](https://westus.dev.cognitive.microsoft.com/docs/services/5adf991815e1060e6355ad44/operations/56f91f2e778daf14a499e1fe)

### 4. Save Image or PDF file or run WP CLI command to batch classify your content

## Set Up Image Generation (via OpenAI)

### 1. Sign up for OpenAI

* [Sign up for an OpenAI account](https://platform.openai.com/signup) or sign into your existing one.
* If creating a new account, complete the verification process (requires confirming your email and phone number).
* Log into your account and go to the [API key page](https://platform.openai.com/account/api-keys).
* Click `Create new secret key` and copy the key that is shown.

### 2. Configure OpenAI API Keys under Tools > ClassifAI > Image Processing > Image Generation

* Select **OpenAI DALL·E 3** in the provider dropdown.
* Enter your API Key copied from the above step into the `API Key` field.

### 3. Enable specific Image Processing features

* Choose to add the ability to generate images.
* If image generation is configured, set the other options as needed.
* Save changes and ensure a success message is shown. An error will show if API authentication fails.

### 4. Trigger the media flow within a content item

* Create a new content item
* Insert an Image block or choose to add a featured image and choose a new item from the Media Library
* In the media modal that opens, click on the `Generate image` tab
* Enter in a prompt to generate an image
* Once images are generated, choose one or more images to import into your media library
* Choose one image to insert into the content

## Set Up Comment Moderation (via OpenAI Moderation)

### 1. Sign up for OpenAI

* [Sign up for an OpenAI account](https://platform.openai.com/signup) or sign into your existing one.
* If creating a new account, complete the verification process (requires confirming your email and phone number).
* Log into your account and go to the [API key page](https://platform.openai.com/account/api-keys).
* Click `Create new secret key` and copy the key that is shown.

### 2. Configure OpenAI API Keys under Tools > ClassifAI > Language Processing > Moderation

* Select **OpenAI Moderation** in the provider dropdown.
* Enter your API Key copied from the above step into the `API Key` field.

### 3. Enable Comment Moderation

* Select the "Enable" checkbox in above screen.
* Select "Comments" in the "Content to moderate" section.

## Set Up Recommended Content (via Microsoft Azure AI Personalizer)

Azure AI Personalizer has been retired by Microsoft [as of September 2023](https://learn.microsoft.com/en-us/azure/ai-services/personalizer/). The service will continue to work until 2026 but Personalizer resources can no longer be created. As such, consider this provider deprecated and be aware that we will be removing this in the near future. We are hoping to replace with a new provider to maintain the same functionality (see [issue#392](https://github.com/10up/classifai/issues/392)).

Note that [Personalizer](https://azure.microsoft.com/en-us/services/cognitive-services/personalizer/) requires sufficient data volume to enable Personalizer to learn. In general, we recommend a minimum of ~1,000 events per day to ensure Personalizer learns effectively. If Personalizer doesn't receive sufficient data, the service takes longer to determine the best actions.

### 1. Sign up for Azure services

- [Register for a Microsoft Azure account](https://azure.microsoft.com/en-us/free/) or sign into your existing one.
- Log into your account and create a new [Personalizer resource](https://portal.azure.com/#create/Microsoft.CognitiveServicesPersonalizer).
- Enter your service name, select a subscription, location, pricing tier, and resource group.
- Select **Create** to create the resource.
- After your resource has deployed, select the **Go to Resource** button to go to your Personalizer resource.
- Click `Keys and Endpoint` in the left hand Resource Management menu to view the `Endpoint` URL for this resource.
- Click the copy icon next to `KEY 1` to copy the API Key credential for this resource.

For more information, see https://docs.microsoft.com/en-us/azure/cognitive-services/personalizer/how-to-create-resource

### 2. Configure Microsoft Azure API and Key under Tools > ClassifAI > Recommended Content

- In the `Endpoint URL` field, enter your `Endpoint` URL from Step 1 above.
- In the `API Key` field, enter your `KEY 1` from Step 1 above.

### 3. Use "Recommended Content" block to display recommended content on your website

## WP CLI Commands

- Check out the [ClassifAI docs](https://10up.github.io/classifai/).

## Frequently Asked Questions

### What data does ClassifAI gather?

ClassifAI connects your WordPress site directly to your account with specific service provider(s) (e.g. Microsoft Azure AI, IBM Watson, OpenAI), so no data is gathered by 10up.  The data gathered in our [registration form](https://classifaiplugin.com/#cta) is used simply to stay in touch with users so we can provide product updates and news.  More information is available in the [Privacy Policy on ClassifAIplugin.com](https://drive.google.com/open?id=1Hn4XEWmNGqeMzLqnS7Uru2Hl2vJeLc7cI7225ztThgQ).

### What are the Categories, Keywords, Concepts, and Entities within the NLU Language Processing feature?

[Categories](https://cloud.ibm.com/docs/natural-language-understanding?topic=natural-language-understanding-about#categories) are five levels of hierarchies that IBM Watson can identify from your text.  [Keywords](https://cloud.ibm.com/docs/natural-language-understanding?topic=natural-language-understanding-about#keywords) are specific terms from your text that IBM Watson is able to identify.  [Concepts](https://cloud.ibm.com/docs/natural-language-understanding?topic=natural-language-understanding-about#concepts) are high-level concepts that are not necessarily directly referenced in your text.  [Entities](https://cloud.ibm.com/docs/natural-language-understanding?topic=natural-language-understanding-about#entities) are people, companies, locations, and classifications that are made by IBM Watson from your text.

### How can I view the taxonomies that are generated from the NLU classification?

Whatever options you have selected in the Category, Keyword, Entity, and Concept taxonomy dropdowns in the NLU classification settings can be viewed within Classic Editor metaboxes and the Block Editor side panel.  They can also be viewed in the All Posts and All Pages table list views by utilizing the Screen Options to enable those columns if they're not already appearing in your table list view.

### Should I alert my site's users that AI tools are being used?

We recommend that you are transparent with your users that AI tools are being used.  This can be done by adding a notice to your site's Privacy Policy or similar page. Sample copy is provided below:

> This site makes use of Artificial Intelligence tools to help with tasks like language processing, image processing, and content recommendations.

### When a post is sent to OpenAI (e.g. to generate a title or excerpt), is the post content fed into OpenAI and used for other customers?

According to OpenAI, they do not train their models on any data that is sent via API requests (see https://openai.com/enterprise-privacy). OpenAI may keep the data for up to 30 days to identify abuse, though you can request zero data retention (ZDR) with a qualifying use-case.

## Support Level

**Active:** 10up is actively working on this, and we expect to continue work for the foreseeable future including keeping tested up to the most recent version of WordPress.  Bug reports, feature requests, questions, and pull requests are welcome.

## Changelog

A complete listing of all notable changes to ClassifAI are documented in [CHANGELOG.md](https://github.com/10up/classifai/blob/develop/CHANGELOG.md).

## Contributing

Please read [CODE_OF_CONDUCT.md](https://github.com/10up/classifai/blob/develop/CODE_OF_CONDUCT.md) for details on our code of conduct, [CONTRIBUTING.md](https://github.com/10up/classifai/blob/develop/CONTRIBUTING.md) for details on the process for submitting pull requests to us, and [CREDITS.md](https://github.com/10up/classifai/blob/develop/CREDITS.md) for a listing of maintainers, contributors, and libraries for ClassifAI.

## Like what you see?

<a href="http://10up.com/contact/"><img src="https://10up.com/uploads/2016/10/10up-Github-Banner.png" width="850" alt="Work with us at 10up"></a><|MERGE_RESOLUTION|>--- conflicted
+++ resolved
@@ -23,11 +23,8 @@
 * [Set Up OpenAI Embeddings Language Processing](#set-up-classification-via-openai-embeddings)
 * [Set Up OpenAI Whisper Language Processing](#set-up-audio-transcripts-generation-via-openai-whisper)
 * [Set Up Azure AI Language Processing](#set-up-text-to-speech-via-microsoft-azure)
-<<<<<<< HEAD
 * [Set Up OpenAI Text to Speech Processing](#set-up-text-to-speech-via-openai)
-=======
 * [Set Up AWS Language Processing](#set-up-text-to-speech-via-amazon-polly)
->>>>>>> fe28ee7c
 * [Set Up Azure AI Vision Image Processing](#set-up-image-processing-features-via-microsoft-azure)
 * [Set Up OpenAI DALL·E Image Processing](#set-up-image-generation-via-openai)
 * [Set Up OpenAI Moderation Language Processing](#set-up-comment-moderation-via-openai-moderation)
@@ -50,11 +47,7 @@
 * Generate new images on demand to use in-content or as a featured image using [OpenAI's DALL·E 3 API](https://platform.openai.com/docs/guides/images)
 * Generate transcripts of audio files using [OpenAI's Whisper API](https://platform.openai.com/docs/guides/speech-to-text)
 * Moderate incoming comments for sensitive content using [OpenAI's Moderation API](https://platform.openai.com/docs/guides/moderation)
-<<<<<<< HEAD
-* Convert text content into audio and output a "read-to-me" feature on the front-end to play this audio using [Microsoft Azure's Text to Speech API](https://learn.microsoft.com/en-us/azure/cognitive-services/speech-service/text-to-speech) or [OpenAI's Text to Speech API](https://platform.openai.com/docs/guides/text-to-speech)
-=======
-* Convert text content into audio and output a "read-to-me" feature on the front-end to play this audio using [Microsoft Azure's Text to Speech API](https://learn.microsoft.com/en-us/azure/cognitive-services/speech-service/text-to-speech) or [Amazon Polly](https://aws.amazon.com/polly/)
->>>>>>> fe28ee7c
+* Convert text content into audio and output a "read-to-me" feature on the front-end to play this audio using [Microsoft Azure's Text to Speech API](https://learn.microsoft.com/en-us/azure/cognitive-services/speech-service/text-to-speech), [Amazon Polly](https://aws.amazon.com/polly/) or [OpenAI's Text to Speech API](https://platform.openai.com/docs/guides/text-to-speech)
 * Classify post content using [IBM Watson's Natural Language Understanding API](https://www.ibm.com/watson/services/natural-language-understanding/) and [OpenAI's Embedding API](https://platform.openai.com/docs/guides/embeddings)
 * BETA: Recommend content based on overall site traffic via [Microsoft Azure's AI Personalizer API](https://azure.microsoft.com/en-us/services/cognitive-services/personalizer/) *(note that this service has been [deprecated by Microsoft](https://learn.microsoft.com/en-us/azure/ai-services/personalizer/) and as such, will no longer work. We are looking to replace this with a new provider to maintain the same functionality (see [issue#392](https://github.com/10up/classifai/issues/392))*
 * Generate image alt text, image tags, and smartly crop images using [Microsoft Azure's AI Vision API](https://azure.microsoft.com/en-us/services/cognitive-services/computer-vision/)
@@ -410,7 +403,6 @@
 * Click the button to preview the generated speech audio for the post.
 * View the post on the front-end and see a read-to-me feature has been added
 
-<<<<<<< HEAD
 ## Set Up Text to Speech (via OpenAI)
 
 ### 1. Sign up for OpenAI
@@ -424,7 +416,14 @@
 
 * Select **OpenAI Text to Speech** in the provider dropdown.
 * Enter your API Key copied from the above step into the `API Key` field.
-=======
+
+### 3. Using the Text to Speech service
+
+* Assuming the post type selected is "post", create a new post and publish it.
+* After a few seconds, a "Preview" button will appear under the ClassifAI settings panel.
+* Click the button to preview the generated speech audio for the post.
+* View the post on the front-end and see a read-to-me feature has been added
+
 ## Set Up Text to Speech (via Amazon Polly)
 
 ### 1. Sign up for AWS (Amazon Web Services)
@@ -458,7 +457,6 @@
 * If connected successfully, a new dropdown with the label "Voices" will be displayed.
 * Select a voice and voice engine as per your choice.
 * Select a post type that should use this service.
->>>>>>> fe28ee7c
 
 ### 3. Using the Text to Speech service
 
