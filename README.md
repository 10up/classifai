--- conflicted
+++ resolved
@@ -36,13 +36,8 @@
 
 ## Requirements
 
-<<<<<<< HEAD
 * PHP 7.2+
-* [WordPress](http://wordpress.org) 5.0+
-=======
-* PHP 7.0+
 * [WordPress](http://wordpress.org) 5.6+
->>>>>>> 2b1d725e
 * To utilize the Language Processing functionality, you will need an active [IBM Watson](https://cloud.ibm.com/registration) account.
 * To utilize the Image Processing functionality, you will need an active [Microsoft Azure](https://signup.azure.com/signup) account.
 
