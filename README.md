# ![ClassifAI](https://classifaiplugin.com/wp-content/themes/classifai-theme/assets/img/logo.svg "ClassifAI")

> Supercharge WordPress Content Workflows and Engagement with Artificial Intelligence.

[![Support Level](https://img.shields.io/badge/support-active-green.svg)](#support-level) [![Release Version](https://img.shields.io/github/release/10up/classifai.svg)](https://github.com/10up/classifai/releases/latest) ![WordPress tested up to version](https://img.shields.io/badge/WordPress-v6.3%20tested-success.svg) [![GPLv2 License](https://img.shields.io/github/license/10up/classifai.svg)](https://github.com/10up/classifai/blob/develop/LICENSE.md)

[![E2E Testing](https://github.com/10up/classifai/actions/workflows/cypress.yml/badge.svg)](https://github.com/10up/classifai/actions/workflows/cypress.yml) [![PHPUnit Testing](https://github.com/10up/classifai/actions/workflows/test.yml/badge.svg)](https://github.com/10up/classifai/actions/workflows/test.yml) [![Linting](https://github.com/10up/classifai/actions/workflows/lint.yml/badge.svg)](https://github.com/10up/classifai/actions/workflows/lint.yml) [![CodeQL](https://github.com/10up/classifai/actions/workflows/codeql-analysis.yml/badge.svg)](https://github.com/10up/classifai/actions/workflows/codeql-analysis.yml) [![Dependency Review](https://github.com/10up/classifai/actions/workflows/dependency-review.yml/badge.svg)](https://github.com/10up/classifai/actions/workflows/dependency-review.yml)

*You can learn more about ClassifAI's features at [ClassifAIPlugin.com](https://classifaiplugin.com/) and documentation at the [ClassifAI documentation site](https://10up.github.io/classifai/).*

## Table of Contents
* [Overview](#overview)
* [Features](#features)
* [Requirements](#requirements)
* [Pricing](#pricing)
* [Installation](#installation)
* [Register ClassifAI account](#register-classifai-account)
* [Set Up IBM Watson NLU Language Processing](#set-up-language-processing-via-ibm-watson)
* [Set Up OpenAI ChatGPT Language Processing](#set-up-language-processing-via-openai-chatgpt)
* [Set Up OpenAI Embeddings Language Processing](#set-up-language-processing-via-openai-embeddings)
* [Set Up OpenAI Whisper Language Processing](#set-up-language-processing-via-openai-whisper)
* [Set Up Azure AI Language Processing](#set-up-language-processing-via-microsoft-azure)
* [Set Up Azure AI Vision Image Processing](#set-up-image-processing-via-microsoft-azure)
* [Set Up OpenAI DALL·E Image Processing](#set-up-image-processing-via-openai)
* [Set Up Azure AI Personalizer Recommended Content](#set-up-recommended-content-via-microsoft-azure-ai-personalizer)
* [WP CLI Commands](#wp-cli-commands)
* [FAQs](#frequently-asked-questions)
* [Support](#support-level)
* [Changelog](#changelog)
* [Contributing](#contributing)

## Overview

Tap into leading cloud-based services like [OpenAI](https://openai.com/), [Microsoft Azure AI](https://azure.microsoft.com/en-us/overview/ai-platform/), and [IBM Watson](https://www.ibm.com/watson) to augment your WordPress-powered websites.  Publish content faster while improving SEO performance and increasing audience engagement.  ClassifAI integrates Artificial Intelligence and Machine Learning technologies to lighten your workload and eliminate tedious tasks, giving you more time to create original content that matters.

## Features

* Generate a summary of post content and store it as an excerpt using [OpenAI's ChatGPT API](https://platform.openai.com/docs/guides/chat)
* Generate titles from post content using [OpenAI's ChatGPT API](https://platform.openai.com/docs/guides/chat)
* Expand or condense text content using [OpenAI's ChatGPT API](https://platform.openai.com/docs/guides/chat)
* Generate new images on demand to use in-content or as a featured image using [OpenAI's DALL·E API](https://platform.openai.com/docs/guides/images)
* Generate transcripts of audio files using [OpenAI's Whisper API](https://platform.openai.com/docs/guides/speech-to-text)
* Moderate incoming content for sensitive content using [OpenAI's Moderation API](https://platform.openai.com/docs/guides/moderation)
* Convert text content into audio and output a "read-to-me" feature on the front-end to play this audio using [Microsoft Azure's Text to Speech API](https://learn.microsoft.com/en-us/azure/cognitive-services/speech-service/text-to-speech)
* Classify post content using [IBM Watson's Natural Language Understanding API](https://www.ibm.com/watson/services/natural-language-understanding/) and [OpenAI's Embedding API](https://platform.openai.com/docs/guides/embeddings)
* BETA: Recommend content based on overall site traffic via [Microsoft Azure's AI Personalizer API](https://azure.microsoft.com/en-us/services/cognitive-services/personalizer/) _(note that we're gathering feedback on this feature and may significantly iterate depending on community input)_
* Generate image alt text, image tags, and smartly crop images using [Microsoft Azure's AI Vision API](https://azure.microsoft.com/en-us/services/cognitive-services/computer-vision/)
* Scan images and PDF files for embedded text and save for use in post meta using [Microsoft Azure's AI Vision API](https://azure.microsoft.com/en-us/services/cognitive-services/computer-vision/)
* Bulk classify content with [WP-CLI](https://wp-cli.org/)

### Language Processing

<<<<<<< HEAD
| Tagging | Recommended Content | Excerpt Generation |                                                         Comment Moderation                                                         |
| :-: | :-: | :-: |:----------------------------------------------------------------------------------------------------------------------------------:|
| ![Screenshot of ClassifAI post tagging](assets/img/screenshot-1.png "Example of a Block Editor post with Watson Categories, Keywords, Concepts, and Entities.") | ![Screenshot of ClassifAI recommended content](assets/img/screenshot-2.png "Example of a Recommended Content Block with Azure Personalizer.") | ![Screenshot of ClassifAI excerpt generation](assets/img/screenshot-7.png "Example of automatic excerpt generation with OpenAI.") | ![Screenshot of ClassifAI comment moderation](assets/img/screenshot-12.png "Example of automatic comment moderation with OpenAI.") |
=======
| Tagging | Recommended Content | Excerpt Generation |
| :-: | :-: | :-: |
| ![Screenshot of ClassifAI post tagging](assets/img/screenshot-1.png "Example of a Block Editor post with Watson Categories, Keywords, Concepts, and Entities.") | ![Screenshot of ClassifAI recommended content](assets/img/screenshot-2.png "Example of a Recommended Content Block with Azure AI Personalizer.") | ![Screenshot of ClassifAI excerpt generation](assets/img/screenshot-7.png "Example of automatic excerpt generation with OpenAI.") |
>>>>>>> 1742dc01

| Audio Transcripts | Title Generation | Expand or Condense Text | Text to Speech |
| :-: | :-: | :-: | :-: |
| ![Screenshot of ClassifAI audio transcript generation](assets/img/screenshot-9.png "Example of automatic audio transcript generation with OpenAI.") | ![Screenshot of ClassifAI title generation](assets/img/screenshot-10.png "Example of automatic title generation with OpenAI.") | ![Screenshot of ClassifAI expand/condense text feature](assets/img/screenshot-12.png "Example of expanding or condensing text with OpenAI.") | ![Screenshot of ClassifAI text to speech generation](assets/img/screenshot-11.png "Example of automatic text to speech generation with Azure.") |

### Image Processing

| Alt Text | Smart Cropping | Tagging | Generate Images |
| :-: | :-: | :-: | :-: |
| ![Screenshot of ClassifAI alt-text](assets/img/screenshot-3.png "Example of an image with Azure Alt Text.") | ![Screenshot of ClassifAI smart coppring](assets/img/screenshot-4.png "Example of an image with Azure Smart Focal Point Cropping.") | ![Screenshot of ClassifAI image tagging](assets/img/screenshot-5.png "Example of an image with Azure Image Tagging.") | ![Screenshot of ClassifAI image generation](assets/img/screenshot-8.png "Example of generating an image using OpenAI.") |

## Requirements

* PHP 7.4+
* [WordPress](http://wordpress.org) 5.7+
* To utilize the NLU Language Processing functionality, you will need an active [IBM Watson](https://cloud.ibm.com/registration) account.
* To utilize the ChatGPT, Embeddings, or Whisper Language Processing functionality or DALL·E Image Processing functionality, you will need an active [OpenAI](https://platform.openai.com/signup) account.
* To utilize the Azure AI Vision Image Processing functionality or Text to Speech Language Processing functionality, you will need an active [Microsoft Azure](https://signup.azure.com/signup) account.

## Pricing

Note that there is no cost to using ClassifAI itself. Both IBM Watson and Microsoft Azure have free plans for their AI services, but above those free plans there are paid levels as well.  So if you expect to process a high volume of content, then you'll want to review the pricing plans for these services to understand if you'll incur any costs.  For the most part, both services' free plans are quite generous and should at least allow for testing ClassifAI to better understand its featureset and could at best allow for totally free usage. OpenAI has a limited trial option that can be used for testing but will require a valid paid plan after that.

The service that powers ClassifAI's NLU Language Processing, IBM Watson's Natural Language Understanding ("NLU"), has a ["lite" pricing tier](https://www.ibm.com/cloud/watson-natural-language-understanding/pricing) that offers 30,000 free NLU items per month.

The service that powers ClassifAI's ChatGPT, Embeddings and Whisper Language Processing and DALL·E Image Processing, OpenAI, has a limited free trial and then requires a [pay per usage](https://openai.com/pricing) plan.

The service that powers ClassifAI's Azure AI Vision Image Processing, Microsoft Azure, has a ["free" pricing tier](https://azure.microsoft.com/en-us/pricing/details/cognitive-services/computer-vision/) that offers 20 transactions per minute and 5,000 transactions per month.

The service that powers ClassifAI's Text to Speech Language Processing, Microsoft Azure, has a ["free" pricing tier](https://azure.microsoft.com/en-us/pricing/details/cognitive-services/speech-services/) that offers 0.5 million characters per month.

The service that powers ClassifAI's Recommended Content, Microsoft Azure AI Personalizer, has a ["free" pricing tier](https://azure.microsoft.com/en-us/pricing/details/cognitive-services/personalizer/) that offers 50,000 transactions per month.

## Installation

### Manual Installation

#### 1. Download or Clone this repo, install dependencies and build

- `git clone https://github.com/10up/classifai.git && cd classifai`
- `composer install && npm install && npm run build`

#### 2. Activate Plugin

### Installation via Composer

ClassifAI releases can be installed via Composer.

#### 1. Update composer.json

Instruct Composer to install ClassifAI into the plugins directory by adding or modifying the "extra" section of your project's composer.json file to match the following:

```json
"extra": {
    "installer-paths": {
        "plugins/{$name}": [
            "type:wordpress-plugin"
        ]
    }
}
```

Add this repository to composer.json, specifying a release version, as shown below:

```json
"repositories": [
    {
        "type": "package",
        "package": {
            "name": "10up/classifai",
            "version": "2.0.0",
            "type": "wordpress-plugin",
            "dist": {
                "url": "https://github.com/10up/classifai/archive/refs/tags/2.0.0.zip",
                "type": "zip"
            }
        }
    }
]
```

Finally, require the plugin, using the version number you specified in the previous step:

```json
"require": {
    "10up/classifai": "2.0.0"
}
```

After you run `composer update`, ClassifAI will be installed in the plugins directory with no build steps needed.

#### 2. Activate Plugin

## Register ClassifAI account

ClassifAI is a sophisticated solution that we want organizations of all shapes and sizes to count on. To keep adopters apprised of major updates and beta testing opportunities, gather feedback, support auto updates, and prioritize common use cases, we're asking for a little bit of information in exchange for a free key. Your information will be kept confidential.

### 1. Register for a ClassifAI account

- Register for a free ClassifAI account [here](https://classifaiplugin.com/#cta).
- Check for an email from `ClassifAI Team` which contains the registration key.
- Note that the email will be sent from `opensource@10up.com`, so please whitelist this email address if needed.

### 2. Configure ClassifAI Registration Key under Tools > ClassifAI

- In the `Registered Email` field, enter the email you used for registration.
- In the `Registration Key` field, enter the registration key from the email in step 1 above.

![Screenshot of registration settings](assets/img/screenshot-6.png "Example of an empty ClassifAI Settings registration screen.")

## Set Up Language Processing (via IBM Watson)

### 1. Sign up for Watson services

- [Register for an IBM Cloud account](https://cloud.ibm.com/registration) or sign into your existing one.
- Check for an email from `IBM Cloud` and click the `Confirm Account` link.
- Log into your account (accepting the privacy policy) and create a new [*Natural Language Understanding*](https://cloud.ibm.com/catalog/services/natural-language-understanding) Resource if you do not already have one. It may take a minute for your account to fully populate with the default resource group to use.
- Click `Manage` in the left hand menu, then `Show credentials` on the Manage page to view the credentials for this resource.

### 2. Configure IBM Watson API Keys under Tools > ClassifAI > Language Processing > IBM Watson

**The credentials screen will show either an API key or a username/password combination.**

#### If your credentials contain an API Key, then:

- In the `API URL` field enter the URL
- Enter your API Key in the `API Key` field.

#### If your credentials contain a username and password, then:

- In the `API URL` field enter the URL
- Enter the `username` value into the `API Username`.
- Enter the `password` into the `API Key` field.

#### ⚠️  Note: Deprecated Endpoint URLs: `watsonplatform.net`

IBM Watson endpoint urls with `watsonplatform.net` were deprecated on 26 May 2021. The pattern for the new endpoint URLs is `api.{location}.{offering}.watson.cloud.ibm.com`. For example, Watson's NLU service offering endpoint will be like: `api.{location}.natural-language-understanding.watson.cloud.ibm.com`

For more information, see https://cloud.ibm.com/docs/watson?topic=watson-endpoint-change.

#### Taxonomy options

IBM Watson's [Categories](https://cloud.ibm.com/docs/natural-language-understanding?topic=natural-language-understanding-about#categories), [Keywords](https://cloud.ibm.com/docs/natural-language-understanding?topic=natural-language-understanding-about#keywords), [Concepts](https://cloud.ibm.com/docs/natural-language-understanding?topic=natural-language-understanding-about#concepts) & [Entities](https://cloud.ibm.com/docs/natural-language-understanding?topic=natural-language-understanding-about#entities) can each be stored in existing WordPress taxonomies or a custom Watson taxonomy.

### 3. Configure Post Types to classify and IBM Watson Features to enable under ClassifAI > Language Processing > IBM Watson

- Choose which public post types to classify when saved.
- Choose whether to assign category, keyword, entity, and concept as well as the thresholds and taxonomies used for each.

### 4. Save a Post/Page/CPT or run WP CLI command to batch classify your content

## Set Up Language Processing (via OpenAI ChatGPT)

### 1. Sign up for OpenAI

* [Sign up for an OpenAI account](https://platform.openai.com/signup) or sign into your existing one.
* If creating a new account, complete the verification process (requires confirming your email and phone number).
* Log into your account and go to the [API key page](https://platform.openai.com/account/api-keys).
* Click `Create new secret key` and copy the key that is shown.

### 2. Configure OpenAI API Keys under Tools > ClassifAI > Language Processing > OpenAI ChatGPT

* Enter your API Key copied from the above step into the `API Key` field.

### 3. Enable specific Language Processing features

* Choose to add the ability to generate excerpts.
* Choose to add the ability to generate titles.
* Choose to add the ability to resize content.
* Set the other options as needed.
* Save changes and ensure a success message is shown. An error will show if API authentication fails.

### 4. Edit a content type to test enabled features

* To test excerpt generation, edit (or create) an item that supports excerpts. Note: only the block editor is supported.
* Ensure this item has content saved.
* Open the Excerpt panel in the sidebar and click on `Generate Excerpt`.
* To test title generation, edit (or create) an item that supports titles.
* Ensure this item has content saved.
* Open the Summary panel in the sidebar and click on `Generate titles`.
* To test content resizing, edit (or create) an item. Note: only the block editor is supported.
* Add a paragraph block with some content.
* With this block selected, select the AI icon in the toolbar and choose to either expand or condense the text.
* In the modal that pops up, select one of the options.

## Set Up Language Processing (via OpenAI Embeddings)

### 1. Sign up for OpenAI

* [Sign up for an OpenAI account](https://platform.openai.com/signup) or sign into your existing one.
* If creating a new account, complete the verification process (requires confirming your email and phone number).
* Log into your account and go to the [API key page](https://platform.openai.com/account/api-keys).
* Click `Create new secret key` and copy the key that is shown.

### 2. Configure OpenAI API Keys under Tools > ClassifAI > Language Processing > OpenAI Embeddings

* Enter your API Key copied from the above step into the `API Key` field.

### 3. Enable specific Language Processing features

* Choose to automatically classify content.
* Set the other options as needed.
* Save changes and ensure a success message is shown. An error will show if API authentication fails.

### 4. Edit a content item

* Create one or more terms within the taxonomy (or taxonomies) chosen in settings.
* Create a new piece of content that matches the post type and post status chosen in settings.
* Open the taxonomy panel in the sidebar and see terms that were auto-applied.

## Set Up Language Processing (via OpenAI Whisper)

Note that [OpenAI](https://platform.openai.com/docs/guides/speech-to-text) can create a transcript for audio files that meet the following requirements:
* The file must be presented in mp3, mp4, mpeg, mpga, m4a, wav, or webm format
* The file size must be less than 25 megabytes (MB)

### 1. Sign up for OpenAI

* [Sign up for an OpenAI account](https://platform.openai.com/signup) or sign into your existing one.
* If creating a new account, complete the verification process (requires confirming your email and phone number).
* Log into your account and go to the [API key page](https://platform.openai.com/account/api-keys).
* Click `Create new secret key` and copy the key that is shown.

### 2. Configure OpenAI API Keys under Tools > ClassifAI > Language Processing > OpenAI Whisper

* Enter your API Key copied from the above step into the `API Key` field.

### 3. Enable specific features

* Choose to enable the ability to automatically generate transcripts from supported audio files.
* Choose which user roles have access to this ability.
* Save changes and ensure a success message is shown. An error will show if API authentication fails.

### 4. Upload a new audio file

* Upload a new audio file.
* Check to make sure the transcript was stored in the Description field.

## Set Up Language Processing (via Microsoft Azure)

### 1. Sign up for Azure services

* [Register for a Microsoft Azure account](https://azure.microsoft.com/en-us/free/) or sign into your existing one.
* Log into your account and create a new [*Speech Service*](https://portal.azure.com/#view/Microsoft_Azure_ProjectOxford/CognitiveServicesHub/~/overview) if you do not already have one.  It may take a minute for your account to fully populate with the default resource group to use.
* Click `Keys and Endpoint` in the left hand Resource Management menu to view the `Location/Region` for this resource.
* Click the copy icon next to `KEY 1` to copy the API Key credential for this resource.

### 2. Configure Microsoft Azure API and Key under Tools > ClassifAI > Language Processing > Microsoft Azure

* In the `Endpoint URL` field, enter the following URL, replacing `LOCATION` with the `Location/Region` you found above: `https://LOCATION.tts.speech.microsoft.com/`.
* In the `API Key` field, enter your `KEY 1` copied from above.
* Click **Save Changes** (the page will reload).
* If connected successfully, a new dropdown with the label "Voices" will be displayed.
* Select a voice as per your choice.
* Select a post type that should use this service.

### 3. Using the Text to Speech service

* Assuming the post type selected is "post", create a new post and publish it.
* After a few seconds, a "Preview" button will appear under the ClassifAI settings panel.
* Click the button to preview the generated speech audio for the post.
* View the post on the front-end and see a read-to-me feature has been added

## Set Up Image Processing (via Microsoft Azure)

Note that [Azure AI Vision](https://docs.microsoft.com/en-us/azure/cognitive-services/computer-vision/home#image-requirements) can analyze and crop images that meet the following requirements:
- The image must be presented in JPEG, PNG, GIF, or BMP format
- The file size of the image must be less than 4 megabytes (MB)
- The dimensions of the image must be greater than 50 x 50 pixels
- The file must be externally accessible via URL (i.e. local sites and setups that block direct file access will not work out of the box)

### 1. Sign up for Azure services

- [Register for a Microsoft Azure account](https://azure.microsoft.com/en-us/free/) or sign into your existing one.
- Log into your account and create a new [*Azure AI Vision*](https://portal.azure.com/#blade/Microsoft_Azure_Marketplace/GalleryFeaturedMenuItemBlade/selectedMenuItemId/CognitiveServices_MP/dontDiscardJourney/true/launchingContext/%7B%22source%22%3A%22Resources%20Microsoft.CognitiveServices%2Faccounts%22%7D/resetMenuId/) Service if you do not already have one.  It may take a minute for your account to fully populate with the default resource group to use.
- Click `Keys and Endpoint` in the left hand Resource Management menu to view the `Endpoint` URL for this resource.
- Click the copy icon next to `KEY 1` to copy the API Key credential for this resource.

### 2. Configure Microsoft Azure API and Key under Tools > ClassifAI > Image Processing

- In the `Endpoint URL` field, enter your `API endpoint`.
- In the `API Key` field, enter your `KEY 1`.

### 3. Enable specific Image Processing features

- Choose to `Generate descriptive text`, `Tag images`, `Enable smart cropping`, and/or `Scan image or PDF for text`.
- For features that have thresholds or taxonomy settings, set those as well.
- Image tagging uses Azure's [Describe Image](https://westus.dev.cognitive.microsoft.com/docs/services/5adf991815e1060e6355ad44/operations/56f91f2e778daf14a499e1fe)

### 4. Save Image or PDF file or run WP CLI command to batch classify your content

## Set Up Comment Moderation (via OpenAI Moderation)

### 1. Sign up for OpenAI

* [Sign up for an OpenAI account](https://platform.openai.com/signup) or sign into your existing one.
* If creating a new account, complete the verification process (requires confirming your email and phone number).
* Log into your account and go to the [API key page](https://platform.openai.com/account/api-keys).
* Click `Create new secret key` and copy the key that is shown.

### 2. Configure OpenAI API Keys under Tools > ClassifAI > Language Processing > OpenAI Moderation

* Enter your API Key copied from the above step into the `API Key` field.

### 3. Enable Comment Moderation

- Select the "Enable" checkbox in above screen.

## Set Up Image Processing (via OpenAI)

### 1. Sign up for OpenAI

* [Sign up for an OpenAI account](https://platform.openai.com/signup) or sign into your existing one.
* If creating a new account, complete the verification process (requires confirming your email and phone number).
* Log into your account and go to the [API key page](https://platform.openai.com/account/api-keys).
* Click `Create new secret key` and copy the key that is shown.

### 2. Configure OpenAI API Keys under Tools > ClassifAI > Image Processing > OpenAI

* Enter your API Key copied from the above step into the `API Key` field.

### 3. Enable specific Image Processing features

* Choose to add the ability to generate images.
* If image generation is configured, set the other options as needed.
* Save changes and ensure a success message is shown. An error will show if API authentication fails.

### 4. Trigger the media flow within a content item

* Create a new content item
* Insert an Image block or choose to add a featured image and choose a new item from the Media Library
* In the media modal that opens, click on the `Generate image` tab
* Enter in a prompt to generate an image
* Once images are generated, choose one or more images to import into your media library
* Choose one image to insert into the content

## Set Up Recommended Content (via Microsoft Azure AI Personalizer)

Note that [Personalizer](https://azure.microsoft.com/en-us/services/cognitive-services/personalizer/) requires sufficient data volume to enable Personalizer to learn. In general, we recommend a minimum of ~1,000 events per day to ensure Personalizer learns effectively. If Personalizer doesn't receive sufficient data, the service takes longer to determine the best actions.

### 1. Sign up for Azure services

- [Register for a Microsoft Azure account](https://azure.microsoft.com/en-us/free/) or sign into your existing one.
- Log into your account and create a new [Personalizer resource](https://portal.azure.com/#create/Microsoft.CognitiveServicesPersonalizer).
- Enter your service name, select a subscription, location, pricing tier, and resource group.
- Select **Create** to create the resource.
- After your resource has deployed, select the **Go to Resource** button to go to your Personalizer resource.
- Click `Keys and Endpoint` in the left hand Resource Management menu to view the `Endpoint` URL for this resource.
- Click the copy icon next to `KEY 1` to copy the API Key credential for this resource.

For more information, see https://docs.microsoft.com/en-us/azure/cognitive-services/personalizer/how-to-create-resource

### 2. Configure Microsoft Azure API and Key under Tools > ClassifAI > Recommended Content

- In the `Endpoint URL` field, enter your `Endpoint` URL from Step 1 above.
- In the `API Key` field, enter your `KEY 1` from Step 1 above.

### 3. Use "Recommended Content" block to display recommended content on your website.

## WP CLI Commands

- Check out the [ClassifAI docs](https://10up.github.io/classifai/).

## Frequently Asked Questions

### What data does ClassifAI gather?

ClassifAI connects your WordPress site directly to your account with specific service provider(s) (e.g. Microsoft Azure AI, IBM Watson, OpenAI), so no data is gathered by 10up.  The data gathered in our [registration form](https://classifaiplugin.com/#cta) is used simply to stay in touch with users so we can provide product updates and news.  More information is available in the [Privacy Policy on ClassifAIplugin.com](https://drive.google.com/open?id=1Hn4XEWmNGqeMzLqnS7Uru2Hl2vJeLc7cI7225ztThgQ).

### What are the Categories, Keywords, Concepts, and Entities within the NLU Language Processing feature?

[Categories](https://cloud.ibm.com/docs/natural-language-understanding?topic=natural-language-understanding-about#categories) are five levels of hierarchies that IBM Watson can identify from your text.  [Keywords](https://cloud.ibm.com/docs/natural-language-understanding?topic=natural-language-understanding-about#keywords) are specific terms from your text that IBM Watson is able to identify.  [Concepts](https://cloud.ibm.com/docs/natural-language-understanding?topic=natural-language-understanding-about#concepts) are high-level concepts that are not necessarily directly referenced in your text.  [Entities](https://cloud.ibm.com/docs/natural-language-understanding?topic=natural-language-understanding-about#entities) are people, companies, locations, and classifications that are made by IBM Watson from your text.

### How can I view the taxonomies that are generated from the NLU Language Processing?

Whatever options you have selected in the Category, Keyword, Entity, and Concept taxonomy dropdowns in the NLU Language Processing settings can be viewed within Classic Editor metaboxes and the Block Editor side panel.  They can also be viewed in the All Posts and All Pages table list views by utilizing the Screen Options to enable those columns if they're not already appearing in your table list view.

### Should I alert my site's users that AI tools are being used?

We recommend that you are transparent with your users that AI tools are being used.  This can be done by adding a notice to your site's Privacy Policy or similar page. Sample copy is provided below:

> This site makes use of Artificial Intelligence tools to help with tasks like language processing, image processing, and content recommendations.

## Support Level

**Active:** 10up is actively working on this, and we expect to continue work for the foreseeable future including keeping tested up to the most recent version of WordPress.  Bug reports, feature requests, questions, and pull requests are welcome.

## Changelog

A complete listing of all notable changes to ClassifAI are documented in [CHANGELOG.md](https://github.com/10up/classifai/blob/develop/CHANGELOG.md).

## Contributing

Please read [CODE_OF_CONDUCT.md](https://github.com/10up/classifai/blob/develop/CODE_OF_CONDUCT.md) for details on our code of conduct, [CONTRIBUTING.md](https://github.com/10up/classifai/blob/develop/CONTRIBUTING.md) for details on the process for submitting pull requests to us, and [CREDITS.md](https://github.com/10up/classifai/blob/develop/CREDITS.md) for a listing of maintainers, contributors, and libraries for ClassifAI.

## Like what you see?

<a href="http://10up.com/contact/"><img src="https://10up.com/uploads/2016/10/10up-Github-Banner.png" width="850" alt="Work with us at 10up"></a><|MERGE_RESOLUTION|>--- conflicted
+++ resolved
@@ -50,15 +50,9 @@
 
 ### Language Processing
 
-<<<<<<< HEAD
 | Tagging | Recommended Content | Excerpt Generation |                                                         Comment Moderation                                                         |
 | :-: | :-: | :-: |:----------------------------------------------------------------------------------------------------------------------------------:|
-| ![Screenshot of ClassifAI post tagging](assets/img/screenshot-1.png "Example of a Block Editor post with Watson Categories, Keywords, Concepts, and Entities.") | ![Screenshot of ClassifAI recommended content](assets/img/screenshot-2.png "Example of a Recommended Content Block with Azure Personalizer.") | ![Screenshot of ClassifAI excerpt generation](assets/img/screenshot-7.png "Example of automatic excerpt generation with OpenAI.") | ![Screenshot of ClassifAI comment moderation](assets/img/screenshot-12.png "Example of automatic comment moderation with OpenAI.") |
-=======
-| Tagging | Recommended Content | Excerpt Generation |
-| :-: | :-: | :-: |
-| ![Screenshot of ClassifAI post tagging](assets/img/screenshot-1.png "Example of a Block Editor post with Watson Categories, Keywords, Concepts, and Entities.") | ![Screenshot of ClassifAI recommended content](assets/img/screenshot-2.png "Example of a Recommended Content Block with Azure AI Personalizer.") | ![Screenshot of ClassifAI excerpt generation](assets/img/screenshot-7.png "Example of automatic excerpt generation with OpenAI.") |
->>>>>>> 1742dc01
+| ![Screenshot of ClassifAI post tagging](assets/img/screenshot-1.png "Example of a Block Editor post with Watson Categories, Keywords, Concepts, and Entities.") | ![Screenshot of ClassifAI recommended content](assets/img/screenshot-2.png "Example of a Recommended Content Block with Azure AI Personalizer.") | ![Screenshot of ClassifAI excerpt generation](assets/img/screenshot-7.png "Example of automatic excerpt generation with OpenAI.") | ![Screenshot of ClassifAI comment moderation](assets/img/screenshot-13.png "Example of automatic comment moderation with OpenAI.") |
 
 | Audio Transcripts | Title Generation | Expand or Condense Text | Text to Speech |
 | :-: | :-: | :-: | :-: |
