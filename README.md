--- conflicted
+++ resolved
@@ -120,157 +120,11 @@
 - Choose to `Automatically Caption Images`, `Automatically Tag Images`, `Enable smart cropping`, and/or `Enable OCR`.
 - For features that have thresholds or taxonomy settings, set those as well.
 
-<<<<<<< HEAD
-- Check out the [ClassifAI docs](https://10up.github.io/ElasticPress/)
-=======
 #### 4. Save Image or PDF file or run WP CLI command to batch classify your content
 
 ## WP CLI Commands
 
-### Language Processing Commands
-
-#### Batch Classify Posts
-
-`$ wp classifai post {post_ids} [--post_type=<post_type>] [--limit=<limit>] [--link=<link>]`
-
-Batch post classification using IBM Watson NLU API.
-
-##### Options
-
-**`{post_ids}`**
-
-A comma delimited list of post IDs to classify. Used if `post_type` is false or absent.
-
-default: `true`
-
-**`--post_type=<post_type>`**
-
-Batch classify posts belonging to this post type. If `false` or absent relies on `post_ids`.
-
-default: `false`
-options:
-- any post type name
-- `false`, if args contains `post_ids`
-
-**`--limit=<limit>`**
-
-Limit classification to N posts.
-
-default: `false`
-options:
-- `false`, no limit
-- `N`, max number of posts to classify
-
-**`--link=<link>`**
-
-Whether to link classification results to Taxonomy terms.
-
-default: `true`
-
-#### Classify Text
-
-`$ wp classifai text {text} [--category=<bool>] [--keyword=<bool>] [--concept=<bool>] [--entity=<bool>] [--input=<input>] [--only-normalize=<bool>]`
-
-Directly classify text using IBM Watson NLU API.
-
-##### Options
-
-**`--category=<bool>`**
-
-Enables NLU category feature.
-
-default: `true`
-
-**`--keyword=<bool>`**
-
-Enables NLU keyword feature.
-
-default: `true`
-
-**`--concept=<bool>`**
-
-Enables NLU concept feature.
-
-default: `true`
-
-**`--entity=<bool>`**
-
-Enables NLU entity feature.
-
-default: `true`
-
-**`--input=<input>`**
-
-Path to input file or URL.
-
-default: `false`
-options:
-- path to local file
-- path to remote URL
-- `false`, uses args[0] instead
-
-**`--only-normalize=<bool>`**
-
-Prints the normalized text that will be sent to the NLU API.
-
-default: `false`
-
-### Image Processing Commands
-
-#### Classify Attachments
-
-`$ wp classifai image {attachment_ids} [--limit=<int>] [--skip=<skip>] [--force]`
-
-Directly add description "alt text"  and tags to attachment(s) using Azure AI Computer Vision API.
->>>>>>> 8dc621fd
-
-##### Options
-
-**`{attachment_ids}`**
-
-Comma delimeted list of Attachment IDs to classify.
-
-**`--limit=<int>`**
-
-Limit number of attachments to classify.
-
-default: `100`.
-
-**`--skip=<skip>`**
-
-Skip first N attachments.
-
-default: `false`.
-
-**`--force`**
-
-Force classifying attachments regardless of their `alt`.
-
-default: `false`.
-
-#### Image Cropping
-
-`$ wp classifai crop {attachment_ids} [--limit=<limit>] [--skip=<skip>]`
-
-Batch crop image(s) using Azure AI Computer Vision API.
-
-##### Options
-
-**`{attachment_ids}`**
-
-Comma delimeted list of Attachment IDs to crop.
-
-**`--limit=<limit>`**
-
-Limit number of images to crop.
-
-default: `100`.
-
-**`--skip=<skip>`**
-
-Skip first N images.
-
-default: `false`.
+- Check out the [ClassifAI docs](https://10up.github.io/ElasticPress/)
 
 ### ClassifAI Settings Commands
 
