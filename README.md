--- conflicted
+++ resolved
@@ -14,11 +14,8 @@
 * [Register ClassifAI account](#register-classifai-account)
 * [Set Up NLU Language Processing](#set-up-language-processing-via-ibm-watson)
 * [Set Up OpenAI ChatGPT Language Processing](#set-up-language-processing-via-openai-chatgpt)
-<<<<<<< HEAD
 * [Set Up OpenAI Embeddings Language Processing](#set-up-language-processing-via-openai-embeddings)
-=======
 * [Set Up OpenAI Whisper Language Processing](#set-up-language-processing-via-openai-whisper)
->>>>>>> 9d99bc10
 * [Set Up Computer Vision Image Processing](#set-up-image-processing-via-microsoft-azure)
 * [Set Up OpenAI DALL·E Image Processing](#set-up-image-processing-via-openai)
 * [Set Up Recommended Content](#set-up-recommended-content-via-microsoft-azure-personalizer)
@@ -32,12 +29,8 @@
 
 * Automatically generate a summary of your content and store that as an excerpt using [OpenAI's ChatGPT](https://platform.openai.com/docs/guides/chat)
 * Generate new images on demand to use in-content or as a featured image using [OpenAI's DALL·E](https://platform.openai.com/docs/guides/images)
-<<<<<<< HEAD
+* Automatically generate transcripts of your audio files using [OpenAI's Whisper](https://platform.openai.com/docs/guides/speech-to-text)
 * Classify your content using [IBM Watson's Natural Language Understanding API](https://www.ibm.com/watson/services/natural-language-understanding/), [Microsoft Azure's Computer Vision API](https://azure.microsoft.com/en-us/services/cognitive-services/computer-vision/), and [OpenAI's Embedding API](https://platform.openai.com/docs/guides/embeddings)
-=======
-* Automatically generate transcripts of your audio files using [OpenAI's Whisper](https://platform.openai.com/docs/guides/speech-to-text)
-* Classify your content using [IBM Watson's Natural Language Understanding API](https://www.ibm.com/watson/services/natural-language-understanding/) and [Microsoft Azure's Computer Vision API](https://azure.microsoft.com/en-us/services/cognitive-services/computer-vision/)
->>>>>>> 9d99bc10
 * Supports Watson's [Categories](https://cloud.ibm.com/docs/natural-language-understanding?topic=natural-language-understanding-about#categories), [Keywords](https://cloud.ibm.com/docs/natural-language-understanding?topic=natural-language-understanding-about#keywords), [Concepts](https://cloud.ibm.com/docs/natural-language-understanding?topic=natural-language-understanding-about#concepts) & [Entities](https://cloud.ibm.com/docs/natural-language-understanding?topic=natural-language-understanding-about#entities) and Azure's [Describe Image](https://westus.dev.cognitive.microsoft.com/docs/services/5adf991815e1060e6355ad44/operations/56f91f2e778daf14a499e1fe)
 * Automatically classify content and images on save
 * Automatically generate alt text and image tags for images
@@ -59,11 +52,7 @@
 * PHP 7.4+
 * [WordPress](http://wordpress.org) 5.7+
 * To utilize the NLU Language Processing functionality, you will need an active [IBM Watson](https://cloud.ibm.com/registration) account.
-<<<<<<< HEAD
-* To utilize the ChatGPT or Embeddings Language Processing functionality or DALL·E Image Processing functionality, you will need an active [OpenAI](https://platform.openai.com/signup) account.
-=======
-* To utilize the ChatGPT or Whisper Language Processing functionality or DALL·E Image Processing functionality, you will need an active [OpenAI](https://platform.openai.com/signup) account.
->>>>>>> 9d99bc10
+* To utilize the ChatGPT, Embeddings, or Whisper Language Processing functionality or DALL·E Image Processing functionality, you will need an active [OpenAI](https://platform.openai.com/signup) account.
 * To utilize the Computer Vision Image Processing functionality, you will need an active [Microsoft Azure](https://signup.azure.com/signup) account.
 
 ## Pricing
@@ -72,11 +61,7 @@
 
 The service that powers ClassifAI's NLU Language Processing, IBM Watson's Natural Language Understanding ("NLU"), has a ["lite" pricing tier](https://www.ibm.com/cloud/watson-natural-language-understanding/pricing) that offers 30,000 free NLU items per month.
 
-<<<<<<< HEAD
-The service that powers ClassifAI's ChatGPT and Embeddings Language Processing and DALL·E Image Processing, OpenAI, has a limited free trial and then requires a [pay per usage](https://openai.com/pricing) plan.
-=======
-The service that powers ClassifAI's ChatGPT and Whisper Language Processing and DALL·E Image Processing, OpenAI, has a limited free trial and then requires a [pay per usage](https://openai.com/pricing) plan.
->>>>>>> 9d99bc10
+The service that powers ClassifAI's ChatGPT, Embeddings and Whisper Language Processing and DALL·E Image Processing, OpenAI, has a limited free trial and then requires a [pay per usage](https://openai.com/pricing) plan.
 
 The service that powers ClassifAI's Computer Vision Image Processing, Microsoft Azure, has a ["free" pricing tier](https://azure.microsoft.com/en-us/pricing/details/cognitive-services/computer-vision/) that offers 20 transactions per minute and 5,000 transactions per month.
 
@@ -205,11 +190,7 @@
 * Log into your account and go to the [API key page](https://platform.openai.com/account/api-keys).
 * Click `Create new secret key` and copy the key that is shown.
 
-<<<<<<< HEAD
-### 2. Configure OpenAI API Keys under ClassifAI > Language Processing > OpenAI ChatGPT
-=======
 ### 2. Configure OpenAI API Keys under Tools > ClassifAI > Language Processing > OpenAI ChatGPT
->>>>>>> 9d99bc10
 
 * Enter your API Key copied from the above step into the `API Key` field.
 
@@ -225,15 +206,7 @@
 * Ensure this item has content saved.
 * Open the Excerpt panel in the sidebar and click on `Generate Excerpt`
 
-<<<<<<< HEAD
 ## Set Up Language Processing (via OpenAI Embeddings)
-=======
-## Set Up Language Processing (via OpenAI Whisper)
-
-Note that [OpenAI](https://platform.openai.com/docs/guides/speech-to-text) can create a transcript for audio files that meet the following requirements:
-* The file must be presented in mp3, mp4, mpeg, mpga, m4a, wav, or webm format
-* The file size must be less than 25 megabytes (MB)
->>>>>>> 9d99bc10
 
 ### 1. Sign up for OpenAI
 
@@ -242,8 +215,7 @@
 * Log into your account and go to the [API key page](https://platform.openai.com/account/api-keys).
 * Click `Create new secret key` and copy the key that is shown.
 
-<<<<<<< HEAD
-### 2. Configure OpenAI API Keys under ClassifAI > Language Processing > OpenAI Embeddings
+### 2. Configure OpenAI API Keys under Tools > ClassifAI > Language Processing > OpenAI Embeddings
 
 * Enter your API Key copied from the above step into the `API Key` field.
 
@@ -253,12 +225,25 @@
 * Set the other options as needed.
 * Save changes and ensure a success message is shown. An error will show if API authentication fails.
 
-### 4. Edit a content type that has excerpts enabled
+### 4. Edit a content item
 
 * Create one or more terms within the taxonomy (or taxonomies) chosen in settings.
 * Create a new piece of content that matches the post type and post status chosen in settings.
 * Open the taxonomy panel in the sidebar and see terms that were auto-applied.
-=======
+
+## Set Up Language Processing (via OpenAI Whisper)
+
+Note that [OpenAI](https://platform.openai.com/docs/guides/speech-to-text) can create a transcript for audio files that meet the following requirements:
+* The file must be presented in mp3, mp4, mpeg, mpga, m4a, wav, or webm format
+* The file size must be less than 25 megabytes (MB)
+
+### 1. Sign up for OpenAI
+
+* [Sign up for an OpenAI account](https://platform.openai.com/signup) or sign into your existing one.
+* If creating a new account, complete the verification process (requires confirming your email and phone number).
+* Log into your account and go to the [API key page](https://platform.openai.com/account/api-keys).
+* Click `Create new secret key` and copy the key that is shown.
+
 ### 2. Configure OpenAI API Keys under Tools > ClassifAI > Language Processing > OpenAI Whisper
 
 * Enter your API Key copied from the above step into the `API Key` field.
@@ -273,7 +258,6 @@
 
 * Upload a new audio file.
 * Check to make sure the transcript was stored in the Description field.
->>>>>>> 9d99bc10
 
 ## Set Up Image Processing (via Microsoft Azure)
 
