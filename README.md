# ![ClassifAI](https://classifaiplugin.com/wp-content/themes/classifai-theme/assets/img/logo.svg "ClassifAI")

> Enhance your WordPress content with Artificial Intelligence and Machine Learning services.

[![Support Level](https://img.shields.io/badge/support-active-green.svg)](#support-level) [![Release Version](https://img.shields.io/github/release/10up/classifai.svg)](https://github.com/10up/classifai/releases/latest) ![WordPress tested up to version](https://img.shields.io/badge/WordPress-v6.2%20tested-success.svg) [![GPLv2 License](https://img.shields.io/github/license/10up/classifai.svg)](https://github.com/10up/classifai/blob/develop/LICENSE.md)

[![E2E Testing](https://github.com/10up/classifai/actions/workflows/cypress.yml/badge.svg)](https://github.com/10up/classifai/actions/workflows/cypress.yml) [![PHPUnit Testing](https://github.com/10up/classifai/actions/workflows/test.yml/badge.svg)](https://github.com/10up/classifai/actions/workflows/test.yml) [![Linting](https://github.com/10up/classifai/actions/workflows/lint.yml/badge.svg)](https://github.com/10up/classifai/actions/workflows/lint.yml) [![CodeQL](https://github.com/10up/classifai/actions/workflows/codeql-analysis.yml/badge.svg)](https://github.com/10up/classifai/actions/workflows/codeql-analysis.yml) [![Dependency Review](https://github.com/10up/classifai/actions/workflows/dependency-review.yml/badge.svg)](https://github.com/10up/classifai/actions/workflows/dependency-review.yml)

## Table of Contents
* [Features](#features)
* [Requirements](#requirements)
* [Pricing](#pricing)
* [Installation](#installation)
* [Register ClassifAI account](#register-classifai-account)
* [Set Up NLU Language Processing](#set-up-language-processing-via-ibm-watson)
* [Set Up OpenAI ChatGPT Language Processing](#set-up-language-processing-via-openai-chatgpt)
* [Set Up OpenAI Embeddings Language Processing](#set-up-language-processing-via-openai-embeddings)
* [Set Up OpenAI Whisper Language Processing](#set-up-language-processing-via-openai-whisper)
* [Set Up Computer Vision Image Processing](#set-up-image-processing-via-microsoft-azure)
* [Set Up OpenAI DALL·E Image Processing](#set-up-image-processing-via-openai)
* [Set Up Recommended Content](#set-up-recommended-content-via-microsoft-azure-personalizer)
* [WP CLI Commands](#wp-cli-commands)
* [FAQs](#frequently-asked-questions)
* [Support](#support-level)
* [Changelog](#changelog)
* [Contributing](#contributing)

## Features

* Automatically generate a summary of your content and store that as an excerpt using [OpenAI's ChatGPT](https://platform.openai.com/docs/guides/chat)
* Automatically generate titles for your content using [OpenAI's ChatGPT](https://platform.openai.com/docs/guides/chat)
* Generate new images on demand to use in-content or as a featured image using [OpenAI's DALL·E](https://platform.openai.com/docs/guides/images)
* Automatically generate transcripts of your audio files using [OpenAI's Whisper](https://platform.openai.com/docs/guides/speech-to-text)
* Classify your content using [IBM Watson's Natural Language Understanding API](https://www.ibm.com/watson/services/natural-language-understanding/), [Microsoft Azure's Computer Vision API](https://azure.microsoft.com/en-us/services/cognitive-services/computer-vision/), and [OpenAI's Embedding API](https://platform.openai.com/docs/guides/embeddings)
* Supports Watson's [Categories](https://cloud.ibm.com/docs/natural-language-understanding?topic=natural-language-understanding-about#categories), [Keywords](https://cloud.ibm.com/docs/natural-language-understanding?topic=natural-language-understanding-about#keywords), [Concepts](https://cloud.ibm.com/docs/natural-language-understanding?topic=natural-language-understanding-about#concepts) & [Entities](https://cloud.ibm.com/docs/natural-language-understanding?topic=natural-language-understanding-about#entities) and Azure's [Describe Image](https://westus.dev.cognitive.microsoft.com/docs/services/5adf991815e1060e6355ad44/operations/56f91f2e778daf14a499e1fe)
* Automatically classify content and images on save
* Automatically generate alt text and image tags for images
* Automatically scan images and PDF files for embedded text and save for use in WordPress
* [Smartly crop images](https://docs.microsoft.com/en-us/rest/api/computervision/3.1/generate-thumbnail/generate-thumbnail) around a region of interest identified by Computer Vision
* BETA: Recommend content based on overall site traffic via [Azure Personalizer](https://azure.microsoft.com/en-us/services/cognitive-services/personalizer/) (note that we're gathering feedback on this feature and may significantly iterate depending on community input)
* Bulk classify content with [WP-CLI](https://wp-cli.org/)

<<<<<<< HEAD
| Language Processing - Tagging | Recommended Content | Excerpt Generation | Title Generation |
| :-: | :-: | :-: | :-: |
| ![Screenshot of ClassifAI post tagging](assets/img/screenshot-1.png "Example of a Block Editor post with Watson Categories, Keywords, Concepts, and Entities.") | ![Screenshot of ClassifAI recommended content](assets/img/screenshot-2.png "Example of a Recommended Content Block with Azure Personalizer.") | ![Screenshot of ClassifAI excerpt generation](assets/img/screenshot-7.png "Example of automatic excerpt generation with OpenAI.") | ![Screenshot of ClassifAI title generation](assets/img/screenshot-9.png "Example of automatic title generation with OpenAI.") |
=======
| Language Processing - Tagging | Recommended Content | Excerpt Generation | Audio Transcripts |
| :-: | :-: | :-: | :-: |
| ![Screenshot of ClassifAI post tagging](assets/img/screenshot-1.png "Example of a Block Editor post with Watson Categories, Keywords, Concepts, and Entities.") | ![Screenshot of ClassifAI recommended content](assets/img/screenshot-2.png "Example of a Recommended Content Block with Azure Personalizer.") | ![Screenshot of ClassifAI excerpt generation](assets/img/screenshot-7.png "Example of automatic excerpt generation with OpenAI.") | ![Screenshot of ClassifAI audio transcript generation](assets/img/screenshot-9.png "Example of automatic audio transcript generation with OpenAI.") |
>>>>>>> bb719ca2

| Image Processing - Alt Text | Image Processing - Smart Cropping | Image Processing - Tagging | Image Processing - Generate Images |
| :-: | :-: | :-: | :-: |
| ![Screenshot of ClassifAI alt-text](assets/img/screenshot-3.png "Example of an image with Azure Alt Text.") | ![Screenshot of ClassifAI smart coppring](assets/img/screenshot-4.png "Example of an image with Azure Smart Focal Point Cropping.") | ![Screenshot of ClassifAI image tagging](assets/img/screenshot-5.png "Example of an image with Azure Image Tagging.") | ![Screenshot of ClassifAI image generation](assets/img/screenshot-8.png "Example of generating an image using OpenAI.") |

## Requirements

* PHP 7.4+
* [WordPress](http://wordpress.org) 5.7+
* To utilize the NLU Language Processing functionality, you will need an active [IBM Watson](https://cloud.ibm.com/registration) account.
* To utilize the ChatGPT, Embeddings, or Whisper Language Processing functionality or DALL·E Image Processing functionality, you will need an active [OpenAI](https://platform.openai.com/signup) account.
* To utilize the Computer Vision Image Processing functionality, you will need an active [Microsoft Azure](https://signup.azure.com/signup) account.

## Pricing

Note that there is no cost to using ClassifAI itself. Both IBM Watson and Microsoft Azure have free plans for their AI services, but above those free plans there are paid levels as well.  So if you expect to process a high volume of content, then you'll want to review the pricing plans for these services to understand if you'll incur any costs.  For the most part, both services' free plans are quite generous and should at least allow for testing ClassifAI to better understand its featureset and could at best allow for totally free usage. OpenAI has a limited trial option that can be used for testing but will require a valid paid plan after that.

The service that powers ClassifAI's NLU Language Processing, IBM Watson's Natural Language Understanding ("NLU"), has a ["lite" pricing tier](https://www.ibm.com/cloud/watson-natural-language-understanding/pricing) that offers 30,000 free NLU items per month.

The service that powers ClassifAI's ChatGPT, Embeddings and Whisper Language Processing and DALL·E Image Processing, OpenAI, has a limited free trial and then requires a [pay per usage](https://openai.com/pricing) plan.

The service that powers ClassifAI's Computer Vision Image Processing, Microsoft Azure, has a ["free" pricing tier](https://azure.microsoft.com/en-us/pricing/details/cognitive-services/computer-vision/) that offers 20 transactions per minute and 5,000 transactions per month.

The service that powers ClassifAI's Recommended Content, Microsoft Azure's Personalizer, has a ["free" pricing tier](https://azure.microsoft.com/en-us/pricing/details/cognitive-services/personalizer/) that offers 50,000 transactions per month.

## Installation

### Manual Installation

#### 1. Download or Clone this repo, install dependencies and build

- `git clone https://github.com/10up/classifai.git && cd classifai`
- `composer install && npm install && npm run build`

#### 2. Activate Plugin

### Installation via Composer

ClassifAI releases can be installed via Composer.

#### 1. Update composer.json

Instruct Composer to install ClassifAI into the plugins directory by adding or modifying the "extra" section of your project's composer.json file to match the following:

```json
"extra": {
    "installer-paths": {
        "plugins/{$name}": [
            "type:wordpress-plugin"
        ]
    }
}
```

Add this repository to composer.json, specifying a release version, as shown below:

```json
"repositories": [
    {
        "type": "package",
        "package": {
            "name": "10up/classifai",
            "version": "2.0.0",
            "type": "wordpress-plugin",
            "dist": {
                "url": "https://github.com/10up/classifai/archive/refs/tags/2.0.0.zip",
                "type": "zip"
            }
        }
    }
]
```

Finally, require the plugin, using the version number you specified in the previous step:

```json
"require": {
    "10up/classifai": "2.0.0"
}
```

After you run `composer update`, ClassifAI will be installed in the plugins directory with no build steps needed.

#### 2. Activate Plugin

## Register ClassifAI account

ClassifAI is a sophisticated solution that we want organizations of all shapes and sizes to count on. To keep adopters apprised of major updates and beta testing opportunities, gather feedback, support auto updates, and prioritize common use cases, we're asking for a little bit of information in exchange for a free key. Your information will be kept confidential.

### 1. Register for a ClassifAI account

- Register for a free ClassifAI account [here](https://classifaiplugin.com/#cta).
- Check for an email from `ClassifAI Team` which contains the registration key.
- Note that the email will be sent from `opensource@10up.com`, so please whitelist this email address if needed.

### 2. Configure ClassifAI Registration Key under Tools > ClassifAI

- In the `Registered Email` field, enter the email you used for registration.
- In the `Registration Key` field, enter the registration key from the email in step 1 above.

![Screenshot of registration settings](assets/img/screenshot-6.png "Example of an empty ClassifAI Settings registration screen.")

## Set Up Language Processing (via IBM Watson)

### 1. Sign up for Watson services

- [Register for an IBM Cloud account](https://cloud.ibm.com/registration) or sign into your existing one.
- Check for an email from `IBM Cloud` and click the `Confirm Account` link.
- Log into your account (accepting the privacy policy) and create a new [*Natural Language Understanding*](https://cloud.ibm.com/catalog/services/natural-language-understanding) Resource if you do not already have one. It may take a minute for your account to fully populate with the default resource group to use.
- Click `Manage` in the left hand menu, then `Show credentials` on the Manage page to view the credentials for this resource.

### 2. Configure IBM Watson API Keys under Tools > ClassifAI > Language Processing > IBM Watson

**The credentials screen will show either an API key or a username/password combination.**

#### If your credentials contain an API Key, then:

- In the `API URL` field enter the URL
- Enter your API Key in the `API Key` field.

#### If your credentials contain a username and password, then:

- In the `API URL` field enter the URL
- Enter the `username` value into the `API Username`.
- Enter the `password` into the `API Key` field.

#### ⚠️  Note: Deprecated Endpoint URLs: `watsonplatform.net`

IBM Watson endpoint urls with `watsonplatform.net` were deprecated on 26 May 2021. The pattern for the new endpoint URLs is `api.{location}.{offering}.watson.cloud.ibm.com`. For example, Watson's NLU service offering endpoint will be like: `api.{location}.natural-language-understanding.watson.cloud.ibm.com`

For more information, see https://cloud.ibm.com/docs/watson?topic=watson-endpoint-change.

### 3. Configure Post Types to classify and IBM Watson Features to enable under ClassifAI > Language Processing > IBM Watson

- Choose which public post types to classify when saved.
- Choose whether to assign category, keyword, entity, and concept as well as the thresholds and taxonomies used for each.

### 4. Save a Post/Page/CPT or run WP CLI command to batch classify your content

## Set Up Language Processing (via OpenAI ChatGPT)

### 1. Sign up for OpenAI

* [Sign up for an OpenAI account](https://platform.openai.com/signup) or sign into your existing one.
* If creating a new account, complete the verification process (requires confirming your email and phone number).
* Log into your account and go to the [API key page](https://platform.openai.com/account/api-keys).
* Click `Create new secret key` and copy the key that is shown.

### 2. Configure OpenAI API Keys under Tools > ClassifAI > Language Processing > OpenAI ChatGPT

* Enter your API Key copied from the above step into the `API Key` field.

### 3. Enable specific Language Processing features

* Choose to add the ability to generate excerpts.
* Choose to add the ability to generate titles.
* Set the other options as needed.
* Save changes and ensure a success message is shown. An error will show if API authentication fails.

### 4. Edit a content type to test enabled features

* To test excerpt generation, edit (or create) an item that supports excerpts. Note: only the block editor is supported.
* Ensure this item has content saved.
* Open the Excerpt panel in the sidebar and click on `Generate Excerpt`.
* To test title generation, edit (or create) an item that supports titles. Note: only the block editor is supported.
* Ensure this item has content saved.
* Open the Summary panel in the sidebar and click on `Generate titles`.

## Set Up Language Processing (via OpenAI Embeddings)

### 1. Sign up for OpenAI

* [Sign up for an OpenAI account](https://platform.openai.com/signup) or sign into your existing one.
* If creating a new account, complete the verification process (requires confirming your email and phone number).
* Log into your account and go to the [API key page](https://platform.openai.com/account/api-keys).
* Click `Create new secret key` and copy the key that is shown.

### 2. Configure OpenAI API Keys under Tools > ClassifAI > Language Processing > OpenAI Embeddings

* Enter your API Key copied from the above step into the `API Key` field.

### 3. Enable specific Language Processing features

* Choose to automatically classify content.
* Set the other options as needed.
* Save changes and ensure a success message is shown. An error will show if API authentication fails.

### 4. Edit a content item

* Create one or more terms within the taxonomy (or taxonomies) chosen in settings.
* Create a new piece of content that matches the post type and post status chosen in settings.
* Open the taxonomy panel in the sidebar and see terms that were auto-applied.

## Set Up Language Processing (via OpenAI Whisper)

Note that [OpenAI](https://platform.openai.com/docs/guides/speech-to-text) can create a transcript for audio files that meet the following requirements:
* The file must be presented in mp3, mp4, mpeg, mpga, m4a, wav, or webm format
* The file size must be less than 25 megabytes (MB)

### 1. Sign up for OpenAI

* [Sign up for an OpenAI account](https://platform.openai.com/signup) or sign into your existing one.
* If creating a new account, complete the verification process (requires confirming your email and phone number).
* Log into your account and go to the [API key page](https://platform.openai.com/account/api-keys).
* Click `Create new secret key` and copy the key that is shown.

### 2. Configure OpenAI API Keys under Tools > ClassifAI > Language Processing > OpenAI Whisper

* Enter your API Key copied from the above step into the `API Key` field.

### 3. Enable specific features

* Choose to enable the ability to automatically generate transcripts from supported audio files.
* Choose which user roles have access to this ability.
* Save changes and ensure a success message is shown. An error will show if API authentication fails.

### 4. Upload a new audio file

* Upload a new audio file.
* Check to make sure the transcript was stored in the Description field.

## Set Up Image Processing (via Microsoft Azure)

Note that [Computer Vision](https://docs.microsoft.com/en-us/azure/cognitive-services/computer-vision/home#image-requirements) can analyze and crop images that meet the following requirements:
- The image must be presented in JPEG, PNG, GIF, or BMP format
- The file size of the image must be less than 4 megabytes (MB)
- The dimensions of the image must be greater than 50 x 50 pixels
- The file must be externally accessible via URL (i.e. local sites and setups that block direct file access will not work out of the box)

### 1. Sign up for Azure services

- [Register for a Microsoft Azure account](https://azure.microsoft.com/en-us/free/) or sign into your existing one.
- Log into your account and create a new [*Computer Vision*](https://portal.azure.com/#blade/Microsoft_Azure_Marketplace/GalleryFeaturedMenuItemBlade/selectedMenuItemId/CognitiveServices_MP/dontDiscardJourney/true/launchingContext/%7B%22source%22%3A%22Resources%20Microsoft.CognitiveServices%2Faccounts%22%7D/resetMenuId/) Service if you do not already have one.  It may take a minute for your account to fully populate with the default resource group to use.
- Click `Keys and Endpoint` in the left hand Resource Management menu to view the `Endpoint` URL for this resource.
- Click the copy icon next to `KEY 1` to copy the API Key credential for this resource.

### 2. Configure Microsoft Azure API and Key under Tools > ClassifAI > Image Processing

- In the `Endpoint URL` field, enter your `API endpoint`.
- In the `API Key` field, enter your `KEY 1`.

### 3. Enable specific Image Processing features

- Choose to `Generate descriptive text`, `Tag images`, `Enable smart cropping`, and/or `Scan image or PDF for text`.
- For features that have thresholds or taxonomy settings, set those as well.

### 4. Save Image or PDF file or run WP CLI command to batch classify your content

## Set Up Image Processing (via OpenAI)

### 1. Sign up for OpenAI

* [Sign up for an OpenAI account](https://platform.openai.com/signup) or sign into your existing one.
* If creating a new account, complete the verification process (requires confirming your email and phone number).
* Log into your account and go to the [API key page](https://platform.openai.com/account/api-keys).
* Click `Create new secret key` and copy the key that is shown.

### 2. Configure OpenAI API Keys under Tools > ClassifAI > Image Processing > OpenAI

* Enter your API Key copied from the above step into the `API Key` field.

### 3. Enable specific Image Processing features

* Choose to add the ability to generate images.
* If image generation is configured, set the other options as needed.
* Save changes and ensure a success message is shown. An error will show if API authentication fails.

### 4. Trigger the media flow within a content item

* Create a new content item
* Insert an Image block or choose to add a featured image and choose a new item from the Media Library
* In the media modal that opens, click on the `Generate image` tab
* Enter in a prompt to generate an image
* Once images are generated, choose one or more images to import into your media library
* Choose one image to insert into the content

## Set Up Recommended Content (via Microsoft Azure Personalizer)

Note that [Personalizer](https://azure.microsoft.com/en-us/services/cognitive-services/personalizer/) requires sufficient data volume to enable Personalizer to learn. In general, we recommend a minimum of ~1,000 events per day to ensure Personalizer learns effectively. If Personalizer doesn't receive sufficient data, the service takes longer to determine the best actions.

### 1. Sign up for Azure services

- [Register for a Microsoft Azure account](https://azure.microsoft.com/en-us/free/) or sign into your existing one.
- Log into your account and create a new [Personalizer resource](https://portal.azure.com/#create/Microsoft.CognitiveServicesPersonalizer).
- Enter your service name, select a subscription, location, pricing tier, and resource group.
- Select **Create** to create the resource.
- After your resource has deployed, select the **Go to Resource** button to go to your Personalizer resource.
- Click `Keys and Endpoint` in the left hand Resource Management menu to view the `Endpoint` URL for this resource.
- Click the copy icon next to `KEY 1` to copy the API Key credential for this resource.

For more information, see https://docs.microsoft.com/en-us/azure/cognitive-services/personalizer/how-to-create-resource

### 2. Configure Microsoft Azure API and Key under Tools > ClassifAI > Recommended Content

- In the `Endpoint URL` field, enter your `Endpoint` URL from Step 1 above.
- In the `API Key` field, enter your `KEY 1` from Step 1 above.

### 3. Use "Recommended Content" block to display recommended content on your website.

## WP CLI Commands

- Check out the [ClassifAI docs](https://10up.github.io/classifai/).

## Frequently Asked Questions

### What data does ClassifAI gather?

ClassifAI connects your WordPress site directly to your account with specific service provider(s) (e.g. Microsoft Azure AI, IBM Watson, OpenAI), so no data is gathered by 10up.  The data gathered in our [registration form](https://classifaiplugin.com/#cta) is used simply to stay in touch with users so we can provide product updates and news.  More information is available in the [Privacy Policy on ClassifAIplugin.com](https://drive.google.com/open?id=1Hn4XEWmNGqeMzLqnS7Uru2Hl2vJeLc7cI7225ztThgQ).

### What are the Categories, Keywords, Concepts, and Entities within the NLU Language Processing feature?

[Categories](https://cloud.ibm.com/docs/natural-language-understanding?topic=natural-language-understanding-about#categories) are five levels of hierarchies that IBM Watson can identify from your text.  [Keywords](https://cloud.ibm.com/docs/natural-language-understanding?topic=natural-language-understanding-about#keywords) are specific terms from your text that IBM Watson is able to identify.  [Concepts](https://cloud.ibm.com/docs/natural-language-understanding?topic=natural-language-understanding-about#concepts) are high-level concepts that are not necessarily directly referenced in your text.  [Entities](https://cloud.ibm.com/docs/natural-language-understanding?topic=natural-language-understanding-about#entities) are people, companies, locations, and classifications that are made by IBM Watson from your text.

### How can I view the taxonomies that are generated from the NLU Language Processing?

Whatever options you have selected in the Category, Keyword, Entity, and Concept taxonomy dropdowns in the NLU Language Processing settings can be viewed within Classic Editor metaboxes and the Block Editor side panel.  They can also be viewed in the All Posts and All Pages table list views by utilizing the Screen Options to enable those columns if they're not already appearing in your table list view.

## Support Level

**Active:** 10up is actively working on this, and we expect to continue work for the foreseeable future including keeping tested up to the most recent version of WordPress.  Bug reports, feature requests, questions, and pull requests are welcome.

## Changelog

A complete listing of all notable changes to ClassifAI are documented in [CHANGELOG.md](https://github.com/10up/classifai/blob/develop/CHANGELOG.md).

## Contributing

Please read [CODE_OF_CONDUCT.md](https://github.com/10up/classifai/blob/develop/CODE_OF_CONDUCT.md) for details on our code of conduct, [CONTRIBUTING.md](https://github.com/10up/classifai/blob/develop/CONTRIBUTING.md) for details on the process for submitting pull requests to us, and [CREDITS.md](https://github.com/10up/classifai/blob/develop/CREDITS.md) for a listing of maintainers, contributors, and libraries for ClassifAI.

## Like what you see?

<a href="http://10up.com/contact/"><img src="https://10up.com/uploads/2016/10/10up-Github-Banner.png" width="850" alt="Work with us at 10up"></a><|MERGE_RESOLUTION|>--- conflicted
+++ resolved
@@ -40,15 +40,9 @@
 * BETA: Recommend content based on overall site traffic via [Azure Personalizer](https://azure.microsoft.com/en-us/services/cognitive-services/personalizer/) (note that we're gathering feedback on this feature and may significantly iterate depending on community input)
 * Bulk classify content with [WP-CLI](https://wp-cli.org/)
 
-<<<<<<< HEAD
-| Language Processing - Tagging | Recommended Content | Excerpt Generation | Title Generation |
-| :-: | :-: | :-: | :-: |
-| ![Screenshot of ClassifAI post tagging](assets/img/screenshot-1.png "Example of a Block Editor post with Watson Categories, Keywords, Concepts, and Entities.") | ![Screenshot of ClassifAI recommended content](assets/img/screenshot-2.png "Example of a Recommended Content Block with Azure Personalizer.") | ![Screenshot of ClassifAI excerpt generation](assets/img/screenshot-7.png "Example of automatic excerpt generation with OpenAI.") | ![Screenshot of ClassifAI title generation](assets/img/screenshot-9.png "Example of automatic title generation with OpenAI.") |
-=======
-| Language Processing - Tagging | Recommended Content | Excerpt Generation | Audio Transcripts |
-| :-: | :-: | :-: | :-: |
-| ![Screenshot of ClassifAI post tagging](assets/img/screenshot-1.png "Example of a Block Editor post with Watson Categories, Keywords, Concepts, and Entities.") | ![Screenshot of ClassifAI recommended content](assets/img/screenshot-2.png "Example of a Recommended Content Block with Azure Personalizer.") | ![Screenshot of ClassifAI excerpt generation](assets/img/screenshot-7.png "Example of automatic excerpt generation with OpenAI.") | ![Screenshot of ClassifAI audio transcript generation](assets/img/screenshot-9.png "Example of automatic audio transcript generation with OpenAI.") |
->>>>>>> bb719ca2
+| Language Processing - Tagging | Recommended Content | Excerpt Generation | Audio Transcripts | Title Generation |
+| :-: | :-: | :-: | :-: | :-: |
+| ![Screenshot of ClassifAI post tagging](assets/img/screenshot-1.png "Example of a Block Editor post with Watson Categories, Keywords, Concepts, and Entities.") | ![Screenshot of ClassifAI recommended content](assets/img/screenshot-2.png "Example of a Recommended Content Block with Azure Personalizer.") | ![Screenshot of ClassifAI excerpt generation](assets/img/screenshot-7.png "Example of automatic excerpt generation with OpenAI.") | ![Screenshot of ClassifAI audio transcript generation](assets/img/screenshot-9.png "Example of automatic audio transcript generation with OpenAI.") | ![Screenshot of ClassifAI title generation](assets/img/screenshot-10.png "Example of automatic title generation with OpenAI.") |
 
 | Image Processing - Alt Text | Image Processing - Smart Cropping | Image Processing - Tagging | Image Processing - Generate Images |
 | :-: | :-: | :-: | :-: |
