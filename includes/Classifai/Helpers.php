<?php

namespace Classifai;

use Classifai\Features\Classification;
use Classifai\Features\Smart404;
use Classifai\Features\Smart404EPIntegration;
use Classifai\Providers\Provider;
use Classifai\Admin\UserProfile;
use Classifai\Providers\Watson\NLU;
use Classifai\Services\Service;
use Classifai\Services\ServicesManager;
use WP_Error;

/**
 * Miscellaneous Helper functions to access different parts of the
 * ClassifAI plugin.
 */

/**
 * Returns the ClassifAI plugin's singleton instance
 *
 * @return Plugin
 */
function get_plugin() {
	return Plugin::get_instance();
}

/**
 * Overwrites the ClassifAI plugin's stored settings. Expected format is,
 *
 * [
 *     'post_types' => [ <list of post type names> ]
 *     'features' => [
 *         <feature_name> => <bool>
 *         <feature_threshold> => <int>
 *     ],
 *     'credentials' => [
 *         'watson_username' => <string>
 *         'watson_password' => <string>
 *     ]
 * ]
 *
 * @param array $settings The settings we're saving.
 */
function set_plugin_settings( array $settings ) {
	update_option( 'classifai_settings', $settings );
}

/**
 * Resets the plugin to factory defaults, keeping licensing information only.
 */
function reset_plugin_settings() {

	$options = get_option( 'classifai_settings' );
	if ( $options && isset( $options['registration'] ) ) {
		// This is a legacy option set, so let's update it to the new format.
		$new_settings = [
			'valid_license' => $options['valid_license'],
			'email'         => isset( $options['registration']['email'] ) ? $options['registration']['email'] : '',
			'license_key'   => isset( $options['registration']['license_key'] ) ? $options['registration']['license_key'] : '',
		];
		update_option( 'classifai_settings', $new_settings );
	}

	$services = get_plugin()->services;
	if ( ! isset( $services['service_manager'] ) || ! $services['service_manager']->service_classes ) {
		return;
	}

	$service_classes = $services['service_manager']->service_classes;
	foreach ( $service_classes as $service_class ) {
		if ( ! $service_class instanceof Service || empty( $service_class->provider_classes ) ) {
			continue;
		}

		foreach ( $service_class->provider_classes as $provider_class ) {
			if ( ! $provider_class instanceof Provider || ! method_exists( $provider_class, 'reset_settings' ) ) {
				continue;
			}

			$provider_class->reset_settings();
		}
	}
}

/**
 * Get post types we want to show in the language processing settings
 *
 * @since 1.6.0
 *
 * @return array
 */
function get_post_types_for_language_settings(): array {
	$post_types = get_post_types( [ 'public' => true ], 'objects' );
	$post_types = array_filter( $post_types, 'is_post_type_viewable' );

	// Remove the attachment post type
	unset( $post_types['attachment'] );

	/**
	 * Filter post types shown in language processing settings.
	 *
	 * @since 1.6.0
	 * @hook classifai_language_settings_post_types
	 *
	 * @param {array} $post_types Array of post types to show in language processing settings.
	 *
	 * @return {array} Array of post types.
	 */
	return apply_filters( 'classifai_language_settings_post_types', $post_types );
}

/**
 * Get post types we want to show in the language processing settings
 *
 * @since 1.7.1
 *
 * @return array
 */
function get_post_statuses_for_language_settings(): array {
	$post_statuses = get_all_post_statuses();

	/**
	 * Filter post statuses shown in language processing settings.
	 *
	 * @since 1.7.1
	 * @hook classifai_language_settings_post_statuses
	 *
	 * @param {array} $post_statuses Array of post statuses to show in language processing settings.
	 *
	 * @return {array} Array of post statuses.
	 */
	return apply_filters( 'classifai_language_settings_post_statuses', $post_statuses );
}

/**
 * Provides the max filesize for the Computer Vision service.
 *
 * @since 1.4.0
 *
 * @return int
 */
function computer_vision_max_filesize(): int {
	/**
	 * Filters the Computer Vision maximum allowed filesize.
	 *
	 * @since 1.5.0
	 * @hook classifai_computer_vision_max_filesize
	 *
	 * @param {int} file_size The maximum allowed filesize for Computer Vision in bytes. Default `4 * MB_IN_BYTES`.
	 *
	 * @return {int} Filtered filesize in bytes.
	 */
	return apply_filters( 'classifai_computer_vision_max_filesize', 4 * MB_IN_BYTES ); // 4MB default.
}

/**
 * Callback for sorting images by width plus height, descending.
 *
 * @since 1.5.0
 *
 * @param array $size_1 Associative array containing width and height values.
 * @param array $size_2 Associative array containing width and height values.
 * @return int Returns -1 if $size_1 is larger, 1 if $size_2 is larger, and 0 if they are equal.
 */
function sort_images_by_size_cb( array $size_1, array $size_2 ): int {
	$size_1_total = $size_1['width'] + $size_1['height'];
	$size_2_total = $size_2['width'] + $size_2['height'];

	if ( $size_1_total === $size_2_total ) {
		return 0;
	}

	return $size_1_total > $size_2_total ? -1 : 1;
}

/**
 * Retrieves the URL of the largest version of an attachment image lower than a specified max size.
 *
 * @since 1.4.0
 *
 * @param string $full_image The path to the full-sized image source file.
 * @param string $full_url   The URL of the full-sized image.
 * @param array  $sizes      Intermediate size data from attachment meta.
 * @param int    $max        The maximum acceptable size.
 * @return string|null The image URL, or null if no acceptable image found.
 */
function get_largest_acceptable_image_url( string $full_image, string $full_url, array $sizes, int $max = MB_IN_BYTES ) {
	$file_size = @filesize( $full_image ); // phpcs:ignore WordPress.PHP.NoSilencedErrors.Discouraged
	if ( $file_size && $max >= $file_size ) {
		return $full_url;
	}

	usort( $sizes, __NAMESPACE__ . '\sort_images_by_size_cb' );

	foreach ( $sizes as $size ) {
		$sized_file = str_replace( basename( $full_image ), $size['file'], $full_image );
		$file_size  = @filesize( $sized_file ); // phpcs:ignore WordPress.PHP.NoSilencedErrors.Discouraged

		if ( $file_size && $max >= $file_size ) {
			return str_replace( basename( $full_url ), $size['file'], $full_url );
		}
	}

	return null;
}

/**
 * Retrieves the URL of the largest image that matches filesize and dimensions.
 *
 * This will check that the filesize of an image matches our requirements and
 * if so, will then check the dimensions match our requirements as well. If
 * neither match, will move on to the next largest image size.
 *
 * @param string $full_image The path to the full-sized image source file.
 * @param string $full_url   The URL of the full-sized image.
 * @param array  $metadata   Attachment metadata, including intermediate sizes.
 * @param array  $width      Array of minimimum and maximum width values. Default 0, 4200.
 * @param array  $height     Array of minimimum and maximum height values. Default 0, 4200.
 * @param int    $max_size   The maximum acceptable filesize. Default 1MB.
 * @return string|null The image URL, or null if no acceptable image found.
 */
function get_largest_size_and_dimensions_image_url( string $full_image, string $full_url, array $metadata, array $width = [ 0, 4200 ], array $height = [ 0, 4200 ], int $max_size = MB_IN_BYTES ) {
	// Check if the full size image meets our filesize and dimension requirements
	$file_size = @filesize( $full_image ); // phpcs:ignore WordPress.PHP.NoSilencedErrors.Discouraged
	if (
		( $file_size && $max_size >= $file_size )
		&& ( $metadata['width'] >= $width[0] && $metadata['width'] <= $width[1] )
		&& ( $metadata['height'] >= $height[0] && $metadata['height'] <= $height[1] )
	) {
		return $full_url;
	}

	// If the full size doesn't match, run the same checks on our resized images
	if ( isset( $metadata['sizes'] ) && is_array( $metadata['sizes'] ) ) {
		usort( $metadata['sizes'], __NAMESPACE__ . '\sort_images_by_size_cb' );

		foreach ( $metadata['sizes'] as $size ) {
			$sized_file = str_replace( basename( $full_image ), $size['file'], $full_image );
			$file_size  = @filesize( $sized_file ); // phpcs:ignore WordPress.PHP.NoSilencedErrors.Discouraged

			if (
				( $file_size && $max_size >= $file_size )
				&& ( $size['width'] >= $width[0] && $size['width'] <= $width[1] )
				&& ( $size['height'] >= $height[0] && $size['height'] <= $height[1] )
			) {
				return str_replace( basename( $full_url ), $size['file'], $full_url );
			}
		}
	}

	return null;
}

/**
 * Allows returning modified image URL for a given attachment.
 *
 * @param int $post_id Post ID.
 * @return mixed
 */
function get_modified_image_source_url( int $post_id ) {
	/**
	 * Filter to modify image source URL in order to allow scanning images,
	 * stored on third party storages that cannot be used by
	 * helper function `get_largest_acceptable_image_url()` to determine `filesize()` locally.
	 *
	 * Default is null, return filtered string to allow classifying image on external source.
	 *
	 * @since 1.6.0
	 * @hook classifai_generate_image_alt_tags_source_url
	 *
	 * @param {mixed} $image_url New image path for given attachment ID.
	 * @param {int}   $post_id   The ID of the attachment to be used in classification.
	 *
	 * @return {mixed} NULL or filtered URl for given attachment id.
	 */
	return apply_filters( 'classifai_generate_image_alt_tags_source_url', null, $post_id );
}

/**
 * Check if attachment is PDF document.
 *
 * @param int|\WP_Post $post Post object for the attachment being viewed.
 * @return bool
 */
function attachment_is_pdf( $post ): bool {
	$mime_type          = get_post_mime_type( $post );
	$matched_extensions = explode( '|', array_search( $mime_type, wp_get_mime_types(), true ) );

	if ( in_array( 'pdf', $matched_extensions, true ) ) {
		return true;
	}

	return false;
}

/**
 * Get asset info from extracted asset files.
 *
 * @param string $slug Asset slug as defined in build/webpack configuration.
 * @param string $attribute Optional attribute to get. Can be version or dependencies.
 * @return string|array
 */
function get_asset_info( string $slug, string $attribute = null ) {
	if ( file_exists( CLASSIFAI_PLUGIN_DIR . '/dist/' . $slug . '.asset.php' ) ) {
		$asset = require CLASSIFAI_PLUGIN_DIR . '/dist/' . $slug . '.asset.php';
	} else {
		return null;
	}

	if ( ! empty( $attribute ) && isset( $asset[ $attribute ] ) ) {
		return $asset[ $attribute ];
	}

	return $asset;
}

/**
 * Get the list of registered services.
 *
 * @return array Array of services.
 */
function get_services_menu(): array {
	$services = Plugin::$instance->services;
	if ( empty( $services ) || empty( $services['service_manager'] ) || ! $services['service_manager'] instanceof ServicesManager ) {
		return [];
	}

	/** @var ServicesManager $service_manager Instance of the services manager class. */
	$service_manager = $services['service_manager'];
	$services        = [];

	foreach ( $service_manager->service_classes as $service ) {
		$services[ $service->get_menu_slug() ] = $service->get_display_name();
	}
	return $services;
}

/**
 * Sanitizes and ensures an input variable is set.
 *
 * @param string  $key               $_GET or $_POST array key.
 * @param boolean $is_get            If the request is $_GET. Defaults to false.
 * @param string  $sanitize_callback Sanitize callback. Defaults to `sanitize_text_field`
 * @return string|boolean Sanitized string or `false` as fallback.
 */
function clean_input( string $key = '', bool $is_get = false, string $sanitize_callback = 'sanitize_text_field' ) {
	if ( ! is_callable( $sanitize_callback ) ) {
		$sanitize_callback = 'sanitize_text_field';
	}

	if ( $is_get ) {
		// phpcs:ignore WordPress.Security.NonceVerification.Recommended, WordPress.Security.NonceVerification.Missing, WordPress.Security.ValidatedSanitizedInput.InputNotSanitized
		return isset( $_GET[ $key ] ) ? call_user_func( $sanitize_callback, wp_unslash( $_GET[ $key ] ) ) : '';
	} else {
		// phpcs:ignore WordPress.Security.NonceVerification.Recommended, WordPress.Security.NonceVerification.Missing, WordPress.Security.ValidatedSanitizedInput.InputNotSanitized
		return isset( $_POST[ $key ] ) ? call_user_func( $sanitize_callback, wp_unslash( $_POST[ $key ] ) ) : '';
	}

	return false;
}

/**
 * Find the provider class that a service belongs to.
 *
 * @param array  $provider_classes Provider classes to look in.
 * @param string $provider_id      ID of the provider.
 * @return Provider|WP_Error
 */
function find_provider_class( array $provider_classes = [], string $provider_id = '' ) {
	$provider = '';

	foreach ( $provider_classes as $provider_class ) {
		if ( $provider_id === $provider_class::ID ) {
			$provider = $provider_class;
		}
	}

	if ( ! $provider ) {
		return new WP_Error( 'provider_class_required', esc_html__( 'Provider class not found.', 'classifai' ) );
	}

	return $provider;
}

/**
 * Get core and custom post statuses.
 *
 * @return array
 */
function get_all_post_statuses(): array {
	$all_statuses = wp_list_pluck(
		get_post_stati(
			[],
			'objects'
		),
		'label'
	);

	/*
	 * We unset the following because we want to limit the post
	 * statuses to the ones returned by `get_post_statuses()` and
	 * any custom post statuses registered using `register_post_status()`
	 */
	unset(
		$all_statuses['future'],
		$all_statuses['trash'],
		$all_statuses['auto-draft'],
		$all_statuses['inherit'],
		$all_statuses['request-pending'],
		$all_statuses['request-confirmed'],
		$all_statuses['request-failed'],
		$all_statuses['request-completed']
	);

	/*
	 * There is a minor difference in the label for 'pending' status between
	 * `get_post_statuses()` and `get_post_stati()`.
	 *
	 * `get_post_stati()` has the label as `Pending` whereas
	 * `get_post_statuses()` has the label as `Pending Review`.
	 *
	 * So we normalise it here.
	 */
	if ( isset( $all_statuses['pending'] ) ) {
		$all_statuses['pending'] = esc_html__( 'Pending Review', 'classifai' );
	}

	/**
	 * Hook to filter post statuses.
	 *
	 * @since 2.2.2
	 * @hook classifai_all_post_statuses
	 *
	 * @param {array} $all_statuses Array of post statuses.
	 *
	 * @return {array} Array of post statuses.
	 */
	return apply_filters( 'classifai_all_post_statuses', $all_statuses );
}

/**
 * Check if the current user has permission to create and assign terms.
 *
 * @param string $tax Taxonomy name.
 * @return bool|WP_Error
 */
function check_term_permissions( string $tax = '' ) {
	$taxonomy = get_taxonomy( $tax );

	if ( empty( $taxonomy ) || empty( $taxonomy->show_in_rest ) ) {
		return new WP_Error( 'invalid_taxonomy', esc_html__( 'Taxonomy not found. Double check your settings.', 'classifai' ) );
	}

	$create_cap = is_taxonomy_hierarchical( $taxonomy->name ) ? $taxonomy->cap->edit_terms : $taxonomy->cap->assign_terms;

	if ( ! current_user_can( $create_cap ) || ! current_user_can( $taxonomy->cap->assign_terms ) ) {
		return new WP_Error( 'rest_cannot_assign_term', esc_html__( 'Sorry, you are not alllowed to create or assign to this taxonomy.', 'classifai' ) );
	}

	return true;
}

/**
 * Renders a link to disable a specific feature.
 *
 * @since 2.5.0
 *
 * @param string $feature Feature key.
 */
function render_disable_feature_link( string $feature ) {
	$user_profile     = new UserProfile();
	$allowed_features = $user_profile->get_allowed_features( get_current_user_id() );
	$profile_url      = get_edit_profile_url( get_current_user_id() ) . '#classifai-profile-features-section';

	if ( ! empty( $allowed_features ) && isset( $allowed_features[ $feature ] ) ) {
		?>
		<a href="<?php echo esc_url( $profile_url ); ?>" target="_blank" rel="noopener noreferrer" class="classifai-disable-feature-link" aria-label="<?php esc_attr_e( 'Opt out of using this ClassifAI feature', 'classifai' ); ?>">
			<?php esc_html_e( 'Disable this ClassifAI feature', 'classifai' ); ?>
		</a>
		<?php
	}
}

/**
 * Sanitize the prompt data.
 * This is used for the repeater field.
 *
 * @since 2.4.0
 *
 * @param array $prompt_key Prompt key.
 * @param array $new_settings   Settings data.
 * @return array Sanitized prompt data.
 */
function sanitize_prompts( $prompt_key = '', array $new_settings = [] ): array {
	if ( isset( $new_settings[ $prompt_key ] ) && is_array( $new_settings[ $prompt_key ] ) ) {

		$prompts = $new_settings[ $prompt_key ];

		// Remove any prompts that don't have a title and prompt.
		$prompts = array_filter(
			$prompts,
			function ( $prompt ) {
				return ! empty( $prompt['title'] ) && ! empty( $prompt['prompt'] );
			}
		);

		// Sanitize the prompts and make sure only one prompt is marked as default.
		$has_default = false;

		$prompts = array_map(
			function ( $prompt ) use ( &$has_default ) {
				$default = isset( $prompt['default'] ) && $prompt['default'] && ! $has_default;

				if ( $default ) {
					$has_default = true;
				}

				return array(
					'title'    => sanitize_text_field( $prompt['title'] ),
					'prompt'   => sanitize_textarea_field( $prompt['prompt'] ),
					'default'  => absint( $default ),
					'original' => absint( $prompt['original'] ),
				);
			},
			$prompts
		);

		// If there is no default, use the first prompt.
		if ( false === $has_default && ! empty( $prompts ) ) {
			$prompts[0]['default'] = 1;
		}

		return $prompts;
	}

	return array();
}

/**
 * Get the default prompt for use.
 *
 * @since 2.4.0
 *
 * @param array $prompts Prompt data.
 * @return string|null Default prompt.
 */
function get_default_prompt( array $prompts ): ?string {
	$default_prompt = null;

	if ( ! empty( $prompts ) ) {
		$prompt_data = array_filter(
			$prompts,
			function ( $prompt ) {
				return isset( $prompt['default'] ) && $prompt['default'] && ! $prompt['original'];
			}
		);

		if ( ! empty( $prompt_data ) ) {
			$default_prompt = current( $prompt_data )['prompt'];
		} elseif ( ! empty( $prompts[0]['prompt'] ) && ! $prompts[0]['original'] ) {
			// If there is no default, use the first prompt, unless it's the original prompt.
			$default_prompt = $prompts[0]['prompt'];
		}
	}

	return $default_prompt;
}

/**
 * Sanitisation callback for number of responses.
 *
 * @param string $key The key of the value we are sanitizing.
 * @param array  $new_settings The settings array.
 * @param array  $settings     Current array.
 * @return int
 */
function sanitize_number_of_responses_field( string $key, array $new_settings, array $settings ): int {
	return absint( $new_settings[ $key ] ?? $settings[ $key ] ?? '' );
}

/**
 * Returns a bool based on whether the specified classification feature is enabled.
 *
 * @param string $classify_by Feature to check.
 * @return bool
 */
function get_classification_feature_enabled( string $classify_by ): bool {
	$settings = ( new Classification() )->get_settings();

	return filter_var(
		isset( $settings[ $classify_by ] ) ?? false,
		FILTER_VALIDATE_BOOLEAN
	);
}

/**
 * Returns the Taxonomy for the specified NLU feature.
 *
 * Returns defaults in config.php if options have not been configured.
 *
 * @param string $classify_by NLU feature name.
 * @return string
 */
function get_classification_feature_taxonomy( string $classify_by = '' ): string {
	$taxonomy = '';
	$settings = ( new Classification() )->get_settings();

	if ( ! empty( $settings[ $classify_by . '_taxonomy' ] ) ) {
		$taxonomy = $settings[ $classify_by . '_taxonomy' ];
	}

	if ( NLU::ID !== $settings['provider'] ) {
		$taxonomy = $classify_by;
	}

	if ( empty( $taxonomy ) ) {
		$constant = 'WATSON_' . strtoupper( $classify_by ) . '_TAXONOMY';

		if ( defined( $constant ) ) {
			$taxonomy = constant( $constant );
		}
	}

	/**
	 * Filter the Taxonomy for the specified NLU feature.
	 *
	 * @since 3.0.0
	 * @hook classifai_feature_classification_taxonomy_for_feature
	 *
	 * @param {string} $taxonomy The slug of the taxonomy to use.
	 * @param {string} $classify_by The NLU feature this taxonomy is for.
	 *
	 * @return {string} The filtered taxonomy slug.
	 */
	return apply_filters( 'classifai_feature_classification_taxonomy_for_feature', $taxonomy, $classify_by );
}

/**
 * Get Classification mode.
 *
 * @since 2.5.0
 *
 * @return string
 */
function get_classification_mode(): string {
	$feature  = new Classification();
	$settings = $feature->get_settings();
	$value    = $settings['classification_mode'] ?? '';

	if ( $feature->is_feature_enabled() ) {
		if ( empty( $value ) ) {
			// existing users
			// default: automatic_classification
			return 'automatic_classification';
		}
	} else {
		// new users
		// default: manual_review
		return 'manual_review';
	}

	return $value;
}

/**
<<<<<<< HEAD
 * Determine if the legacy settings panel should be used.
 *
 * @since x.x.x
 *
 * @return bool
 */
function should_use_legacy_settings_panel(): bool {
	/**
	 * Filter to determine if the legacy settings panel should be used.'
	 *
	 * @since x.x.x
	 * @hook classifai_use_legacy_settings_panel
	 *
	 * @param {bool} $use_legacy_settings_panel Whether to use the legacy settings panel.
	 *
	 * @return {bool} Whether to use the legacy settings panel.
	 */
	return apply_filters( 'classifai_use_legacy_settings_panel', false );
=======
 * Get all parts from the current URL.
 *
 * For instance, if the URL is `https://example.com/this/is/a/test/`,
 * this function will return: `[ 'this', 'is', 'a', 'test' ]`.
 *
 * @return array
 */
function get_url_slugs(): array {
	global $wp;

	$parts = explode( '/', $wp->request );

	return array_filter( $parts );
}

/**
 * Get the last part from the current URL.
 *
 * For instance, if the URL is `https://example.com/this/is/a/test`,
 * this function will return: 'test'.
 *
 * @return string
 */
function get_last_url_slug(): string {
	$parts = get_url_slugs();

	return trim( end( $parts ) );
}

/**
 * Check if ElasticPress is installed.
 *
 * @return bool
 */
function is_elasticpress_installed(): bool {
	return class_exists( '\\ElasticPress\\Feature' );
}

/**
 * Get the Smart 404 results.
 *
 * @param array $args Arguments to pass to the search.
 * @return array
 */
function get_smart_404_results( array $args = [] ): array {
	// Run our query.
	$results = ( new Smart404() )->exact_knn_search( get_last_url_slug(), $args );

	// Ensure the query ran successfully.
	if ( is_wp_error( $results ) ) {
		return [];
	}

	// Convert the results to normal WP_Post objects.
	$results = ( new Smart404EPIntegration() )->convert_es_results_to_post_objects( $results );

	return $results;
}

/**
 * Render the Smart 404 results.
 *
 * @param array $args Arguments to pass to the search.
 */
function render_smart_404_results( array $args = [] ) {
	// Get the results.
	$results = get_smart_404_results( $args );

	// Handle situation where we don't have results.
	if ( empty( $results ) ) {
		return;
	}

	// Iterate through each result and render it.
	echo '<ul>';
	foreach ( $results as $result ) {
		?>
		<li>
			<a href="<?php echo esc_url( get_permalink( $result->ID ) ); ?>">
				<?php echo esc_html( $result->post_title ); ?>
			</a>
			<p>
				<?php echo esc_html( $result->post_excerpt ); ?>
			</p>
		</li>
		<?php
	}
	echo '</ul>';
>>>>>>> a5332d1c
}<|MERGE_RESOLUTION|>--- conflicted
+++ resolved
@@ -665,7 +665,6 @@
 }
 
 /**
-<<<<<<< HEAD
  * Determine if the legacy settings panel should be used.
  *
  * @since x.x.x
@@ -684,7 +683,9 @@
 	 * @return {bool} Whether to use the legacy settings panel.
 	 */
 	return apply_filters( 'classifai_use_legacy_settings_panel', false );
-=======
+}
+
+/**
  * Get all parts from the current URL.
  *
  * For instance, if the URL is `https://example.com/this/is/a/test/`,
@@ -773,5 +774,4 @@
 		<?php
 	}
 	echo '</ul>';
->>>>>>> a5332d1c
 }