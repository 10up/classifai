<?php
/**
 * Service definition for Language Processing
 */

namespace Classifai\Services;

use Classifai\Admin\SavePostHandler;
<<<<<<< HEAD
use Classifai\Providers\Azure\TextToSpeech;
=======
use function Classifai\find_provider_class;
>>>>>>> 6aec3241
use WP_REST_Server;
use WP_REST_Request;
use WP_Error;

class LanguageProcessing extends Service {

	/**
	 * LanguageProcessing constructor.
	 */
	public function __construct() {
		parent::__construct(
			__( 'Language Processing', 'classifai' ),
			'language_processing',
			[
				'Classifai\Providers\Watson\NLU',
				'Classifai\Providers\OpenAI\ChatGPT',
<<<<<<< HEAD
				'Classifai\Providers\Azure\TextToSpeech',
=======
				'Classifai\Providers\OpenAI\Embeddings',
				'Classifai\Providers\OpenAI\Whisper',
>>>>>>> 6aec3241
			]
		);
	}

	/**
	 * Init service for Language Processing.
	 */
	public function init() {
		parent::init();
		add_action( 'rest_api_init', [ $this, 'register_endpoints' ] );
	}

	/**
	 * Create endpoints for Language Processing.
	 *
	 * @since 1.8.0
	 */
	public function register_endpoints() {
		register_rest_route(
			'classifai/v1',
			'generate-tags/(?P<id>\d+)',
			[
				'methods'             => WP_REST_Server::READABLE,
				'callback'            => [ $this, 'generate_post_tags' ],
				'args'                => array(
					'id' => array(
						'required'          => true,
						'type'              => 'integer',
						'sanitize_callback' => 'absint',
						'description'       => esc_html__( 'Post ID to generate tags.', 'classifai' ),
					),
				),
				'permission_callback' => [ $this, 'generate_post_tags_permissions_check' ],
			]
		);

		register_rest_route(
			'classifai/v1/openai',
			'generate-excerpt/(?P<id>\d+)',
			[
				'methods'             => WP_REST_Server::READABLE,
				'callback'            => [ $this, 'generate_post_excerpt' ],
				'args'                => [
					'id' => [
						'required'          => true,
						'type'              => 'integer',
						'sanitize_callback' => 'absint',
						'description'       => esc_html__( 'Post ID to generate excerpt for.', 'classifai' ),
					],
				],
				'permission_callback' => [ $this, 'generate_post_excerpt_permissions_check' ],
			]
		);

		register_rest_route(
<<<<<<< HEAD
			'classifai/v1',
			'synthesize-speech/(?P<id>\d+)',
			[
				'methods'             => WP_REST_Server::READABLE,
				'callback'            => array( $this, 'synthesize_speech_from_text' ),
				'args'                => array(
					'id' => array(
						'required'          => true,
						'type'              => 'integer',
						'sanitize_callback' => 'absint',
						'description'       => esc_html__( 'ID of post to run text to speech conversion on.', 'classifai' ),
					),
				),
				'permission_callback' => [ $this, 'speech_synthesis_permissions_check' ],
=======
			'classifai/v1/openai',
			'generate-transcript/(?P<id>\d+)',
			[
				'methods'             => WP_REST_Server::READABLE,
				'callback'            => [ $this, 'generate_audio_transcript' ],
				'args'                => [
					'id' => [
						'required'          => true,
						'type'              => 'integer',
						'sanitize_callback' => 'absint',
						'description'       => esc_html__( 'Attachment ID to generate transcript for.', 'classifai' ),
					],
				],
				'permission_callback' => [ $this, 'generate_audio_transcript_permissions_check' ],
			]
		);

		register_rest_route(
			'classifai/v1/openai',
			'generate-title/(?P<id>\d+)',
			[
				'methods'             => WP_REST_Server::READABLE,
				'callback'            => [ $this, 'generate_post_title' ],
				'args'                => [
					'id' => [
						'required'          => true,
						'type'              => 'integer',
						'sanitize_callback' => 'absint',
						'description'       => esc_html__( 'Post ID to generate title for.', 'classifai' ),
					],
					'n'  => [
						'type'              => 'integer',
						'minimum'           => 1,
						'maximum'           => 10,
						'sanitize_callback' => 'absint',
						'validate_callback' => 'rest_validate_request_arg',
						'description'       => esc_html__( 'Number of titles to generate', 'classifai' ),
					],
				],
				'permission_callback' => [ $this, 'generate_post_title_permissions_check' ],
>>>>>>> 6aec3241
			]
		);
	}

	/**
	 * Handle request to generate tags for given post ID.
	 *
	 * @param WP_REST_Request $request The full request object.
	 *
	 * @return array|bool|string|WP_Error
	 */
	public function generate_post_tags( WP_REST_Request $request ) {
		try {
			$post_id = $request->get_param( 'id' );

			if ( empty( $post_id ) ) {
				return new WP_Error( 'post_id_required', esc_html__( 'Post ID is required to classify post.', 'classifai' ) );
			}

			$taxonomy_terms    = [];
			$features          = [ 'category', 'keyword', 'concept', 'entity' ];
			$save_post_handler = new SavePostHandler();

			// Process post content.
			$result = $save_post_handler->classify( $post_id );
			if ( is_wp_error( $result ) ) {
				return $result;
			}

			foreach ( $features as $feature ) {
				$taxonomy = \Classifai\get_feature_taxonomy( $feature );
				$terms    = wp_get_object_terms( $post_id, $taxonomy );
				if ( ! is_wp_error( $terms ) ) {
					foreach ( $terms as $term ) {
						$taxonomy_terms[ $taxonomy ][] = $term->term_id;
					}
				}
			}

			// Return taxonomy terms.
			return rest_ensure_response( [ 'terms' => $taxonomy_terms ] );
		} catch ( \Exception $e ) {
			return new WP_Error( 'request_failed', $e->getMessage() );
		}
	}

	/**
	 * Check if a given request has access to generate tags
	 *
	 * @param WP_REST_Request $request Full data about the request.
	 * @return WP_Error|bool
	 */
	public function generate_post_tags_permissions_check( WP_REST_Request $request ) {
		$post_id = $request->get_param( 'id' );

		// Ensure we have a logged in user that can edit the item.
		if ( empty( $post_id ) || ! current_user_can( 'edit_post', $post_id ) ) {
			return false;
		}

		$post_type     = get_post_type( $post_id );
		$post_type_obj = get_post_type_object( $post_type );

		// Ensure the post type is allowed in REST endpoints.
		if ( ! $post_type || empty( $post_type_obj ) || empty( $post_type_obj->show_in_rest ) ) {
			return false;
		}

		// For all enabled features, ensure the user has proper permissions to add/edit terms.
		foreach ( [ 'category', 'keyword', 'concept', 'entity' ] as $feature ) {
			if ( ! \Classifai\get_feature_enabled( $feature ) ) {
				continue;
			}

			$taxonomy   = \Classifai\get_feature_taxonomy( $feature );
			$permission = $this->check_term_permissions( $taxonomy );

			if ( is_wp_error( $permission ) ) {
				return $permission;
			}
		}

		$post_status   = get_post_status( $post_id );
		$supported     = \Classifai\get_supported_post_types();
		$post_statuses = \Classifai\get_supported_post_statuses();

		// Check if processing allowed.
		if ( ! in_array( $post_status, $post_statuses, true ) || ! in_array( $post_type, $supported, true ) || ! \Classifai\language_processing_features_enabled() ) {
			return new WP_Error( 'not_enabled', esc_html__( 'Language Processing not enabled for current post.', 'classifai' ) );
		}

		return true;
	}

	/**
	 * Handle request to generate excerpt for given post ID.
	 *
	 * @param WP_REST_Request $request The full request object.
	 * @return \WP_REST_Response|WP_Error
	 */
	public function generate_post_excerpt( WP_REST_Request $request ) {
		$post_id = $request->get_param( 'id' );

		// Find the right provider class.
		$provider = find_provider_class( $this->provider_classes ?? [], 'ChatGPT' );

		// Ensure we have a provider class. Should never happen but :shrug:
		if ( is_wp_error( $provider ) ) {
			return $provider;
		}

		return rest_ensure_response( $provider->rest_endpoint_callback( $post_id, 'excerpt' ) );
	}

	/**
	 * Check if a given request has access to generate an excerpt.
	 *
	 * This check ensures we have a proper post ID, the current user
	 * making the request has access to that post, that we are
	 * properly authenticated with OpenAI and that excerpt generation
	 * is turned on.
	 *
	 * @param WP_REST_Request $request Full data about the request.
	 * @return WP_Error|bool
	 */
	public function generate_post_excerpt_permissions_check( WP_REST_Request $request ) {
		$post_id = $request->get_param( 'id' );

		// Ensure we have a logged in user that can edit the item.
		if ( empty( $post_id ) || ! current_user_can( 'edit_post', $post_id ) ) {
			return false;
		}

		$post_type     = get_post_type( $post_id );
		$post_type_obj = get_post_type_object( $post_type );

		// Ensure the post type is allowed in REST endpoints.
		if ( ! $post_type || empty( $post_type_obj ) || empty( $post_type_obj->show_in_rest ) ) {
			return false;
		}

		$settings = \Classifai\get_plugin_settings( 'language_processing', 'ChatGPT' );

		// Check if valid authentication is in place.
		if ( empty( $settings ) || ( isset( $settings['authenticated'] ) && false === $settings['authenticated'] ) ) {
			return new WP_Error( 'auth', esc_html__( 'Please set up valid authentication with OpenAI.', 'classifai' ) );
		}

		// Check if excerpt generation is turned on.
		if ( empty( $settings ) || ( isset( $settings['enable_excerpt'] ) && 'no' === $settings['enable_excerpt'] ) ) {
			return new WP_Error( 'not_enabled', esc_html__( 'Excerpt generation not currently enabled.', 'classifai' ) );
		}

		// Check if the current user's role is allowed.
		$roles      = $settings['roles'] ?? [];
		$user_roles = wp_get_current_user()->roles ?? [];

		if ( empty( $roles ) || ! empty( array_diff( $user_roles, $roles ) ) ) {
			return false;
		}

		return true;
	}

	/**
	 * Handle request to generate a transcript for given attachment ID.
	 *
	 * @param WP_REST_Request $request The full request object.
	 * @return \WP_REST_Response|WP_Error
	 */
	public function generate_audio_transcript( WP_REST_Request $request ) {
		$attachment_id = $request->get_param( 'id' );
		$provider      = '';

		// Find the right provider class.
		foreach ( $this->provider_classes as $provider_class ) {
			if ( 'Whisper' === $provider_class->provider_service_name ) {
				$provider = $provider_class;
			}
		}

		// Ensure we have a provider class. Should never happen but :shrug:
		if ( ! $provider ) {
			return new WP_Error( 'provider_class_required', esc_html__( 'Provider class not found.', 'classifai' ) );
		}

		return rest_ensure_response( $provider->transcribe_audio( $attachment_id ) );
	}

	/**
	 * Check if a given request has access to generate a transcript.
	 *
	 * This check ensures we have a valid user with proper capabilities
	 * making the request, that we are properly authenticated with OpenAI
	 * and that transcription is turned on.
	 *
	 * @param WP_REST_Request $request Full data about the request.
	 * @return WP_Error|bool
	 */
	public function generate_audio_transcript_permissions_check( WP_REST_Request $request ) {
		$attachment_id = $request->get_param( 'id' );
		$post_type     = get_post_type_object( 'attachment' );

		// Ensure attachments are allowed in REST endpoints.
		if ( empty( $post_type ) || empty( $post_type->show_in_rest ) ) {
			return false;
		}

		// Ensure we have a logged in user that can upload and change files.
		if ( empty( $attachment_id ) || ! current_user_can( 'edit_post', $attachment_id ) || ! current_user_can( 'upload_files' ) ) {
			return false;
		}

		$settings = \Classifai\get_plugin_settings( 'language_processing', 'Whisper' );

		// Check if valid authentication is in place.
		if ( empty( $settings ) || ( isset( $settings['authenticated'] ) && false === $settings['authenticated'] ) ) {
			return new WP_Error( 'auth', esc_html__( 'Please set up valid authentication with OpenAI.', 'classifai' ) );
		}

		// Check if transcription is turned on.
		if ( empty( $settings ) || ( isset( $settings['enable_transcripts'] ) && 'no' === $settings['enable_transcripts'] ) ) {
			return new WP_Error( 'not_enabled', esc_html__( 'Transcription is not currently enabled.', 'classifai' ) );
		}

		// Check if the current user's role is allowed.
		$roles      = $settings['roles'] ?? [];
		$user_roles = wp_get_current_user()->roles ?? [];

		if ( empty( $roles ) || ! empty( array_diff( $user_roles, $roles ) ) ) {
			return false;
		}

		return true;
	}

	/**
	 * Handle request to generate title for given post ID.
	 *
	 * @param WP_REST_Request $request The full request object.
	 * @return \WP_REST_Response|WP_Error
	 */
	public function generate_post_title( WP_REST_Request $request ) {
		$post_id  = $request->get_param( 'id' );
		$provider = '';

		// Find the right provider class.
		foreach ( $this->provider_classes as $provider_class ) {
			if ( 'ChatGPT' === $provider_class->provider_service_name ) {
				$provider = $provider_class;
			}
		}

		// Ensure we have a provider class. Should never happen but :shrug:
		if ( ! $provider ) {
			return new WP_Error( 'provider_class_required', esc_html__( 'Provider class not found.', 'classifai' ) );
		}

		return rest_ensure_response(
			$provider->rest_endpoint_callback(
				$post_id,
				'title',
				[
					'num' => $request->get_param( 'n' ),
				]
			)
		);
	}

	/**
<<<<<<< HEAD
	 * Generates text to speech for a post using REST.
	 *
	 * @param WP_REST_Request $request Full data about the request.
	 * @return \WP_REST_Response|WP_Error
	 */
	public function synthesize_speech_from_text( WP_REST_Request $request ) {
		$post_id           = $request->get_param( 'id' );
		$save_post_handler = new SavePostHandler();
		$attachment_id     = $save_post_handler->synthesize_speech( $post_id );

		if ( is_wp_error( $attachment_id ) ) {
			return rest_ensure_response(
				array(
					'success' => false,
					'code'    => $attachment_id->get_error_code(),
					'message' => $attachment_id->get_error_message(),
				)
			);
		}

		return rest_ensure_response(
			array(
				'success'  => true,
				'audio_id' => $attachment_id,
			)
		);
	}

	/**
	 * Check if a given request has access to generate an excerpt.
=======
	 * Check if a given request has access to generate a title.
>>>>>>> 6aec3241
	 *
	 * This check ensures we have a proper post ID, the current user
	 * making the request has access to that post, that we are
	 * properly authenticated with OpenAI and that title generation
	 * is turned on.
	 *
	 * @param WP_REST_Request $request Full data about the request.
	 * @return WP_Error|bool
	 */
	public function generate_post_title_permissions_check( WP_REST_Request $request ) {
		$post_id = $request->get_param( 'id' );

		// Ensure we have a logged in user that can edit the item.
		if ( empty( $post_id ) || ! current_user_can( 'edit_post', $post_id ) ) {
			return false;
		}

		$post_type     = get_post_type( $post_id );
		$post_type_obj = get_post_type_object( $post_type );

		// Ensure the post type is allowed in REST endpoints.
		if ( ! $post_type || empty( $post_type_obj ) || empty( $post_type_obj->show_in_rest ) ) {
			return false;
		}

		$settings = \Classifai\get_plugin_settings( 'language_processing', 'ChatGPT' );

		// Check if valid authentication is in place.
		if ( empty( $settings ) || ( isset( $settings['authenticated'] ) && false === $settings['authenticated'] ) ) {
			return new WP_Error( 'auth', esc_html__( 'Please set up valid authentication with OpenAI.', 'classifai' ) );
		}

		// Check if title generation is turned on.
		if ( empty( $settings ) || ( isset( $settings['enable_titles'] ) && 'no' === $settings['enable_titles'] ) ) {
			return new WP_Error( 'not_enabled', esc_html__( 'Title generation not currently enabled.', 'classifai' ) );
		}

		// Check if the current user's role is allowed.
		$roles      = $settings['title_roles'] ?? [];
		$user_roles = wp_get_current_user()->roles ?? [];

		if ( empty( $roles ) || ! empty( array_diff( $user_roles, $roles ) ) ) {
			return false;
		}

		return true;
	}

	/**
	 * Check if a given request has access to generate audio for the post.
	 *
	 * @param WP_REST_Request $request Full data about the request.
	 * @return WP_Error|bool
	 */
	public function speech_synthesis_permissions_check( WP_REST_Request $request ) {
		$post_id = $request->get_param( 'id' );

		if ( ! empty( $post_id ) && current_user_can( 'edit_post', $post_id ) ) {
			$post_type = get_post_type( $post_id );
			$supported = TextToSpeech::get_supported_post_types();

			// Check if processing allowed.
			if ( ! in_array( $post_type, $supported, true ) ) {
				return new WP_Error( 'not_enabled', esc_html__( 'Azure Speech synthesis is not enabled for current post.', 'classifai' ) );
			}

			return true;
		}

		return false;
	}
}<|MERGE_RESOLUTION|>--- conflicted
+++ resolved
@@ -6,11 +6,8 @@
 namespace Classifai\Services;
 
 use Classifai\Admin\SavePostHandler;
-<<<<<<< HEAD
 use Classifai\Providers\Azure\TextToSpeech;
-=======
 use function Classifai\find_provider_class;
->>>>>>> 6aec3241
 use WP_REST_Server;
 use WP_REST_Request;
 use WP_Error;
@@ -27,12 +24,9 @@
 			[
 				'Classifai\Providers\Watson\NLU',
 				'Classifai\Providers\OpenAI\ChatGPT',
-<<<<<<< HEAD
-				'Classifai\Providers\Azure\TextToSpeech',
-=======
 				'Classifai\Providers\OpenAI\Embeddings',
 				'Classifai\Providers\OpenAI\Whisper',
->>>>>>> 6aec3241
+				'Classifai\Providers\Azure\TextToSpeech',
 			]
 		);
 	}
@@ -88,7 +82,6 @@
 		);
 
 		register_rest_route(
-<<<<<<< HEAD
 			'classifai/v1',
 			'synthesize-speech/(?P<id>\d+)',
 			[
@@ -103,7 +96,10 @@
 					),
 				),
 				'permission_callback' => [ $this, 'speech_synthesis_permissions_check' ],
-=======
+			]
+		);
+
+		register_rest_route(
 			'classifai/v1/openai',
 			'generate-transcript/(?P<id>\d+)',
 			[
@@ -144,7 +140,6 @@
 					],
 				],
 				'permission_callback' => [ $this, 'generate_post_title_permissions_check' ],
->>>>>>> 6aec3241
 			]
 		);
 	}
@@ -310,6 +305,59 @@
 	}
 
 	/**
+	 * Generates text to speech for a post using REST.
+	 *
+	 * @param WP_REST_Request $request Full data about the request.
+	 * @return \WP_REST_Response|WP_Error
+	 */
+	public function synthesize_speech_from_text( WP_REST_Request $request ) {
+		$post_id           = $request->get_param( 'id' );
+		$save_post_handler = new SavePostHandler();
+		$attachment_id     = $save_post_handler->synthesize_speech( $post_id );
+
+		if ( is_wp_error( $attachment_id ) ) {
+			return rest_ensure_response(
+				array(
+					'success' => false,
+					'code'    => $attachment_id->get_error_code(),
+					'message' => $attachment_id->get_error_message(),
+				)
+			);
+		}
+
+		return rest_ensure_response(
+			array(
+				'success'  => true,
+				'audio_id' => $attachment_id,
+			)
+		);
+	}
+
+	/**
+	 * Check if a given request has access to generate audio for the post.
+	 *
+	 * @param WP_REST_Request $request Full data about the request.
+	 * @return WP_Error|bool
+	 */
+	public function speech_synthesis_permissions_check( WP_REST_Request $request ) {
+		$post_id = $request->get_param( 'id' );
+
+		if ( ! empty( $post_id ) && current_user_can( 'edit_post', $post_id ) ) {
+			$post_type = get_post_type( $post_id );
+			$supported = TextToSpeech::get_supported_post_types();
+
+			// Check if processing allowed.
+			if ( ! in_array( $post_type, $supported, true ) ) {
+				return new WP_Error( 'not_enabled', esc_html__( 'Azure Speech synthesis is not enabled for current post.', 'classifai' ) );
+			}
+
+			return true;
+		}
+
+		return false;
+	}
+
+	/**
 	 * Handle request to generate a transcript for given attachment ID.
 	 *
 	 * @param WP_REST_Request $request The full request object.
@@ -415,40 +463,7 @@
 	}
 
 	/**
-<<<<<<< HEAD
-	 * Generates text to speech for a post using REST.
-	 *
-	 * @param WP_REST_Request $request Full data about the request.
-	 * @return \WP_REST_Response|WP_Error
-	 */
-	public function synthesize_speech_from_text( WP_REST_Request $request ) {
-		$post_id           = $request->get_param( 'id' );
-		$save_post_handler = new SavePostHandler();
-		$attachment_id     = $save_post_handler->synthesize_speech( $post_id );
-
-		if ( is_wp_error( $attachment_id ) ) {
-			return rest_ensure_response(
-				array(
-					'success' => false,
-					'code'    => $attachment_id->get_error_code(),
-					'message' => $attachment_id->get_error_message(),
-				)
-			);
-		}
-
-		return rest_ensure_response(
-			array(
-				'success'  => true,
-				'audio_id' => $attachment_id,
-			)
-		);
-	}
-
-	/**
-	 * Check if a given request has access to generate an excerpt.
-=======
 	 * Check if a given request has access to generate a title.
->>>>>>> 6aec3241
 	 *
 	 * This check ensures we have a proper post ID, the current user
 	 * making the request has access to that post, that we are
@@ -497,27 +512,4 @@
 		return true;
 	}
 
-	/**
-	 * Check if a given request has access to generate audio for the post.
-	 *
-	 * @param WP_REST_Request $request Full data about the request.
-	 * @return WP_Error|bool
-	 */
-	public function speech_synthesis_permissions_check( WP_REST_Request $request ) {
-		$post_id = $request->get_param( 'id' );
-
-		if ( ! empty( $post_id ) && current_user_can( 'edit_post', $post_id ) ) {
-			$post_type = get_post_type( $post_id );
-			$supported = TextToSpeech::get_supported_post_types();
-
-			// Check if processing allowed.
-			if ( ! in_array( $post_type, $supported, true ) ) {
-				return new WP_Error( 'not_enabled', esc_html__( 'Azure Speech synthesis is not enabled for current post.', 'classifai' ) );
-			}
-
-			return true;
-		}
-
-		return false;
-	}
 }