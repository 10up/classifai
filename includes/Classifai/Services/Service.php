--- conflicted
+++ resolved
@@ -272,11 +272,7 @@
 	 * @since 1.4.0
 	 */
 	public function get_service_debug_information() {
-<<<<<<< HEAD
 		$make_line = function( $feature ) {
-=======
-		$make_line = function ( $provider ) {
->>>>>>> aa01177b
 			return [
 				'label' => sprintf( '%s', $feature->get_label() ),
 				'value' => $feature->get_debug_information(),
