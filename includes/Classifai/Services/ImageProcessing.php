--- conflicted
+++ resolved
@@ -39,11 +39,7 @@
 	 * Enqueue the script for the media modal.
 	 */
 	public function enqueue_media_scripts() {
-<<<<<<< HEAD
-		wp_enqueue_script( 'media-script', CLASSIFAI_PLUGIN_URL . '/dist/js/media.js', array( 'jquery', 'media-editor', 'lodash' ), CLASSIFAI_PLUGIN_VERSION, true );
-=======
 		wp_enqueue_script( 'media-script', CLASSIFAI_PLUGIN_URL . '/dist/js/media.min.js', array( 'jquery', 'media-editor', 'lodash', 'wp-i18n' ), CLASSIFAI_PLUGIN_VERSION, true );
->>>>>>> 6b7e15dc
 	}
 
 	/**
