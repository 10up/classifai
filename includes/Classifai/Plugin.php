<?php
namespace Classifai;

class Plugin {

	/**
	 * @var $instance Plugin Singleton plugin instance
	 */
	public static $instance = null;

	/**
	 * @var array $services The known list of services.
	 */
	public $services = [];

	/**
	 * @var array $admin_helpers Class instances providing features in the admin UI.
	 */
	public $admin_helpers = [];

	/**
	 * Lazy initialize the plugin
	 */
	public static function get_instance() {
		if ( is_null( self::$instance ) ) {
			self::$instance = new Plugin();
		}

		return self::$instance;
	}

	/**
	 * Setup WP hooks
	 */
	public function enable() {
		add_action( 'init', [ $this, 'init' ], 20 );
		add_action( 'init', [ $this, 'i18n' ] );
		add_action( 'admin_init', [ $this, 'init_admin_helpers' ] );
		add_action( 'admin_init', [ $this, 'add_privacy_policy_content' ] );
		add_action( 'admin_enqueue_scripts', [ $this, 'enqueue_admin_assets' ] );
		add_filter( 'plugin_action_links_' . CLASSIFAI_PLUGIN_BASENAME, array( $this, 'filter_plugin_action_links' ) );
	}

	/**
	 * Initializes the ClassifAI plugin modules and support objects.
	 */
	public function init() {
		/**
		 * Fires before ClassifAI services are loaded.
		 *
		 * @since 1.2.0
		 * @hook before_classifai_init
		 */
		do_action( 'before_classifai_init' );

		// Initialize the services, each services handles the providers
		$this->init_services();

		$post_types = get_supported_post_types();
		foreach ( $post_types as $post_type ) {
			register_meta(
				$post_type,
				'_classifai_error',
				[
					'show_in_rest'  => true,
					'single'        => true,
					'auth_callback' => '__return_true',
				]
			);
		}

		// Initialize the classifAI Onboarding.
		$onboarding = new Admin\Onboarding();
		$onboarding->init();

		/**
		 * Fires after ClassifAI services are loaded.
		 *
		 * @since 1.2.0
		 * @hook after_classifai_init
		 */
		do_action( 'after_classifai_init' );
	}

	/**
	 * Load translations.
	 */
	public function i18n() {
		load_plugin_textdomain( 'classifai', false, CLASSIFAI_PLUGIN_DIR . '/languages' );
	}

	/**
	 * Initialize the Services.
	 */
	public function init_services() {
		/**
		 * Filter available Services.
		 *
		 * @since 1.3.0
		 * @hook classifai_services
		 *
		 * @param {array} 'services' Associative array of service slugs and PHP class namespace.
		 *
		 * @return {array} The filtered list of services.
		 */
		$classifai_services = apply_filters(
			'classifai_services',
			[
				'language_processing' => 'Classifai\Services\LanguageProcessing',
				// 'image_processing'    => 'Classifai\Services\ImageProcessing',
				// 'personalizer'        => 'Classifai\Services\Personalizer',
			]
		);

		$this->services = [
			'service_manager' => new Services\ServicesManager( $classifai_services ),
		];

		foreach ( $this->services as $service ) {
			$service->register();
		}
	}

	/**
	 * Initiates classes providing admin feature sfor the plugin.
	 *
	 * @since 1.4.0
	 */
	public function init_admin_helpers() {
		if ( ! empty( $this->admin_helpers ) ) {
			return;
		}

		$this->admin_helpers = [
			'notifications' => new Admin\Notifications(),
			'debug_info'    => new Admin\DebugInfo(),
			'bulk_actions'  => new Admin\BulkActions(),
			'updater'       => new Admin\Update(),
		];

		foreach ( $this->admin_helpers as $instance ) {
			if ( $instance->can_register() ) {
				$instance->register();
			}
		}
	}

	/**
	 * Adds information to the privacy policy.
	 */
	public function add_privacy_policy_content() {
		$content  = '<p class="privacy-policy-tutorial">' . esc_html__( 'ClassifAI integrates with various AI service providers. We recommend that you are transparent with your users that these AI integrations are in use.', 'classifai' ) . '</p>';
		$content .= '<strong class="privacy-policy-tutorial">' . esc_html__( 'Suggested text:', 'classifai' ) . '</strong> ';
		$content .= esc_html__( 'This site makes use of Artificial Intelligence tools to help with tasks like language processing, image processing, and content recommendations.', 'classifai' );

		wp_add_privacy_policy_content( 'ClassifAI', wp_kses_post( wpautop( $content, false ) ) );
	}

	/**
	 * Enqueue the admin scripts.
	 *
	 * @since 2.4.0 Use get_asset_info to get the asset version and dependencies.
	 */
	public function enqueue_admin_assets() {

		wp_enqueue_style(
			'classifai-admin-style',
			CLASSIFAI_PLUGIN_URL . 'dist/admin.css',
<<<<<<< HEAD
			array( 'wp-components' ),
			CLASSIFAI_PLUGIN_VERSION,
=======
			array(),
			get_asset_info( 'admin', 'version' ),
>>>>>>> 51b63639
			'all'
		);

		wp_enqueue_script(
			'classifai-admin-script',
			CLASSIFAI_PLUGIN_URL . 'dist/admin.js',
			get_asset_info( 'admin', 'dependencies' ),
			get_asset_info( 'admin', 'version' ),
			true
		);

		wp_localize_script(
			'classifai-admin-script',
			'ClassifAI',
			[
				'api_password' => __( 'API Password', 'classifai' ),
				'api_key'      => __( 'API Key', 'classifai' ),
				'use_key'      => __( 'Use an API Key instead?', 'classifai' ),
				'use_password' => __( 'Use a username/password instead?', 'classifai' ),
				'ajax_nonce'   => wp_create_nonce( 'classifai' ),
			]
		);

		if ( wp_script_is( 'wp-commands', 'registered' ) ) {
			wp_enqueue_script(
				'classifai-commands',
				CLASSIFAI_PLUGIN_URL . 'dist/commands.js',
				get_asset_info( 'commands', 'dependencies' ),
				get_asset_info( 'commands', 'version' ),
				true
			);
		}
	}

	/**
	 * Add the action links to the plugin page.
	 *
	 * @param array $links The Action links for the plugin.
	 *
	 * @return array
	 */
	public function filter_plugin_action_links( $links ) {

		if ( ! is_array( $links ) ) {
			return $links;
		}

		return array_merge(
			array(
				'setup'    => sprintf(
					'<a href="%s"> %s </a>',
					esc_url( admin_url( 'admin.php?page=classifai_setup' ) ),
					esc_html__( 'Set up', 'classifai' )
				),
				'settings' => sprintf(
					'<a href="%s"> %s </a>',
					esc_url( admin_url( 'tools.php?page=classifai' ) ),
					esc_html__( 'Settings', 'classifai' )
				),
			),
			$links
		);
	}
}<|MERGE_RESOLUTION|>--- conflicted
+++ resolved
@@ -166,13 +166,8 @@
 		wp_enqueue_style(
 			'classifai-admin-style',
 			CLASSIFAI_PLUGIN_URL . 'dist/admin.css',
-<<<<<<< HEAD
 			array( 'wp-components' ),
-			CLASSIFAI_PLUGIN_VERSION,
-=======
-			array(),
 			get_asset_info( 'admin', 'version' ),
->>>>>>> 51b63639
 			'all'
 		);
 
