<?php
namespace Classifai;

class Plugin {

	/**
	 * @var $instance Plugin Singleton plugin instance
	 */
	public static $instance = null;

	/**
	 * @var array $services The known list of services.
	 */
	public $services = [];

	/**
	 * @var array $admin_helpers Class instances providing features in the admin UI.
	 */
	public $admin_helpers = [];

	/**
	 * Lazy initialize the plugin
	 */
	public static function get_instance() {
		if ( is_null( self::$instance ) ) {
			self::$instance = new Plugin();
		}

		return self::$instance;
	}

	/**
	 * Setup WP hooks
	 */
	public function enable() {
		add_action( 'init', [ $this, 'init' ], 20 );
		add_action( 'init', [ $this, 'i18n' ] );
		add_action( 'admin_init', [ $this, 'init_admin_helpers' ] );
		add_action( 'admin_init', [ $this, 'add_privacy_policy_content' ] );
		add_action( 'admin_enqueue_scripts', [ $this, 'enqueue_admin_assets' ] );
		add_filter( 'plugin_action_links_' . CLASSIFAI_PLUGIN_BASENAME, array( $this, 'filter_plugin_action_links' ) );
	}

	/**
	 * Initializes the ClassifAI plugin modules and support objects.
	 */
	public function init() {
		/**
		 * Fires before ClassifAI services are loaded.
		 *
		 * @since 1.2.0
		 * @hook before_classifai_init
		 */
		do_action( 'before_classifai_init' );

		// Initialize the services, each services handles the providers
		$this->init_services();

		$post_types = get_supported_post_types();
		foreach ( $post_types as $post_type ) {
			register_meta(
				$post_type,
				'_classifai_error',
				[
					'show_in_rest'  => true,
					'single'        => true,
					'auth_callback' => '__return_true',
				]
			);
		}

		// Initialize the classifAI Onboarding.
		$onboarding = new Admin\Onboarding();
		$onboarding->init();

		// Initialize the classifAI User Profile.
		$user_profile = new Admin\UserProfile();
		$user_profile->init();

		/**
		 * Fires after ClassifAI services are loaded.
		 *
		 * @since 1.2.0
		 * @hook after_classifai_init
		 */
		do_action( 'after_classifai_init' );
	}

	/**
	 * Load translations.
	 */
	public function i18n() {
		load_plugin_textdomain( 'classifai', false, CLASSIFAI_PLUGIN_DIR . '/languages' );
	}

	/**
	 * Initialize the Services.
	 */
	public function init_services() {
		/**
		 * Filter available Services.
		 *
		 * @since 1.3.0
		 * @hook classifai_services
		 *
		 * @param {array} 'services' Associative array of service slugs and PHP class namespace.
		 *
		 * @return {array} The filtered list of services.
		 */
		$classifai_services = apply_filters(
			'classifai_services',
			[
				'language_processing' => 'Classifai\Services\LanguageProcessing',
				'image_processing'    => 'Classifai\Services\ImageProcessing',
				'personalizer'        => 'Classifai\Services\Personalizer',
			]
		);

		$this->services = [
			'service_manager' => new Services\ServicesManager( $classifai_services ),
		];

		foreach ( $this->services as $service ) {
			$service->register();
		}
	}

	/**
	 * Initiates classes providing admin feature sfor the plugin.
	 *
	 * @since 1.4.0
	 */
	public function init_admin_helpers() {
		if ( ! empty( $this->admin_helpers ) ) {
			return;
		}

		$this->admin_helpers = [
			'notifications' => new Admin\Notifications(),
			'debug_info'    => new Admin\DebugInfo(),
			'bulk_actions'  => new Admin\BulkActions(),
			'updater'       => new Admin\Update(),
		];

		foreach ( $this->admin_helpers as $instance ) {
			if ( $instance->can_register() ) {
				$instance->register();
			}
		}
	}

	/**
	 * Adds information to the privacy policy.
	 */
	public function add_privacy_policy_content() {
		$content  = '<p class="privacy-policy-tutorial">' . esc_html__( 'ClassifAI integrates with various AI service providers. We recommend that you are transparent with your users that these AI integrations are in use.', 'classifai' ) . '</p>';
		$content .= '<strong class="privacy-policy-tutorial">' . esc_html__( 'Suggested text:', 'classifai' ) . '</strong> ';
		$content .= esc_html__( 'This site makes use of Artificial Intelligence tools to help with tasks like language processing, image processing, and content recommendations.', 'classifai' );

		wp_add_privacy_policy_content( 'ClassifAI', wp_kses_post( wpautop( $content, false ) ) );
	}

	/**
	 * Enqueue the admin scripts.
	 *
<<<<<<< HEAD
	 * @param string $hook_suffix The current admin page.
=======
	 * @since 2.4.0 Use get_asset_info to get the asset version and dependencies.
>>>>>>> fa39ea05
	 */
	public function enqueue_admin_assets( $hook_suffix ) {
		$user_profile     = new Admin\UserProfile();
		$allowed_features = $user_profile->get_allowed_features( get_current_user_id() );

		wp_enqueue_style(
			'classifai-admin-style',
			CLASSIFAI_PLUGIN_URL . 'dist/admin.css',
<<<<<<< HEAD
			array( 'wp-components' ),
=======
			array(),
>>>>>>> fa39ea05
			get_asset_info( 'admin', 'version' ),
			'all'
		);

		wp_enqueue_script(
			'classifai-admin-script',
			CLASSIFAI_PLUGIN_URL . 'dist/admin.js',
			get_asset_info( 'admin', 'dependencies' ),
			get_asset_info( 'admin', 'version' ),
			true
		);

		$localize_data = [
			'api_password'             => __( 'API Password', 'classifai' ),
			'api_key'                  => __( 'API Key', 'classifai' ),
			'use_key'                  => __( 'Use an API Key instead?', 'classifai' ),
			'use_password'             => __( 'Use a username/password instead?', 'classifai' ),
			'ajax_nonce'               => wp_create_nonce( 'classifai' ),
			'opt_out_enabled_features' => array_keys( $allowed_features ),
			'profile_url'              => esc_url( get_edit_profile_url( get_current_user_id() ) . '#classifai-profile-features-section' ),
		];

		wp_localize_script(
			'classifai-admin-script',
			'ClassifAI',
			$localize_data
		);

		if ( wp_script_is( 'wp-commands', 'registered' ) ) {
			wp_enqueue_script(
				'classifai-commands',
				CLASSIFAI_PLUGIN_URL . 'dist/commands.js',
				get_asset_info( 'commands', 'dependencies' ),
				get_asset_info( 'commands', 'version' ),
				true
			);
		}
	}

	/**
	 * Add the action links to the plugin page.
	 *
	 * @param array $links The Action links for the plugin.
	 *
	 * @return array
	 */
	public function filter_plugin_action_links( $links ) {

		if ( ! is_array( $links ) ) {
			return $links;
		}

		return array_merge(
			array(
				'setup'    => sprintf(
					'<a href="%s"> %s </a>',
					esc_url( admin_url( 'admin.php?page=classifai_setup' ) ),
					esc_html__( 'Set up', 'classifai' )
				),
				'settings' => sprintf(
					'<a href="%s"> %s </a>',
					esc_url( admin_url( 'tools.php?page=classifai' ) ),
					esc_html__( 'Settings', 'classifai' )
				),
			),
			$links
		);
	}
}<|MERGE_RESOLUTION|>--- conflicted
+++ resolved
@@ -163,11 +163,8 @@
 	/**
 	 * Enqueue the admin scripts.
 	 *
-<<<<<<< HEAD
 	 * @param string $hook_suffix The current admin page.
-=======
 	 * @since 2.4.0 Use get_asset_info to get the asset version and dependencies.
->>>>>>> fa39ea05
 	 */
 	public function enqueue_admin_assets( $hook_suffix ) {
 		$user_profile     = new Admin\UserProfile();
@@ -176,11 +173,7 @@
 		wp_enqueue_style(
 			'classifai-admin-style',
 			CLASSIFAI_PLUGIN_URL . 'dist/admin.css',
-<<<<<<< HEAD
 			array( 'wp-components' ),
-=======
-			array(),
->>>>>>> fa39ea05
 			get_asset_info( 'admin', 'version' ),
 			'all'
 		);
