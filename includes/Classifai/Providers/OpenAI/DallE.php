--- conflicted
+++ resolved
@@ -358,64 +358,7 @@
 	/**
 	 * Setup fields
 	 */
-<<<<<<< HEAD
 	public function setup_fields_sections() {}
-=======
-	public function setup_fields_sections() {
-		$default_settings = $this->get_default_settings();
-
-		$this->setup_api_fields( $default_settings['api_key'] );
-
-		add_settings_field(
-			'enable-image-gen',
-			esc_html__( 'Enable image generation', 'classifai' ),
-			[ $this, 'render_input' ],
-			$this->get_option_name(),
-			$this->get_option_name(),
-			[
-				'label_for'     => 'enable_image_gen',
-				'input_type'    => 'checkbox',
-				'default_value' => $default_settings['enable_image_gen'],
-				'description'   => __( 'When enabled, a new Generate images tab will be shown in the media upload flow, allowing you to generate and import images.', 'classifai' ),
-			]
-		);
-
-		// Add user/role based settings.
-		$this->add_access_settings( 'image_generation' );
-
-		add_settings_field(
-			'number',
-			esc_html__( 'Number of images', 'classifai' ),
-			[ $this, 'render_select' ],
-			$this->get_option_name(),
-			$this->get_option_name(),
-			[
-				'label_for'     => 'number',
-				'options'       => array_combine( range( 1, 10 ), range( 1, 10 ) ),
-				'default_value' => $default_settings['number'],
-				'description'   => __( 'Number of images that will be generated in one request. Note that each image will incur separate costs.', 'classifai' ),
-			]
-		);
-
-		add_settings_field(
-			'size',
-			esc_html__( 'Image size', 'classifai' ),
-			[ $this, 'render_select' ],
-			$this->get_option_name(),
-			$this->get_option_name(),
-			[
-				'label_for'     => 'size',
-				'options'       => [
-					'256x256'   => '256x256',
-					'512x512'   => '512x512',
-					'1024x1024' => '1024x1024',
-				],
-				'default_value' => $default_settings['size'],
-				'description'   => __( 'Size of generated images.', 'classifai' ),
-			]
-		);
-	}
->>>>>>> 6734c62b
 
 	/**
 	 * Sanitization for the options being saved.
@@ -423,41 +366,18 @@
 	 * @param array $new_settings Array of settings about to be saved.
 	 * @return array The sanitized settings to be saved.
 	 */
-<<<<<<< HEAD
 	public function sanitize_settings( $new_settings ) {
 		$settings                                    = $this->feature_instance->get_settings();
 		$api_key_settings                            = $this->sanitize_api_key_settings( $new_settings, $settings );
 		$new_settings[ static::ID ]['api_key']       = $api_key_settings[ static::ID ]['api_key'];
 		$new_settings[ static::ID ]['authenticated'] = $api_key_settings[ static::ID ]['authenticated'];
-=======
-	public function sanitize_settings( $settings ) {
-		$new_settings = $this->get_settings();
-		$new_settings = array_merge(
-			$new_settings,
-			$this->sanitize_api_key_settings( $new_settings, $settings ),
-			$this->sanitize_access_settings( $settings, 'image_generation' )
-		);
->>>>>>> 6734c62b
 
 		if ( $this->feature_instance instanceof ImageGeneration ) {
 			$new_settings[ static::ID ]['number_of_images'] = absint( $new_settings[ static::ID ]['number_of_images'] ?? $settings[ static::ID ]['number_of_images'] );
 
-<<<<<<< HEAD
 			if ( in_array( $new_settings[ static::ID ]['image_size'], [ '256x256', '512x512', '1024x1024' ] ) ) {
 				$new_settings[ static::ID ]['image_size'] = sanitize_text_field( $new_settings[ static::ID ]['image_size'] ?? $settings[ static::ID ]['image_size'] );
 			}
-=======
-		if ( isset( $settings['number'] ) && is_numeric( $settings['number'] ) && (int) $settings['number'] >= 1 && (int) $settings['number'] <= 10 ) {
-			$new_settings['number'] = absint( $settings['number'] );
-		} else {
-			$new_settings['number'] = 1;
-		}
-
-		if ( isset( $settings['size'] ) && in_array( $settings['size'], [ '256x256', '512x512', '1024x1024' ], true ) ) {
-			$new_settings['size'] = sanitize_text_field( $settings['size'] );
-		} else {
-			$new_settings['size'] = '1024x1024';
->>>>>>> 6734c62b
 		}
 
 		return $new_settings;
@@ -475,24 +395,7 @@
 	 *
 	 * @return array
 	 */
-<<<<<<< HEAD
 	public function get_default_settings() {}
-=======
-	public function get_default_settings() {
-		$default_settings = parent::get_default_settings() ?? [];
-
-		return array_merge(
-			$default_settings,
-			[
-				'authenticated'    => false,
-				'api_key'          => '',
-				'enable_image_gen' => false,
-				'number'           => 1,
-				'size'             => '1024x1024',
-			]
-		);
-	}
->>>>>>> 6734c62b
 
 	/**
 	 * Provides debug information related to the provider.
@@ -668,7 +571,6 @@
 	/**
 	 * Handle request to generate an image for a given prompt.
 	 *
-<<<<<<< HEAD
 	 * @param WP_REST_Request $request The full request object.
 	 * @return \WP_REST_Response|WP_Error
 	 */
@@ -700,79 +602,8 @@
 		// Ensure the feature is enabled. Also runs a user check.
 		if ( ! $image_generation->is_feature_enabled() ) {
 			return new WP_Error( 'not_enabled', esc_html__( 'Image generation not currently enabled.', 'classifai' ) );
-=======
-	 * @param string $feature Feature to check.
-	 * @return bool
-	 */
-	public function is_feature_enabled( string $feature = 'image_generation' ) {
-		$access   = false;
-		$settings = $this->get_settings();
-
-		if (
-			current_user_can( 'upload_files' ) &&
-			$this->has_access( $feature ) &&
-			$this->is_enabled( $feature )
-		) {
-			$access = true;
->>>>>>> 6734c62b
 		}
 
 		return true;
 	}
-<<<<<<< HEAD
-=======
-
-	/**
-	 * Determine if the feature is turned on.
-	 * Note: This function does not check if the user has access to the feature.
-	 *
-	 * @since 2.5.0
-	 *
-	 * @param string $feature Feature to check.
-	 * @return bool
-	 */
-	public function is_enabled( string $feature ) {
-		$settings   = $this->get_settings();
-		$enable_key = ( 'image_generation' === $feature ) ? 'enable_image_gen' : 'enable_' . $feature;
-		$is_enabled = ( isset( $settings[ $enable_key ] ) && 1 === (int) $settings[ $enable_key ] );
-
-		/** This filter is documented in includes/Classifai/Providers/Provider.php */
-		return apply_filters( "classifai_is_{$feature}_enabled", $is_enabled, $settings );
-	}
-
-	/**
-	 * Retrieves the allowed WordPress roles for OpenAI DALL·E
-	 *
-	 * @since 2.4.0
-	 *
-	 * @return array An associative array where the keys are role keys and the values are role names.
-	 */
-	public function get_roles() {
-		$default_settings = $this->get_default_settings();
-		// Get all roles that have the upload_files cap.
-		$roles = get_editable_roles() ?? [];
-		$roles = array_filter(
-			$roles,
-			function( $role ) {
-				return isset( $role['capabilities'], $role['capabilities']['upload_files'] ) && $role['capabilities']['upload_files'];
-			}
-		);
-		$roles = array_combine( array_keys( $roles ), array_column( $roles, 'name' ) );
-
-		/**
-		 * Filter the allowed WordPress roles for DALL·E
-		 *
-		 * @since 2.3.0
-		 * @hook classifai_openai_dalle_allowed_image_roles
-		 *
-		 * @param {array} $roles            Array of arrays containing role information.
-		 * @param {array} $default_settings Default setting values.
-		 *
-		 * @return {array} Roles array.
-		 */
-		$roles = apply_filters( 'classifai_openai_dalle_allowed_image_roles', $roles, $default_settings );
-
-		return $roles;
-	}
->>>>>>> 6734c62b
 }