--- conflicted
+++ resolved
@@ -47,19 +47,9 @@
 			'openai_dalle'
 		);
 
-<<<<<<< HEAD
 		// Features provided by this provider.
 		$this->features = array(
 			'image_generation' => __( 'Generate images', 'classifai' ),
-=======
-		// Set the onboarding options.
-		$this->onboarding_options = array(
-			'title'    => __( 'OpenAI DALL·E', 'classifai' ),
-			'fields'   => array( 'api-key' ),
-			'features' => array(
-				'enable_image_gen' => __( 'Image generation', 'classifai' ),
-			),
->>>>>>> 29083980
 		);
 
 		$this->feature_instance = $feature_instance;
