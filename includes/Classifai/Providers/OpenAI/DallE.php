<?php
/**
 * OpenAI DALL·E integration
 */

namespace Classifai\Providers\OpenAI;

use Classifai\Features\ImageGeneration;
use Classifai\Providers\Provider;
use Classifai\Providers\OpenAI\APIRequest;
use WP_Error;
use function Classifai\get_asset_info;
use function Classifai\render_disable_feature_link;

<<<<<<< HEAD
use WP_Error;
use WP_REST_Request;
use WP_REST_Server;

=======
>>>>>>> aa01177b
class DallE extends Provider {

	use \Classifai\Providers\OpenAI\OpenAI;

	const ID = 'openai_dalle';

	/**
	 * OpenAI DALL·E URL
	 *
	 * @var string
	 */
	protected $dalle_url = 'https://api.openai.com/v1/images/generations';

	/**
	 * Maximum number of characters a prompt can have
	 *
	 * @var int
	 */
	public $max_prompt_chars = 1000;

	/**
	 * OpenAI DALL·E constructor.
	 *
	 * @param \Classifai\Features\Feature $feature_instance The feature instance.
	 */
	public function __construct( $feature_instance = null ) {
		parent::__construct(
			'OpenAI',
			'DALL·E',
			'openai_dalle'
		);

		$this->feature_instance = $feature_instance;

		add_action( 'rest_api_init', [ $this, 'register_endpoints' ] );
	}

	/**
	 * Register what we need for the provider.
	 *
	 * This only fires if can_register returns true.
	 */
	public function register() {
		add_action( 'admin_menu', [ $this, 'register_generate_media_page' ], 0 );
		add_action( 'admin_enqueue_scripts', [ $this, 'enqueue_admin_scripts' ] );
		add_action( 'print_media_templates', [ $this, 'print_media_templates' ] );
	}

	/**
	 * Register settings for the provider.
	 *
	 * @return void
	 */
	public function render_provider_fields() {
		$settings = $this->feature_instance->get_settings( static::ID );

		add_settings_field(
			static::ID . '_api_key',
			esc_html__( 'API Key', 'classifai' ),
			[ $this->feature_instance, 'render_input' ],
			$this->feature_instance->get_option_name(),
			$this->feature_instance->get_option_name() . '_section',
			[
				'option_index'  => static::ID,
				'label_for'     => 'api_key',
				'input_type'    => 'password',
				'default_value' => $settings['api_key'],
				'class'         => 'classifai-provider-field hidden provider-scope-' . static::ID, // Important to add this.
				'description'   => sprintf(
					wp_kses(
						/* translators: %1$s is replaced with the OpenAI sign up URL */
						__( 'Don\'t have an OpenAI account yet? <a title="Sign up for an OpenAI account" href="%1$s">Sign up for one</a> in order to get your API key.', 'classifai' ),
						[
							'a' => [
								'href'  => [],
								'title' => [],
							],
						]
					),
					esc_url( 'https://platform.openai.com/signup' )
				),
			]
		);

		add_settings_field(
			static::ID . 'number_of_images',
			esc_html__( 'Number of images', 'classifai' ),
			[ $this->feature_instance, 'render_select' ],
			$this->feature_instance->get_option_name(),
			$this->feature_instance->get_option_name() . '_section',
			[
				'option_index'  => static::ID,
				'label_for'     => 'number_of_images',
				'options'       => array_combine( range( 1, 10 ), range( 1, 10 ) ),
				'default_value' => $settings['number_of_images'],
				'description'   => __( 'Number of images that will be generated in one request. Note that each image will incur separate costs.', 'classifai' ),
				'class'         => 'classifai-provider-field hidden provider-scope-' . static::ID, // Important to add this.
			]
		);

		add_settings_field(
			static::ID . 'image_size',
			esc_html__( 'Image size', 'classifai' ),
			[ $this->feature_instance, 'render_select' ],
			$this->feature_instance->get_option_name(),
			$this->feature_instance->get_option_name() . '_section',
			[
				'option_index'  => static::ID,
				'label_for'     => 'image_size',
				'options'       => [
					'256x256'   => '256x256',
					'512x512'   => '512x512',
					'1024x1024' => '1024x1024',
				],
				'default_value' => $settings['image_size'],
				'description'   => __( 'Size of generated images.', 'classifai' ),
				'class'         => 'classifai-provider-field hidden provider-scope-' . static::ID, // Important to add this.
			]
		);
	}

	/**
	 * Returns the default settings for the provider.
	 *
	 * @return array
	 */
	public function get_default_provider_settings() {
		$common_settings = [
			'api_key'       => '',
			'authenticated' => false,
		];

		switch ( $this->feature_instance::ID ) {
			case ImageGeneration::ID:
				return array_merge(
					$common_settings,
					[
						'number_of_images' => 1,
						'image_size'       => '256x256',
					]
				);
		}

		return $common_settings;
	}

	/**
	 * Registers a Media > Generate Image submenu
	 */
	public function register_generate_media_page() {
		$image_generation = new ImageGeneration();

		if ( $image_generation->is_feature_enabled() ) {
			$settings         = $image_generation->get_settings( static::ID );
			$number_of_images = absint( $settings['number_of_images'] );

			add_submenu_page(
				'upload.php',
				$number_of_images > 1 ? esc_html__( 'Generate Images', 'classifai' ) : esc_html__( 'Generate Image', 'classifai' ),
				$number_of_images > 1 ? esc_html__( 'Generate Images', 'classifai' ) : esc_html__( 'Generate Image', 'classifai' ),
				'upload_files',
				esc_url( admin_url( 'upload.php?action=classifai-generate-image' ) ),
				''
			);
		}
	}

	/**
	 * Enqueue the admin scripts.
	 *
	 * @since 2.4.0 Use get_asset_info to get the asset version and dependencies.
	 *
	 * @param string $hook_suffix The current admin page.
	 */
	public function enqueue_admin_scripts( $hook_suffix = '' ) {
		if ( 'post.php' !== $hook_suffix && 'post-new.php' !== $hook_suffix && 'upload.php' !== $hook_suffix ) {
			return;
		}

		$image_generation = new ImageGeneration();

		if ( $image_generation->is_feature_enabled() ) {
			$settings         = $image_generation->get_settings( static::ID );
			$number_of_images = absint( $settings['number_of_images'] );

			wp_enqueue_media();

			wp_enqueue_style(
				'classifai-image-processing-style',
				CLASSIFAI_PLUGIN_URL . 'dist/media-modal.css',
				[],
				get_asset_info( 'media-modal', 'version' ),
				'all'
			);

			wp_enqueue_script(
				'classifai-generate-images',
				CLASSIFAI_PLUGIN_URL . 'dist/media-modal.js',
				array_merge( get_asset_info( 'media-modal', 'dependencies' ), array( 'jquery', 'wp-api' ) ),
				get_asset_info( 'media-modal', 'version' ),
				true
			);

			wp_enqueue_script(
				'classifai-inserter-media-category',
				CLASSIFAI_PLUGIN_URL . 'dist/inserter-media-category.js',
				get_asset_info( 'inserter-media-category', 'dependencies' ),
				get_asset_info( 'inserter-media-category', 'version' ),
				true
			);

			/**
			 * Filter the default attribution added to generated images.
			 *
			 * @since 2.1.0
			 * @hook classifai_dalle_caption
			 *
			 * @param {string} $caption Attribution to be added as a caption to the image.
			 *
			 * @return {string} Caption.
			 */
			$caption = apply_filters(
				'classifai_dalle_caption',
				sprintf(
					/* translators: %1$s is replaced with the OpenAI DALL·E URL */
					esc_html__( 'Image generated by <a href="%s">OpenAI\'s DALL·E</a>', 'classifai' ),
					'https://openai.com/research/dall-e'
				)
			);

			wp_localize_script(
				'classifai-generate-images',
				'classifaiDalleData',
				[
					'endpoint'   => 'classifai/v1/openai/generate-image',
					'tabText'    => $number_of_images > 1 ? esc_html__( 'Generate images', 'classifai' ) : esc_html__( 'Generate image', 'classifai' ),
					'errorText'  => esc_html__( 'Something went wrong. No results found', 'classifai' ),
					'buttonText' => esc_html__( 'Select image', 'classifai' ),
					'caption'    => $caption,
				]
			);

			if ( 'upload.php' === $hook_suffix ) {
				$action = isset( $_GET['action'] ) ? sanitize_key( wp_unslash( $_GET['action'] ) ) : ''; // phpcs:ignore WordPress.Security.NonceVerification.Recommended

				if ( 'classifai-generate-image' === $action ) {
					wp_enqueue_script(
						'classifai-generate-images-media-upload',
						CLASSIFAI_PLUGIN_URL . 'dist/generate-image-media-upload.js',
						array_merge( get_asset_info( 'generate-image-media-upload', 'dependencies' ), array( 'jquery' ) ),
						get_asset_info( 'classifai-generate-images-media-upload', 'version' ),
						true
					);

					wp_localize_script(
						'classifai-generate-images-media-upload',
						'classifaiGenerateImages',
						[
							'upload_url' => esc_url( admin_url( 'upload.php' ) ),
						]
					);
				}
			}
		}
	}

	/**
	 * Print the templates we need for our media modal integration.
	 */
	public function print_media_templates() {
		$image_generation = new ImageGeneration();

		if ( $image_generation->is_feature_enabled() ) :
			$settings         = $image_generation->get_settings( static::ID );
			$number_of_images = absint( $settings['number_of_images'] );
			?>

			<?php // Template for the Generate images tab content. Includes prompt input. ?>
		<script type="text/html" id="tmpl-dalle-prompt">
			<div class="prompt-view">
				<p>
					<?php
					if ( $number_of_images > 1 ) {
						esc_html_e( 'Enter a prompt below to generate images.', 'classifai' );
					} else {
						esc_html_e( 'Enter a prompt below to generate an image.', 'classifai' );
					}
					?>
				</p>
				<p>
					<?php
					if ( $number_of_images > 1 ) {
						esc_html_e( 'Once images are generated, choose one or more of those to import into your Media Library and then choose one image to insert.', 'classifai' );
					} else {
						esc_html_e( 'Once an image is generated, you can import it into your Media Library and then select to insert.', 'classifai' );
					}
					?>
				</p>
				<textarea class="prompt" placeholder="<?php esc_attr_e( 'Enter prompt', 'classifai' ); ?>" rows="4" maxlength="<?php echo absint( $this->max_prompt_chars ); ?>"></textarea>
				<button type="button" class="button button-secondary button-large button-generate">
					<?php
					if ( $number_of_images > 1 ) {
						esc_html_e( 'Generate images', 'classifai' );
					} else {
						esc_html_e( 'Generate image', 'classifai' );
					}
					?>
				</button>
				<span class="error"></span>
			</div>
			<div class="generated-images">
				<h2 class="prompt-text hidden">
					<?php
					if ( $number_of_images > 1 ) {
						esc_html_e( 'Images generated from prompt:', 'classifai' );
					} else {
						esc_html_e( 'Image generated from prompt:', 'classifai' );
					}
					?>
					<span></span>
				</h2>
				<span class="spinner"></span>
				<ul></ul>
				<p>
					<?php render_disable_feature_link( 'feature_image_generation' ); ?>
				</p>
			</div>
		</script>

			<?php
			// Template for a single generated image.
		/* phpcs:disable WordPressVIPMinimum.Security.Mustache.OutputNotation */
			?>
		<script type="text/html" id="tmpl-dalle-image">
			<div class="generated-image">
				<img src="data:image/png;base64,{{{ data.url }}}" />
				<button type="button" class="components-button button-secondary button-import"><?php esc_html_e( 'Import into Media Library', 'classifai' ); ?></button>
				<button type="button" class="components-button is-tertiary button-import-insert"><?php esc_html_e( 'Import and Insert', 'classifai' ); ?></button>
				<span class="spinner"></span>
				<span class="error"></span>
			</div>
		</script>
			<?php
		/* phpcs:enable WordPressVIPMinimum.Security.Mustache.OutputNotation */
			?>

			<?php
		endif;
	}

	/**
	 * Setup fields
	 */
	public function setup_fields_sections() {}

	/**
	 * Sanitization for the options being saved.
	 *
	 * @param array $new_settings Array of settings about to be saved.
	 * @return array The sanitized settings to be saved.
	 */
	public function sanitize_settings( $new_settings ) {
		$settings                                    = $this->feature_instance->get_settings();
		$api_key_settings                            = $this->sanitize_api_key_settings( $new_settings, $settings );
		$new_settings[ static::ID ]['api_key']       = $api_key_settings[ static::ID ]['api_key'];
		$new_settings[ static::ID ]['authenticated'] = $api_key_settings[ static::ID ]['authenticated'];

		if ( $this->feature_instance instanceof ImageGeneration ) {
			$new_settings[ static::ID ]['number_of_images'] = absint( $new_settings[ static::ID ]['number_of_images'] ?? $settings[ static::ID ]['number_of_images'] );

			if ( in_array( $new_settings[ static::ID ]['image_size'], [ '256x256', '512x512', '1024x1024' ], true ) ) {
				$new_settings[ static::ID ]['image_size'] = sanitize_text_field( $new_settings[ static::ID ]['image_size'] ?? $settings[ static::ID ]['image_size'] );
			}
		}

		return $new_settings;
	}

	/**
	 * Resets settings for the provider.
	 */
	public function reset_settings() {
		update_option( $this->get_option_name(), $this->get_default_settings() );
	}

	/**
	 * Entry point for the generate-image REST endpoint.
	 *
	 * @param string $prompt The prompt used to generate an image.
	 * @param array  $args Optional arguments passed to endpoint.
	 * @return string|WP_Error
	 */
	public function generate_image( string $prompt = '', array $args = [] ) {
		if ( ! $prompt ) {
			return new WP_Error( 'prompt_required', esc_html__( 'A prompt is required to generate an image.', 'classifai' ) );
		}

		$image_generation = new ImageGeneration();
		$settings         = $image_generation->get_settings( static::ID );
		$args             = wp_parse_args(
			array_filter( $args ),
			[
				'num'    => $settings['number_of_images'] ?? 1,
				'size'   => $settings['image_size'] ?? '1024x1024',
				'format' => 'url',
			]
		);

		if ( ! $image_generation->is_feature_enabled() ) {
			return new WP_Error( 'not_enabled', esc_html__( 'Image generation is disabled or OpenAI authentication failed. Please check your settings.', 'classifai' ) );
		}

		/**
		 * Filter the prompt we will send to DALL·E.
		 *
		 * @since 2.0.0
		 * @hook classifai_dalle_prompt
		 *
		 * @param {string} $prompt Prompt we are sending to DALL·E.
		 *
		 * @return {string} Prompt.
		 */
		$prompt = apply_filters( 'classifai_dalle_prompt', $prompt );

		// If our prompt exceeds the max length, throw an error.
		if ( mb_strlen( $prompt ) > $this->max_prompt_chars ) {
			return new WP_Error( 'invalid_param', esc_html__( 'Your image prompt is too long. Please ensure it doesn\'t exceed 1000 characters.', 'classifai' ) );
		}

		$request = new APIRequest( $settings['api_key'] ?? '', 'generate-image' );

		/**
		 * Filter the request body before sending to DALL·E.
		 *
		 * @since 2.0.0
		 * @hook classifai_dalle_request_body
		 *
		 * @param {array} $body Request body that will be sent to DALL·E.
		 *
		 * @return {array} Request body.
		 */
		$body = apply_filters(
			'classifai_dalle_request_body',
			[
				'prompt'          => sanitize_text_field( $prompt ),
				'n'               => absint( $args['num'] ),
				'size'            => sanitize_text_field( $args['size'] ),
				'response_format' => sanitize_text_field( $args['format'] ),
			]
		);

		// Make our API request.
		$response = $request->post(
			$this->dalle_url,
			[
				'body' => wp_json_encode( $body ),
			]
		);

		set_transient( 'classifai_openai_dalle_latest_response', $response, DAY_IN_SECONDS * 30 );

		// Extract out the image response, if it exists.
		if ( ! is_wp_error( $response ) && ! empty( $response['data'] ) ) {
			$cleaned_response = [];

			foreach ( $response['data'] as $data ) {
				if ( ! empty( $data[ $args['format'] ] ) ) {
					if ( 'url' === $args['format'] ) {
						$cleaned_response[] = [ 'url' => esc_url_raw( $data[ $args['format'] ] ) ];
					} else {
						$cleaned_response[] = [ 'url' => $data[ $args['format'] ] ];
					}
				}
			}

			$response = $cleaned_response;
		}

		return $response;
	}

	/**
	 * Registers REST endpoints for this provider.
	 *
	 * @return void
	 */
	public function register_endpoints() {
		register_rest_route(
			'classifai/v1/openai',
			'generate-image',
			[
				'methods'             => WP_REST_Server::READABLE,
				'callback'            => [ $this, 'generate_image_endpoint_callback' ],
				'args'                => [
					'prompt' => [
						'required'          => true,
						'type'              => 'string',
						'sanitize_callback' => 'sanitize_text_field',
						'validate_callback' => 'rest_validate_request_arg',
						'description'       => esc_html__( 'Prompt used to generate an image', 'classifai' ),
					],
					'n'      => [
						'type'              => 'integer',
						'minimum'           => 1,
						'maximum'           => 10,
						'sanitize_callback' => 'absint',
						'validate_callback' => 'rest_validate_request_arg',
						'description'       => esc_html__( 'Number of images to generate', 'classifai' ),
					],
					'size'   => [
						'type'              => 'string',
						'enum'              => [
							'256x256',
							'512x512',
							'1024x1024',
						],
						'sanitize_callback' => 'sanitize_text_field',
						'validate_callback' => 'rest_validate_request_arg',
						'description'       => esc_html__( 'Size of generated image', 'classifai' ),
					],
					'format' => [
						'type'              => 'string',
						'enum'              => [
							'url',
							'b64_json',
						],
						'sanitize_callback' => 'sanitize_text_field',
						'validate_callback' => 'rest_validate_request_arg',
						'description'       => esc_html__( 'Format of generated image', 'classifai' ),
					],
				],
				'permission_callback' => [ $this, 'generate_image_permissions_check' ],
			]
		);
	}

	/**
	 * Handle request to generate an image for a given prompt.
	 *
	 * @param WP_REST_Request $request The full request object.
	 * @return \WP_REST_Response|WP_Error
	 */
	public function generate_image_endpoint_callback( WP_REST_Request $request ) {
		return rest_ensure_response(
			( new ImageGeneration() )->run(
				$request->get_param( 'prompt' ),
				[
					'num'    => $request->get_param( 'n' ),
					'size'   => $request->get_param( 'size' ),
					'format' => $request->get_param( 'format' ),
				]
			)
		);
	}

	/**
	 * Check if a given request has access to generate an image.
	 *
	 * This check ensures we have a valid user with proper capabilities
	 * making the request, that we are properly authenticated with OpenAI
	 * and that image generation is turned on.
	 *
	 * @return WP_Error|bool
	 */
	public function generate_image_permissions_check() {
		$image_generation = new ImageGeneration();

		// Ensure the feature is enabled. Also runs a user check.
		if ( ! $image_generation->is_feature_enabled() ) {
			return new WP_Error( 'not_enabled', esc_html__( 'Image generation not currently enabled.', 'classifai' ) );
		}

		return true;
	}

	/**
	 * Returns the debug information for the provider settings.
	 *
	 * @return array
	 */
<<<<<<< HEAD
	public function get_debug_information() {
		$settings          = $this->feature_instance->get_settings();
		$provider_settings = $settings[ static::ID ];
		$debug_info        = [];

		if ( $this->feature_instance instanceof ImageGeneration ) {
			$debug_info[ __( 'Number of images', 'classifai' ) ] = $provider_settings['number_of_images'];
			$debug_info[ __( 'Latest response:', 'classifai' ) ] = $this->get_formatted_latest_response( get_transient( 'classifai_openai_dalle_latest_response' ) );
		}
=======
	public function get_roles() {
		$default_settings = $this->get_default_settings();
		// Get all roles that have the upload_files cap.
		$roles = get_editable_roles() ?? [];
		$roles = array_filter(
			$roles,
			function ( $role ) {
				return isset( $role['capabilities'], $role['capabilities']['upload_files'] ) && $role['capabilities']['upload_files'];
			}
		);
		$roles = array_combine( array_keys( $roles ), array_column( $roles, 'name' ) );

		/**
		 * Filter the allowed WordPress roles for DALL·E
		 *
		 * @since 2.3.0
		 * @hook classifai_openai_dalle_allowed_image_roles
		 *
		 * @param {array} $roles            Array of arrays containing role information.
		 * @param {array} $default_settings Default setting values.
		 *
		 * @return {array} Roles array.
		 */
		$roles = apply_filters( 'classifai_openai_dalle_allowed_image_roles', $roles, $default_settings );
>>>>>>> aa01177b

		return apply_filters(
			'classifai_' . self::ID . '_debug_information',
			$debug_info,
			$settings,
			$this->feature_instance
		);
	}
}<|MERGE_RESOLUTION|>--- conflicted
+++ resolved
@@ -9,16 +9,11 @@
 use Classifai\Providers\Provider;
 use Classifai\Providers\OpenAI\APIRequest;
 use WP_Error;
+use WP_REST_Request;
+use WP_REST_Server;
 use function Classifai\get_asset_info;
 use function Classifai\render_disable_feature_link;
 
-<<<<<<< HEAD
-use WP_Error;
-use WP_REST_Request;
-use WP_REST_Server;
-
-=======
->>>>>>> aa01177b
 class DallE extends Provider {
 
 	use \Classifai\Providers\OpenAI\OpenAI;
@@ -599,7 +594,6 @@
 	 *
 	 * @return array
 	 */
-<<<<<<< HEAD
 	public function get_debug_information() {
 		$settings          = $this->feature_instance->get_settings();
 		$provider_settings = $settings[ static::ID ];
@@ -609,32 +603,6 @@
 			$debug_info[ __( 'Number of images', 'classifai' ) ] = $provider_settings['number_of_images'];
 			$debug_info[ __( 'Latest response:', 'classifai' ) ] = $this->get_formatted_latest_response( get_transient( 'classifai_openai_dalle_latest_response' ) );
 		}
-=======
-	public function get_roles() {
-		$default_settings = $this->get_default_settings();
-		// Get all roles that have the upload_files cap.
-		$roles = get_editable_roles() ?? [];
-		$roles = array_filter(
-			$roles,
-			function ( $role ) {
-				return isset( $role['capabilities'], $role['capabilities']['upload_files'] ) && $role['capabilities']['upload_files'];
-			}
-		);
-		$roles = array_combine( array_keys( $roles ), array_column( $roles, 'name' ) );
-
-		/**
-		 * Filter the allowed WordPress roles for DALL·E
-		 *
-		 * @since 2.3.0
-		 * @hook classifai_openai_dalle_allowed_image_roles
-		 *
-		 * @param {array} $roles            Array of arrays containing role information.
-		 * @param {array} $default_settings Default setting values.
-		 *
-		 * @return {array} Roles array.
-		 */
-		$roles = apply_filters( 'classifai_openai_dalle_allowed_image_roles', $roles, $default_settings );
->>>>>>> aa01177b
 
 		return apply_filters(
 			'classifai_' . self::ID . '_debug_information',
