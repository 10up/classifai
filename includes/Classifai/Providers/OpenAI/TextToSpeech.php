--- conflicted
+++ resolved
@@ -78,7 +78,6 @@
 					'tts-1-hd' => __( 'Text-to-speech 1 HD (Optimized for quality)', 'classifai' ),
 				],
 				'default_value' => $settings['tts_model'],
-<<<<<<< HEAD
 				'description'   => sprintf(
 					wp_kses(
 						__( 'Select a <a href="%s" title="OpenAI Text to Speech models" target="_blank">model</a> depending on your requirement.', 'classifai' ),
@@ -91,9 +90,6 @@
 					),
 					esc_url( 'https://platform.openai.com/docs/models/tts' )
 				),
-=======
-				'description'   => __( 'Select a model depending on your requirements.', 'classifai' ),
->>>>>>> 2cb2ee73
 				'class'         => 'classifai-provider-field hidden provider-scope-' . static::ID,
 			]
 		);
@@ -116,8 +112,6 @@
 					'shimmer' => __( 'Shimmer (female)', 'classifai' ),
 				],
 				'default_value' => $settings['voice'],
-<<<<<<< HEAD
-				'description'   => __( 'Select the speech voice.', 'classifai' ),
 				'description'   => sprintf(
 					wp_kses(
 						__( 'Select the speech <a href="%s" title="OpenAI Text to Speech models" target="_blank">voice</a>.', 'classifai' ),
@@ -130,9 +124,6 @@
 					),
 					esc_url( 'https://platform.openai.com/docs/guides/text-to-speech/voice-options' )
 				),
-=======
-				'description'   => __( 'Select the desired speech voice.', 'classifai' ),
->>>>>>> 2cb2ee73
 				'class'         => 'classifai-provider-field hidden provider-scope-' . static::ID,
 			]
 		);
