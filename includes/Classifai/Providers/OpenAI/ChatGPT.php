--- conflicted
+++ resolved
@@ -82,23 +82,11 @@
 			'openai_chatgpt'
 		);
 
-<<<<<<< HEAD
 		// Features provided by this provider.
 		$this->features = array(
 			'title_generation'   => __( 'Generate titles', 'classifai' ),
 			'excerpt_generation' => __( 'Generate excerpts', 'classifai' ),
 			'resize_content'     => __( 'Resize content', 'classifai' ),
-=======
-		// Set the onboarding options.
-		$this->onboarding_options = array(
-			'title'    => __( 'OpenAI ChatGPT', 'classifai' ),
-			'fields'   => array( 'api-key' ),
-			'features' => array(
-				'enable_excerpt'        => __( 'Excerpt generation', 'classifai' ),
-				'enable_titles'         => __( 'Title generation', 'classifai' ),
-				'enable_resize_content' => __( 'Content resizing', 'classifai' ),
-			),
->>>>>>> 29083980
 		);
 
 		$this->feature_instance = $feature_instance;
