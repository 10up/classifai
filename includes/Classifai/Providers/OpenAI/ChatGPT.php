<?php
/**
 * OpenAI ChatGPT integration
 */

namespace Classifai\Providers\OpenAI;

use Classifai\Providers\Provider;
use Classifai\Watson\Normalizer;
use WP_Error;
use function Classifai\get_asset_info;

class ChatGPT extends Provider {

	use \Classifai\Providers\OpenAI\OpenAI;

	/**
	 * OpenAI ChatGPT URL
	 *
	 * @var string
	 */
	protected $chatgpt_url = 'https://api.openai.com/v1/chat/completions';

	/**
	 * OpenAI ChatGPT model
	 *
	 * @var string
	 */
	protected $chatgpt_model = 'gpt-3.5-turbo';

	/**
	 * Maximum number of tokens our model supports
	 *
	 * @var int
	 */
	protected $max_tokens = 4096;

	/**
	 * Prompt for generating excerpts
	 *
	 * @var string
	 */
	protected $generate_excerpt_prompt = 'Summarize the following message using a maximum of {{WORDS}} words. Ensure this summary pairs well with the following text: {{TITLE}}.';

	/**
	 * Prompt for generating titles
	 *
	 * @var string
	 */
	protected $generate_title_prompt = 'Write an SEO-friendly title for the following content that will encourage readers to clickthrough, staying within a range of 40 to 60 characters.';

	/**
	 * Prompt for shrinking content
	 *
	 * @var string
	 */
	protected $shrink_content_prompt = 'Decrease the content length no more than 2 to 4 sentences.';

	/**
	 * Prompt for growing content
	 *
	 * @var string
	 */
	protected $grow_content_prompt = 'Increase the content length no more than 2 to 4 sentences.';

	/**
	 * OpenAI ChatGPT constructor.
	 *
	 * @param string $service The service this class belongs to.
	 */
	public function __construct( $service ) {
		parent::__construct(
			'OpenAI ChatGPT',
			'ChatGPT',
			'openai_chatgpt',
			$service
		);

		// Features provided by this provider.
		$this->features = array(
			'title_generation'   => __( 'Generate titles', 'classifai' ),
			'excerpt_generation' => __( 'Generate excerpts', 'classifai' ),
			'resize_content'     => __( 'Resize content', 'classifai' ),
		);

		// Set the onboarding options.
		$this->onboarding_options = array(
			'title'    => __( 'OpenAI ChatGPT', 'classifai' ),
			'fields'   => array( 'api-key' ),
			'features' => array(
				'enable_excerpt'        => __( 'Excerpt generation', 'classifai' ),
				'enable_titles'         => __( 'Title generation', 'classifai' ),
				'enable_resize_content' => __( 'Content resizing', 'classifai' ),
			),
		);
	}

	/**
	 * Determine if the current user can access the feature
	 *
	 * @param string $feature Feature to check.
	 * @return bool
	 */
	public function is_feature_enabled( string $feature = '' ) {
		$access   = false;
		$settings = $this->get_settings();
		$features = array(
			'title_generation'   => 'enable_titles',
			'excerpt_generation' => 'enable_excerpt',
			'resize_content'     => 'enable_resize_content',
		);

		$enable_key = $features[ $feature ] ?? 'enable_' . $feature;

		// Check if user has access to the feature and the feature is turned on.
		if (
			$this->has_access( $feature ) &&
			( isset( $settings[ $enable_key ] ) && 1 === (int) $settings[ $enable_key ] )
		) {
			$access = true;
		}

		/**
		 * Filter to override permission to a ChatGPT generate feature.
		 *
		 * @since 2.3.0
		 * @hook classifai_openai_chatgpt_enable_{$feature}
		 *
		 * @param {bool}  $access Current access value.
		 * @param {array} $settings Current feature settings.
		 *
		 * @return {bool} Should the user have access?
		 */
		return apply_filters( "classifai_openai_chatgpt_{$enable_key}", $access, $settings );
	}

	/**
	 * Register what we need for the plugin.
	 *
	 * This only fires if can_register returns true.
	 */
	public function register() {
		add_action( 'enqueue_block_assets', [ $this, 'enqueue_editor_assets' ] );
		add_action( 'admin_enqueue_scripts', [ $this, 'enqueue_admin_assets' ] );
		add_action( 'edit_form_before_permalink', [ $this, 'register_generated_titles_template' ] );
	}

	/**
	 * Returns localised data for title generation.
	 */
	public function get_localised_vars() {
		global $post;

		return [
			'enabledFeatures' => [
				0 => [
					'feature'       => 'title',
					'path'          => '/classifai/v1/openai/generate-title/',
					'buttonText'    => __( 'Generate titles', 'classifai' ),
					'modalTitle'    => __( 'Select a title', 'classifai' ),
					'selectBtnText' => __( 'Select', 'classifai' ),
				],
			],
			'noPermissions'   => ! is_user_logged_in() || ! current_user_can( 'edit_post', $post->ID ),
		];
	}

	/**
	 * Enqueue the editor scripts.
	 */
	public function enqueue_editor_assets() {
		global $post;

		if ( empty( $post ) ) {
			return;
		}

		if ( $this->is_feature_enabled( 'excerpt_generation' ) ) {
			// This script removes the core excerpt panel and replaces it with our own.
			wp_enqueue_script(
				'classifai-post-excerpt',
				CLASSIFAI_PLUGIN_URL . 'dist/post-excerpt.js',
				array_merge( get_asset_info( 'post-excerpt', 'dependencies' ), [ 'lodash' ] ),
				get_asset_info( 'post-excerpt', 'version' ),
				true
			);
		}

		if ( $this->is_feature_enabled( 'title_generation' ) ) {
			wp_enqueue_script(
				'classifai-post-status-info',
				CLASSIFAI_PLUGIN_URL . 'dist/post-status-info.js',
				get_asset_info( 'post-status-info', 'dependencies' ),
				get_asset_info( 'post-status-info', 'version' ),
				true
			);

			wp_add_inline_script(
				'classifai-post-status-info',
				sprintf(
					'var classifaiChatGPTData = %s;',
					wp_json_encode( $this->get_localised_vars() )
				),
				'before'
			);
		}

		if ( $this->is_feature_enabled( 'resize_content' ) ) {
			wp_enqueue_script(
				'classifai-content-resizing-plugin-js',
				CLASSIFAI_PLUGIN_URL . 'dist/content-resizing-plugin.js',
				get_asset_info( 'content-resizing-plugin', 'dependencies' ),
				get_asset_info( 'content-resizing-plugin', 'version' ),
				true
			);

			wp_enqueue_style(
				'classifai-content-resizing-plugin-css',
				CLASSIFAI_PLUGIN_URL . 'dist/content-resizing-plugin.css',
				[],
				get_asset_info( 'content-resizing-plugin', 'version' ),
				'all'
			);
		}
	}

	/**
	 * Enqueue the admin scripts.
	 *
	 * @param string $hook_suffix The current admin page.
	 */
	public function enqueue_admin_assets( string $hook_suffix ) {
		// Load asset in OpenAI ChatGPT settings page.
		if (
			'tools_page_classifai' === $hook_suffix
			&& ( isset( $_GET['tab'], $_GET['provider'] ) ) // phpcs:ignore
			&& 'language_processing' === $_GET['tab'] // phpcs:ignore
			&& 'openai_chatgpt' === $_GET['provider'] // phpcs:ignore
		) {
			wp_enqueue_script( 'jquery-ui-dialog' );
			wp_enqueue_style( 'wp-jquery-ui-dialog' );

			add_action(
				'admin_footer',
				static function () {
					printf(
						'<div id="js-classifai--delete-prompt-modal" style="display:none;"><p>%1$s</p></div>',
						esc_html__( 'Are you sure you want to delete the prompt?', 'classifai' ),
					);
				}
			);
		}

		// Load asset in new post and edit post screens.
		if ( 'post.php' === $hook_suffix || 'post-new.php' === $hook_suffix ) {
			$screen = get_current_screen();

			// Load the assets for the classic editor.
			if ( $screen && ! $screen->is_block_editor() ) {
				if (
					post_type_supports( $screen->post_type, 'title' ) &&
					$this->is_feature_enabled( 'title_generation' )
				) {
					wp_enqueue_style(
						'classifai-generate-title-classic-css',
						CLASSIFAI_PLUGIN_URL . 'dist/generate-title-classic.css',
						[],
						get_asset_info( 'generate-title-classic', 'version' ),
						'all'
					);

					wp_enqueue_script(
						'classifai-generate-title-classic-js',
						CLASSIFAI_PLUGIN_URL . 'dist/generate-title-classic.js',
						array_merge( get_asset_info( 'generate-title-classic', 'dependencies' ), array( 'wp-api' ) ),
						get_asset_info( 'generate-title-classic', 'version' ),
						true
					);

					wp_add_inline_script(
						'classifai-generate-title-classic-js',
						sprintf(
							'var classifaiChatGPTData = %s;',
							wp_json_encode( $this->get_localised_vars() )
						),
						'before'
					);
				}

				if (
					post_type_supports( $screen->post_type, 'excerpt' ) &&
					$this->is_feature_enabled( 'excerpt_generation' )
				) {
					wp_enqueue_style(
						'classifai-generate-title-classic-css',
						CLASSIFAI_PLUGIN_URL . 'dist/generate-title-classic.css',
						[],
						get_asset_info( 'generate-title-classic', 'version' ),
						'all'
					);

					wp_enqueue_script(
						'classifai-generate-excerpt-classic-js',
						CLASSIFAI_PLUGIN_URL . 'dist/generate-excerpt-classic.js',
						array_merge( get_asset_info( 'generate-excerpt-classic', 'dependencies' ), array( 'wp-api' ) ),
						get_asset_info( 'generate-excerpt-classic', 'version' ),
						true
					);

					wp_add_inline_script(
						'classifai-generate-excerpt-classic-js',
						sprintf(
							'var classifaiGenerateExcerpt = %s;',
							wp_json_encode(
								[
									'path'           => '/classifai/v1/openai/generate-excerpt/',
									'buttonText'     => __( 'Generate excerpt', 'classifai' ),
									'regenerateText' => __( 'Re-generate excerpt', 'classifai' ),
								]
							)
						),
						'before'
					);
				}
			}

			wp_enqueue_style(
				'classifai-language-processing-style',
				CLASSIFAI_PLUGIN_URL . 'dist/language-processing.css',
				[],
				get_asset_info( 'language-processing', 'version' ),
			);
		}
	}

	/**
	 * HTML template for title generation result popup.
	 */
	public function register_generated_titles_template() {
		?>
		<div id="classifai-openai__results" style="display: none;">
			<div id="classifai-openai__overlay" style="opacity: 0;"></div>
			<div id="classifai-openai__modal" style="opacity: 0;">
				<h2 id="classifai-openai__results-title"></h2>
				<div id="classifai-openai__close-modal-button"></div>
				<div id="classifai-openai__results-content">
				</div>
			</div>
		</div>
		<?php
	}

	/**
	 * Setup fields
	 */
	public function setup_fields_sections() {
		$default_settings = $this->get_default_settings();

		// Add API fields.
		$this->setup_api_fields( $default_settings['api_key'] );

		// Add excerpt fields.
		add_settings_section(
			$this->get_option_name() . '_excerpt',
			esc_html__( 'Excerpt settings', 'classifai' ),
			'',
			$this->get_option_name()
		);

		add_settings_field(
			'enable-excerpt',
			esc_html__( 'Generate excerpt', 'classifai' ),
			[ $this, 'render_input' ],
			$this->get_option_name(),
			$this->get_option_name() . '_excerpt',
			[
				'label_for'     => 'enable_excerpt',
				'input_type'    => 'checkbox',
				'default_value' => $default_settings['enable_excerpt'],
				'description'   => __( 'A button will be added to the excerpt panel that can be used to generate an excerpt.', 'classifai' ),
			]
		);

		// Add user/role-based access settings for excerpt.
		$this->add_access_settings( 'excerpt_generation', $this->get_option_name() . '_excerpt' );

		add_settings_field(
			'length',
			esc_html__( 'Excerpt length', 'classifai' ),
			[ $this, 'render_input' ],
			$this->get_option_name(),
			$this->get_option_name() . '_excerpt',
			[
				'label_for'     => 'length',
				'input_type'    => 'number',
				'min'           => 1,
				'step'          => 1,
				'default_value' => $default_settings['length'],
				'description'   => __( 'How many words should the excerpt be? Note that the final result may not exactly match this. In testing, ChatGPT tended to exceed this number by 10-15 words.', 'classifai' ),
			]
		);

		// Custom prompt for excerpt generation.
		add_settings_field(
			'generate_excerpt_prompt',
			esc_html__( 'Prompt', 'classifai' ),
			[ $this, 'render_prompt_repeater_field' ],
			$this->get_option_name(),
			$this->get_option_name() . '_excerpt',
			[
				'label_for'     => 'generate_excerpt_prompt',
				'placeholder'   => $this->generate_excerpt_prompt,
				'default_value' => $default_settings['generate_excerpt_prompt'],
				'description'   => __( 'Note the following variables that can be used in the prompt and will be replaced with content: {{WORDS}} will be replaced with the desired excerpt length setting. {{TITLE}} will be replaced with the item\'s title.', 'classifai' ),
			]
		);

		// Add title fields.
		add_settings_section(
			$this->get_option_name() . '_title',
			esc_html__( 'Title settings', 'classifai' ),
			'',
			$this->get_option_name()
		);

		add_settings_field(
			'enable-titles',
			esc_html__( 'Generate titles', 'classifai' ),
			[ $this, 'render_input' ],
			$this->get_option_name(),
			$this->get_option_name() . '_title',
			[
				'label_for'     => 'enable_titles',
				'input_type'    => 'checkbox',
				'default_value' => $default_settings['enable_titles'],
				'description'   => __( 'A button will be added to the status panel that can be used to generate titles.', 'classifai' ),
			]
		);

		// Add user/role-based access settings for titles.
		$this->add_access_settings( 'title_generation', $this->get_option_name() . '_title' );

		add_settings_field(
			'number-titles',
			esc_html__( 'Number of titles', 'classifai' ),
			[ $this, 'render_select' ],
			$this->get_option_name(),
			$this->get_option_name() . '_title',
			[
				'label_for'     => 'number_titles',
				'options'       => array_combine( range( 1, 10 ), range( 1, 10 ) ),
				'default_value' => $default_settings['number_titles'],
				'description'   => __( 'Number of titles that will be generated in one request.', 'classifai' ),
			]
		);

		// Custom prompt for generating titles.
		add_settings_field(
			'generate_title_prompt',
			esc_html__( 'Prompt', 'classifai' ),
			[ $this, 'render_prompt_repeater_field' ],
			$this->get_option_name(),
			$this->get_option_name() . '_title',
			[
				'label_for'     => 'generate_title_prompt',
				'placeholder'   => $this->generate_title_prompt,
				'default_value' => $default_settings['generate_title_prompt'],
			]
		);

		// Add content resizing fields.
		add_settings_section(
			$this->get_option_name() . '_resize_content_settings',
			esc_html__( 'Content resizing settings', 'classifai' ),
			'',
			$this->get_option_name()
		);

		add_settings_field(
			'enable-resize-content',
			esc_html__( 'Enable content resizing', 'classifai' ),
			[ $this, 'render_input' ],
			$this->get_option_name(),
			$this->get_option_name() . '_resize_content_settings',
			[
				'label_for'     => 'enable_resize_content',
				'input_type'    => 'checkbox',
				'default_value' => $default_settings['enable_resize_content'],
				'description'   => __( '"Condense this text" and "Expand this text" menu items will be added to the paragraph block\'s toolbar menu.', 'classifai' ),
			]
		);

		// Add user/role-based access settings for resizing content.
		$this->add_access_settings( 'resize_content', $this->get_option_name() . '_resize_content_settings' );

		add_settings_field(
			'number-resize-content',
			esc_html__( 'Number of suggestions', 'classifai' ),
			[ $this, 'render_select' ],
			$this->get_option_name(),
			$this->get_option_name() . '_resize_content_settings',
			[
				'label_for'     => 'number_resize_content',
				'options'       => array_combine( range( 1, 10 ), range( 1, 10 ) ),
				'default_value' => $default_settings['number_resize_content'],
				'description'   => __( 'Number of suggestions that will be generated in one request.', 'classifai' ),
			]
		);

		// Custom prompt for shrinking content.
		add_settings_field(
			'shrink_content_prompt',
			esc_html__( 'Condense text prompt', 'classifai' ),
			[ $this, 'render_prompt_repeater_field' ],
			$this->get_option_name(),
			$this->get_option_name() . '_resize_content_settings',
			[
				'label_for'     => 'shrink_content_prompt',
				'placeholder'   => $this->shrink_content_prompt,
				'default_value' => $default_settings['shrink_content_prompt'],
			]
		);

		// Custom prompt for growing content.
		add_settings_field(
			'grow_content_prompt',
			esc_html__( 'Expand text prompt', 'classifai' ),
			[ $this, 'render_prompt_repeater_field' ],
			$this->get_option_name(),
			$this->get_option_name() . '_resize_content_settings',
			[
				'label_for'     => 'grow_content_prompt',
				'placeholder'   => $this->grow_content_prompt,
				'default_value' => $default_settings['grow_content_prompt'],
			]
		);
	}

	/**
	 * Sanitization for the options being saved.
	 *
	 * @param array $settings Array of settings about to be saved.
	 *
	 * @return array The sanitized settings to be saved.
	 */
	public function sanitize_settings( $settings ) {
		$new_settings = $this->get_settings();
		$new_settings = array_merge(
			$new_settings,
			$this->sanitize_api_key_settings( $new_settings, $settings ),
			$this->sanitize_access_settings( $settings, 'excerpt_generation' ),
			$this->sanitize_access_settings( $settings, 'title_generation' ),
			$this->sanitize_access_settings( $settings, 'resize_content' ),
		);

		if ( empty( $settings['enable_excerpt'] ) || 1 !== (int) $settings['enable_excerpt'] ) {
			$new_settings['enable_excerpt'] = 'no';
		} else {
			$new_settings['enable_excerpt'] = '1';
		}

		if ( isset( $settings['length'] ) && is_numeric( $settings['length'] ) && (int) $settings['length'] >= 0 ) {
			$new_settings['length'] = absint( $settings['length'] );
		} else {
			$new_settings['length'] = 55;
		}

		if ( isset( $settings['generate_excerpt_prompt'] ) && is_array( $settings['generate_excerpt_prompt'] ) ) {
			$new_settings['generate_excerpt_prompt'] = $this->sanitize_prompts( $settings['generate_excerpt_prompt'] );
		} else {
			$new_settings['generate_excerpt_prompt'] = array();
		}

		if ( empty( $settings['enable_titles'] ) || 1 !== (int) $settings['enable_titles'] ) {
			$new_settings['enable_titles'] = 'no';
		} else {
			$new_settings['enable_titles'] = '1';
		}

		if ( isset( $settings['number_titles'] ) && is_numeric( $settings['number_titles'] ) && (int) $settings['number_titles'] >= 1 && (int) $settings['number_titles'] <= 10 ) {
			$new_settings['number_titles'] = absint( $settings['number_titles'] );
		} else {
			$new_settings['number_titles'] = 1;
		}

		if ( isset( $settings['generate_title_prompt'] ) && is_array( $settings['generate_title_prompt'] ) ) {
			$new_settings['generate_title_prompt'] = $this->sanitize_prompts( $settings['generate_title_prompt'] );
		} else {
			$new_settings['generate_title_prompt'] = array();
		}

		if ( empty( $settings['enable_resize_content'] ) || 1 !== (int) $settings['enable_resize_content'] ) {
			$new_settings['enable_resize_content'] = 'no';
		} else {
			$new_settings['enable_resize_content'] = '1';
		}

		if ( isset( $settings['number_resize_content'] ) && is_numeric( $settings['number_resize_content'] ) && (int) $settings['number_resize_content'] >= 1 && (int) $settings['number_resize_content'] <= 10 ) {
			$new_settings['number_resize_content'] = absint( $settings['number_resize_content'] );
		} else {
			$new_settings['number_resize_content'] = 1;
		}

		if ( isset( $settings['shrink_content_prompt'] ) && is_array( $settings['shrink_content_prompt'] ) ) {
			$new_settings['shrink_content_prompt'] = $this->sanitize_prompts( $settings['shrink_content_prompt'] );
		} else {
			$new_settings['shrink_content_prompt'] = array();
		}

		if ( isset( $settings['grow_content_prompt'] ) && is_array( $settings['grow_content_prompt'] ) ) {
			$new_settings['grow_content_prompt'] = $this->sanitize_prompts( $settings['grow_content_prompt'] );
		} else {
			$new_settings['grow_content_prompt'] = array();
		}

		return $new_settings;
	}

	/**
	 * Resets settings for the provider.
	 */
	public function reset_settings() {
		update_option( $this->get_option_name(), $this->get_default_settings() );
	}

	/**
	 * Default settings for ChatGPT
	 *
	 * @return array
	 */
	public function get_default_settings() {
		if ( ! function_exists( 'get_editable_roles' ) ) {
			require_once ABSPATH . 'wp-admin/includes/user.php';
		}
		$default_settings = parent::get_default_settings() ?? [];
		$excerpt_length   = absint( apply_filters( 'excerpt_length', 55 ) );

<<<<<<< HEAD
		return array_merge(
			$default_settings,
			[
				'authenticated'           => false,
				'api_key'                 => '',
				'enable_excerpt'          => false,
				'length'                  => $excerpt_length,
				'generate_excerpt_prompt' => array(
					array(
						'title'   => esc_html__( 'Default', 'classifai' ),
						'prompt'  => '',
						'default' => 1,
					),
				),
				'enable_titles'           => false,
				'number_titles'           => 1,
				'generate_title_prompt'   => array(
					array(
						'title'   => esc_html__( 'Default', 'classifai' ),
						'prompt'  => '',
						'default' => 1,
					),
				),
				'enable_resize_content'   => false,
				'number_resize_content'   => 1,
				'shrink_content_prompt'   => array(
					array(
						'title'   => esc_html__( 'Default', 'classifai' ),
						'prompt'  => '',
						'default' => 1,
					),
				),
				'grow_content_prompt'     => array(
					array(
						'title'   => esc_html__( 'Default', 'classifai' ),
						'prompt'  => '',
						'default' => 1,
					),
=======
		$excerpt_length = absint( apply_filters( 'excerpt_length', 55 ) );

		return [
			'authenticated'           => false,
			'api_key'                 => '',
			'enable_excerpt'          => false,
			'roles'                   => array_keys( $editable_roles ),
			'length'                  => $excerpt_length,
			'generate_excerpt_prompt' => array(
				array(
					'title'    => esc_html__( 'ClassifAI default', 'classifai' ),
					'prompt'   => $this->generate_excerpt_prompt,
					'original' => 1,
				),
			),
			'enable_titles'           => false,
			'title_roles'             => array_keys( $editable_roles ),
			'number_titles'           => 1,
			'generate_title_prompt'   => array(
				array(
					'title'    => esc_html__( 'ClassifAI default', 'classifai' ),
					'prompt'   => $this->generate_title_prompt,
					'original' => 1,
				),
			),
			'enable_resize_content'   => false,
			'resize_content_roles'    => array_keys( $editable_roles ),
			'number_resize_content'   => 1,
			'shrink_content_prompt'   => array(
				array(
					'title'    => esc_html__( 'ClassifAI default', 'classifai' ),
					'prompt'   => $this->shrink_content_prompt,
					'original' => 1,
				),
			),
			'grow_content_prompt'     => array(
				array(
					'title'    => esc_html__( 'ClassifAI default', 'classifai' ),
					'prompt'   => $this->grow_content_prompt,
					'original' => 1,
>>>>>>> e81fc1e4
				),
			]
		);
	}

	/**
	 * Provides debug information related to the provider.
	 *
	 * @param array|null $settings Settings array. If empty, settings will be retrieved.
	 * @param boolean    $configured Whether the provider is correctly configured. If null, the option will be retrieved.
	 * @return string|array
	 */
	public function get_provider_debug_information( $settings = null, $configured = null ) {
		if ( is_null( $settings ) ) {
			$settings = $this->sanitize_settings( $this->get_settings() );
		}

		$authenticated  = 1 === intval( $settings['authenticated'] ?? 0 );
		$enable_excerpt = 1 === intval( $settings['enable_excerpt'] ?? 0 );
		$enable_titles  = 1 === intval( $settings['enable_titles'] ?? 0 );

		return [
			__( 'Authenticated', 'classifai' )           => $authenticated ? __( 'yes', 'classifai' ) : __( 'no', 'classifai' ),
			__( 'Generate excerpt', 'classifai' )        => $enable_excerpt ? __( 'yes', 'classifai' ) : __( 'no', 'classifai' ),
			__( 'Allowed roles (excerpt)', 'classifai' ) => implode( ', ', $settings['roles'] ?? [] ),
			__( 'Excerpt length', 'classifai' )          => $settings['length'] ?? 55,
			__( 'Generate titles', 'classifai' )         => $enable_titles ? __( 'yes', 'classifai' ) : __( 'no', 'classifai' ),
			__( 'Allowed roles (titles)', 'classifai' )  => implode( ', ', $settings['title_roles'] ?? [] ),
			__( 'Number of titles', 'classifai' )        => absint( $settings['number_titles'] ?? 1 ),
			__( 'Allowed roles (resize)', 'classifai' )  => implode( ', ', $settings['resize_content_roles'] ?? [] ),
			__( 'Number of suggestions', 'classifai' )   => absint( $settings['number_resize_content'] ?? 1 ),
			__( 'Latest response', 'classifai' )         => $this->get_formatted_latest_response( get_transient( 'classifai_openai_chatgpt_latest_response' ) ),
		];
	}

	/**
	 * Common entry point for all REST endpoints for this provider.
	 * This is called by the Service.
	 *
	 * @param int    $post_id The Post Id we're processing.
	 * @param string $route_to_call The route we are processing.
	 * @param array  $args Optional arguments to pass to the route.
	 * @return string|WP_Error
	 */
	public function rest_endpoint_callback( $post_id = 0, $route_to_call = '', $args = [] ) {
		$route_to_call = strtolower( $route_to_call );
		if ( ! $post_id || ! get_post( $post_id ) ) {
			return new WP_Error( 'post_id_required', esc_html__( 'A valid post ID is required to generate an excerpt.', 'classifai' ) );
		}

		$return = '';

		// Handle all of our routes.
		switch ( $route_to_call ) {
			case 'excerpt':
				$return = $this->generate_excerpt( $post_id, $args );
				break;
			case 'title':
				$return = $this->generate_titles( $post_id, $args );
				break;
			case 'resize_content':
				$return = $this->resize_content( $post_id, $args );
				break;
		}

		return $return;
	}

	/**
	 * Generate an excerpt using ChatGPT.
	 *
	 * @param int   $post_id The Post ID we're processing
	 * @param array $args Arguments passed in.
	 * @return string|WP_Error
	 */
	public function generate_excerpt( int $post_id = 0, array $args = [] ) {
		if ( ! $post_id || ! get_post( $post_id ) ) {
			return new WP_Error( 'post_id_required', esc_html__( 'A valid post ID is required to generate an excerpt.', 'classifai' ) );
		}

		$settings = $this->get_settings();
		$args     = wp_parse_args(
			array_filter( $args ),
			[
				'content' => '',
				'title'   => get_the_title( $post_id ),
			]
		);

		// These checks (and the one above) happen in the REST permission_callback,
		// but we run them again here in case this method is called directly.
		if ( empty( $settings ) || ( isset( $settings['authenticated'] ) && false === $settings['authenticated'] ) || ( ! $this->is_feature_enabled( 'excerpt_generation' ) && ( ! defined( 'WP_CLI' ) || ! WP_CLI ) ) ) {
			return new WP_Error( 'not_enabled', esc_html__( 'Excerpt generation is disabled or OpenAI authentication failed. Please check your settings.', 'classifai' ) );
		}

		$excerpt_length = absint( $settings['length'] ?? 55 );

		$request = new APIRequest( $settings['api_key'] ?? '', $this->get_option_name() );

		$excerpt_prompt = esc_textarea( $this->get_default_prompt( $settings['generate_excerpt_prompt'] ) ?? $this->generate_excerpt_prompt );

		// Replace our variables in the prompt.
		$prompt_search  = array( '{{WORDS}}', '{{TITLE}}' );
		$prompt_replace = array( $excerpt_length, $args['title'] );
		$prompt         = str_replace( $prompt_search, $prompt_replace, $excerpt_prompt );

		/**
		 * Filter the prompt we will send to ChatGPT.
		 *
		 * @since 2.0.0
		 * @hook classifai_chatgpt_excerpt_prompt
		 *
		 * @param {string} $prompt Prompt we are sending to ChatGPT. Gets added before post content.
		 * @param {int} $post_id ID of post we are summarizing.
		 * @param {int} $excerpt_length Length of final excerpt.
		 *
		 * @return {string} Prompt.
		 */
		$prompt = apply_filters( 'classifai_chatgpt_excerpt_prompt', $prompt, $post_id, $excerpt_length );

		/**
		 * Filter the request body before sending to ChatGPT.
		 *
		 * @since 2.0.0
		 * @hook classifai_chatgpt_excerpt_request_body
		 *
		 * @param {array} $body Request body that will be sent to ChatGPT.
		 * @param {int} $post_id ID of post we are summarizing.
		 *
		 * @return {array} Request body.
		 */
		$body = apply_filters(
			'classifai_chatgpt_excerpt_request_body',
			[
				'model'       => $this->chatgpt_model,
				'messages'    => [
					[
						'role'    => 'system',
						'content' => $prompt,
					],
					[
						'role'    => 'user',
						'content' => $this->get_content( $post_id, $excerpt_length, false, $args['content'] ) . '',
					],
				],
				'temperature' => 0.9,
			],
			$post_id
		);

		// Make our API request.
		$response = $request->post(
			$this->chatgpt_url,
			[
				'body' => wp_json_encode( $body ),
			]
		);

		set_transient( 'classifai_openai_chatgpt_latest_response', $response, DAY_IN_SECONDS * 30 );

		// Extract out the text response, if it exists.
		if ( ! is_wp_error( $response ) && ! empty( $response['choices'] ) ) {
			foreach ( $response['choices'] as $choice ) {
				if ( isset( $choice['message'], $choice['message']['content'] ) ) {
					// ChatGPT often adds quotes to strings, so remove those as well as extra spaces.
					$response = sanitize_text_field( trim( $choice['message']['content'], ' "\'' ) );
				}
			}
		}

		return $response;
	}

	/**
	 * Generate titles using ChatGPT.
	 *
	 * @param int   $post_id The Post Id we're processing
	 * @param array $args Arguments passed in.
	 * @return string|WP_Error
	 */
	public function generate_titles( int $post_id = 0, array $args = [] ) {
		if ( ! $post_id || ! get_post( $post_id ) ) {
			return new WP_Error( 'post_id_required', esc_html__( 'Post ID is required to generate titles.', 'classifai' ) );
		}

		$settings = $this->get_settings();
		$args     = wp_parse_args(
			array_filter( $args ),
			[
				'num'     => $settings['number_titles'] ?? 1,
				'content' => '',
			]
		);

		// These checks happen in the REST permission_callback,
		// but we run them again here in case this method is called directly.
		if ( empty( $settings ) || ( isset( $settings['authenticated'] ) && false === $settings['authenticated'] ) || ! $this->is_feature_enabled( 'title_generation' ) ) {
			return new WP_Error( 'not_enabled', esc_html__( 'Title generation is disabled or OpenAI authentication failed. Please check your settings.', 'classifai' ) );
		}

		$request = new APIRequest( $settings['api_key'] ?? '', $this->get_option_name() );

		$prompt = esc_textarea( $this->get_default_prompt( $settings['generate_title_prompt'] ) ?? $this->generate_title_prompt );

		/**
		 * Filter the prompt we will send to ChatGPT.
		 *
		 * @since 2.2.0
		 * @hook classifai_chatgpt_title_prompt
		 *
		 * @param {string} $prompt Prompt we are sending to ChatGPT. Gets added before post content.
		 * @param {int} $post_id ID of post we are summarizing.
		 * @param {array} $args Arguments passed to endpoint.
		 *
		 * @return {string} Prompt.
		 */
		$prompt = apply_filters( 'classifai_chatgpt_title_prompt', $prompt, $post_id, $args );

		/**
		 * Filter the request body before sending to ChatGPT.
		 *
		 * @since 2.2.0
		 * @hook classifai_chatgpt_title_request_body
		 *
		 * @param {array} $body Request body that will be sent to ChatGPT.
		 * @param {int} $post_id ID of post we are summarizing.
		 *
		 * @return {array} Request body.
		 */
		$body = apply_filters(
			'classifai_chatgpt_title_request_body',
			[
				'model'       => $this->chatgpt_model,
				'messages'    => [
					[
						'role'    => 'system',
						'content' => $prompt,
					],
					[
						'role'    => 'user',
						'content' => $this->get_content( $post_id, absint( $args['num'] ) * 15, false, $args['content'] ) . '',
					],
				],
				'temperature' => 0.9,
				'n'           => absint( $args['num'] ),
			],
			$post_id
		);

		// Make our API request.
		$response = $request->post(
			$this->chatgpt_url,
			[
				'body' => wp_json_encode( $body ),
			]
		);

		set_transient( 'classifai_openai_chatgpt_latest_response', $response, DAY_IN_SECONDS * 30 );

		if ( is_wp_error( $response ) ) {
			return $response;
		}

		if ( empty( $response['choices'] ) ) {
			return new WP_Error( 'no_choices', esc_html__( 'No choices were returned from OpenAI.', 'classifai' ) );
		}

		// Extract out the text response.
		$return = [];
		foreach ( $response['choices'] as $choice ) {
			if ( isset( $choice['message'], $choice['message']['content'] ) ) {
				// ChatGPT often adds quotes to strings, so remove those as well as extra spaces.
				$return[] = sanitize_text_field( trim( $choice['message']['content'], ' "\'' ) );
			}
		}

		return $return;
	}

	/**
	 * Resizes content.
	 *
	 * @param int   $post_id The Post Id we're processing
	 * @param array $args Arguments passed in.
	 * @return string|WP_Error
	 */
	public function resize_content( int $post_id, array $args = array() ) {
		if ( ! $post_id || ! get_post( $post_id ) ) {
			return new WP_Error( 'post_id_required', esc_html__( 'Post ID is required to resize content.', 'classifai' ) );
		}

		$settings = $this->get_settings();
		$args     = wp_parse_args(
			array_filter( $args ),
			[
				'num' => $settings['number_resize_content'] ?? 1,
			]
		);

		// These checks (and the one above) happen in the REST permission_callback,
		// but we run them again here in case this method is called directly.
		if ( empty( $settings ) || ( isset( $settings['authenticated'] ) && false === $settings['authenticated'] ) || ( ! $this->is_feature_enabled( 'resize_content' ) && ( ! defined( 'WP_CLI' ) || ! WP_CLI ) ) ) {
			return new WP_Error( 'not_enabled', esc_html__( 'Resizing content is disabled or OpenAI authentication failed. Please check your settings.', 'classifai' ) );
		}

		$request = new APIRequest( $settings['api_key'] ?? '', $this->get_option_name() );

		if ( 'shrink' === $args['resize_type'] ) {
			$prompt = esc_textarea( $this->get_default_prompt( $settings['shrink_content_prompt'] ) ?? $this->shrink_content_prompt );
		} else {
			$prompt = esc_textarea( $this->get_default_prompt( $settings['grow_content_prompt'] ) ?? $this->grow_content_prompt );
		}

		/**
		 * Filter the resize prompt we will send to ChatGPT.
		 *
		 * @since 2.3.0
		 * @hook classifai_chatgpt_' . $args['resize_type'] . '_content_prompt
		 *
		 * @param {string} $prompt Resize prompt we are sending to ChatGPT. Gets added as a system prompt.
		 * @param {int} $post_id ID of post.
		 * @param {array} $args Arguments passed to endpoint.
		 *
		 * @return {string} Prompt.
		 */
		$prompt = apply_filters( 'classifai_chatgpt_' . $args['resize_type'] . '_content_prompt', $prompt, $post_id, $args );

		/**
		 * Filter the resize request body before sending to ChatGPT.
		 *
		 * @since 2.3.0
		 * @hook classifai_chatgpt_resize_content_request_body
		 *
		 * @param {array} $body Request body that will be sent to ChatGPT.
		 * @param {int}   $post_id ID of post.
		 *
		 * @return {array} Request body.
		 */
		$body = apply_filters(
			'classifai_chatgpt_resize_content_request_body',
			[
				'model'       => $this->chatgpt_model,
				'messages'    => [
					[
						'role'    => 'system',
						'content' => $prompt,
					],
					[
						'role'    => 'user',
						'content' => esc_html( $args['content'] ),
					],
				],
				'temperature' => 0.9,
				'n'           => absint( $args['num'] ),
			],
			$post_id
		);

		// Make our API request.
		$response = $request->post(
			$this->chatgpt_url,
			[
				'body' => wp_json_encode( $body ),
			]
		);

		set_transient( 'classifai_openai_chatgpt_latest_response', $response, DAY_IN_SECONDS * 30 );

		if ( is_wp_error( $response ) ) {
			return $response;
		}

		if ( empty( $response['choices'] ) ) {
			return new WP_Error( 'no_choices', esc_html__( 'No choices were returned from OpenAI.', 'classifai' ) );
		}

		// Extract out the text response.
		$return = [];

		foreach ( $response['choices'] as $choice ) {
			if ( isset( $choice['message'], $choice['message']['content'] ) ) {
				// ChatGPT often adds quotes to strings, so remove those as well as extra spaces.
				$return[] = sanitize_text_field( trim( $choice['message']['content'], ' "\'' ) );
			}
		}

		return $return;
	}

	/**
	 * Get our content, trimming if needed.
	 *
	 * @param int    $post_id Post ID to get content from.
	 * @param int    $return_length Word length of returned content.
	 * @param bool   $use_title Whether to use the title or not.
	 * @param string $post_content The post content.
	 * @return string
	 */
	public function get_content( int $post_id = 0, int $return_length = 0, bool $use_title = true, string $post_content = '' ) {
		$tokenizer  = new Tokenizer( $this->max_tokens );
		$normalizer = new Normalizer();

		/**
		 * We first determine how many tokens, roughly, our returned content will require.
		 * This is determined by the number of words we expect to be returned and how
		 * many tokens are in an average word.
		 */
		$return_tokens = $tokenizer->tokens_in_words( $return_length );

		/**
		 * We then subtract those tokens from the max number of tokens ChatGPT allows
		 * in a single request, as well as subtracting out the number of tokens in our
		 * prompt (~50). ChatGPT counts both the tokens in the request and in
		 * the response towards the max.
		 */
		$max_content_tokens = $this->max_tokens - $return_tokens - 50;

		if ( empty( $post_content ) ) {
			$post         = get_post( $post_id );
			$post_content = apply_filters( 'the_content', $post->post_content );
		}

		$post_content = preg_replace( '#\[.+\](.+)\[/.+\]#', '$1', $post_content );

		// Then trim our content, if needed, to stay under the max.
		if ( $use_title ) {
			$content = $tokenizer->trim_content(
				$normalizer->normalize( $post_id, $post_content ),
				(int) $max_content_tokens
			);
		} else {
			$content = $tokenizer->trim_content(
				$normalizer->normalize_content( $post_content, '', $post_id ),
				(int) $max_content_tokens
			);
		}

		/**
		 * Filter content that will get sent to ChatGPT.
		 *
		 * @since 2.0.0
		 * @hook classifai_chatgpt_content
		 *
		 * @param {string} $content Content that will be sent to ChatGPT.
		 * @param {int} $post_id ID of post we are summarizing.
		 *
		 * @return {string} Content.
		 */
		return apply_filters( 'classifai_chatgpt_content', $content, $post_id );
	}

	/**
	 * Retrieves the allowed WordPress roles for OpenAI ChatGPT.
	 *
	 * @since 2.4.0
	 *
	 * @return array An associative array where the keys are role keys and the values are role names.
	 */
	public function get_roles() {
		$default_settings = $this->get_default_settings();
		$roles            = get_editable_roles() ?? [];
		$roles            = array_combine( array_keys( $roles ), array_column( $roles, 'name' ) );

		/**
		 * Filter the allowed WordPress roles for ChatGTP
		 *
		 * @since 2.3.0
		 * @hook classifai_chatgpt_allowed_roles
		 *
		 * @param {array} $roles            Array of arrays containing role information.
		 * @param {array} $default_settings Default setting values.
		 *
		 * @return {array} Roles array.
		 */
		$roles = apply_filters( 'classifai_chatgpt_allowed_roles', $roles, $default_settings );

		return $roles;
	}

	/**
	 * Sanitize the prompt data.
	 * This is used for the repeater field.
	 *
	 * @since 2.4.0
	 *
	 * @param array $prompts Prompt data.
	 *
	 * @return array Sanitized prompt data.
	 */
	public function sanitize_prompts( array $prompts ): array {
		// Remove any prompts that don't have a title and prompt.
		$prompts = array_filter(
			$prompts,
			function ( $prompt ) {
				return ! empty( $prompt['title'] ) && ! empty( $prompt['prompt'] );
			}
		);

		// Sanitize the prompts and make sure only one prompt is marked as default.
		$has_default = false;

		$prompts = array_map(
			function ( $prompt ) use ( &$has_default ) {
				$default = $prompt['default'] && ! $has_default;

				if ( $default ) {
					$has_default = true;
				}

				return array(
					'title'    => sanitize_text_field( $prompt['title'] ),
					'prompt'   => sanitize_textarea_field( $prompt['prompt'] ),
					'default'  => absint( $default ),
					'original' => absint( $prompt['original'] ),
				);
			},
			$prompts
		);

		// If there is no default, use the first prompt.
		if ( false === $has_default && ! empty( $prompts ) ) {
			$prompts[0]['default'] = 1;
		}

		return $prompts;
	}

	/**
	 * Get the default prompt for use.
	 *
	 * @since 2.4.0
	 *
	 * @param array $prompts Prompt data.
	 *
	 * @return string|null Default prompt.
	 */
	public function get_default_prompt( array $prompts ): ?string {
		$default_prompt = null;

		if ( ! empty( $prompts ) ) {
			$prompt_data = array_filter(
				$prompts,
				function ( $prompt ) {
					return $prompt['default'] && ! $prompt['original'];
				}
			);

			if ( ! empty( $prompt_data ) ) {
				$default_prompt = current( $prompt_data )['prompt'];
			} elseif ( ! empty( $prompts[0]['prompt'] ) && ! $prompts[0]['original'] ) {
				// If there is no default, use the first prompt, unless it's the original prompt.
				$default_prompt = $prompts[0]['prompt'];
			}
		}

		return $default_prompt;
	}
}<|MERGE_RESOLUTION|>--- conflicted
+++ resolved
@@ -635,7 +635,6 @@
 		$default_settings = parent::get_default_settings() ?? [];
 		$excerpt_length   = absint( apply_filters( 'excerpt_length', 55 ) );
 
-<<<<<<< HEAD
 		return array_merge(
 			$default_settings,
 			[
@@ -645,77 +644,35 @@
 				'length'                  => $excerpt_length,
 				'generate_excerpt_prompt' => array(
 					array(
-						'title'   => esc_html__( 'Default', 'classifai' ),
-						'prompt'  => '',
-						'default' => 1,
+						'title'    => esc_html__( 'ClassifAI default', 'classifai' ),
+						'prompt'   => $this->generate_excerpt_prompt,
+						'original' => 1,
 					),
 				),
 				'enable_titles'           => false,
 				'number_titles'           => 1,
 				'generate_title_prompt'   => array(
 					array(
-						'title'   => esc_html__( 'Default', 'classifai' ),
-						'prompt'  => '',
-						'default' => 1,
+						'title'    => esc_html__( 'ClassifAI default', 'classifai' ),
+						'prompt'   => $this->generate_title_prompt,
+						'original' => 1,
 					),
 				),
 				'enable_resize_content'   => false,
 				'number_resize_content'   => 1,
 				'shrink_content_prompt'   => array(
 					array(
-						'title'   => esc_html__( 'Default', 'classifai' ),
-						'prompt'  => '',
-						'default' => 1,
+						'title'    => esc_html__( 'ClassifAI default', 'classifai' ),
+						'prompt'   => $this->shrink_content_prompt,
+						'original' => 1,
 					),
 				),
 				'grow_content_prompt'     => array(
 					array(
-						'title'   => esc_html__( 'Default', 'classifai' ),
-						'prompt'  => '',
-						'default' => 1,
+						'title'    => esc_html__( 'ClassifAI default', 'classifai' ),
+						'prompt'   => $this->grow_content_prompt,
+						'original' => 1,
 					),
-=======
-		$excerpt_length = absint( apply_filters( 'excerpt_length', 55 ) );
-
-		return [
-			'authenticated'           => false,
-			'api_key'                 => '',
-			'enable_excerpt'          => false,
-			'roles'                   => array_keys( $editable_roles ),
-			'length'                  => $excerpt_length,
-			'generate_excerpt_prompt' => array(
-				array(
-					'title'    => esc_html__( 'ClassifAI default', 'classifai' ),
-					'prompt'   => $this->generate_excerpt_prompt,
-					'original' => 1,
-				),
-			),
-			'enable_titles'           => false,
-			'title_roles'             => array_keys( $editable_roles ),
-			'number_titles'           => 1,
-			'generate_title_prompt'   => array(
-				array(
-					'title'    => esc_html__( 'ClassifAI default', 'classifai' ),
-					'prompt'   => $this->generate_title_prompt,
-					'original' => 1,
-				),
-			),
-			'enable_resize_content'   => false,
-			'resize_content_roles'    => array_keys( $editable_roles ),
-			'number_resize_content'   => 1,
-			'shrink_content_prompt'   => array(
-				array(
-					'title'    => esc_html__( 'ClassifAI default', 'classifai' ),
-					'prompt'   => $this->shrink_content_prompt,
-					'original' => 1,
-				),
-			),
-			'grow_content_prompt'     => array(
-				array(
-					'title'    => esc_html__( 'ClassifAI default', 'classifai' ),
-					'prompt'   => $this->grow_content_prompt,
-					'original' => 1,
->>>>>>> e81fc1e4
 				),
 			]
 		);
