--- conflicted
+++ resolved
@@ -105,7 +105,6 @@
 		add_action( 'rest_api_init', [ $this, 'register_endpoints' ] );
 	}
 
-<<<<<<< HEAD
 	public function render_provider_fields() {
 		$settings = $this->feature_instance->get_settings( static::ID );
 
@@ -364,8 +363,6 @@
 		return absint( $new_settings[ static::ID ][ $key ] ?? $settings[ static::ID ][ $key ] ?? '' );
 	}
 
-=======
->>>>>>> 848f9a71
 	/**
 	 * Register what we need for the plugin.
 	 *
@@ -407,11 +404,7 @@
 			return;
 		}
 
-<<<<<<< HEAD
 		if ( ( new ExcerptGeneration() )->is_feature_enabled() ) {
-=======
-		if ( $this->is_feature_enabled( 'excerpt_generation' ) ) {
->>>>>>> 848f9a71
 			// This script removes the core excerpt panel and replaces it with our own.
 			wp_enqueue_script(
 				'classifai-post-excerpt',
@@ -422,11 +415,7 @@
 			);
 		}
 
-<<<<<<< HEAD
 		if ( ( new TitleGeneration() )->is_feature_enabled() ) {
-=======
-		if ( $this->is_feature_enabled( 'title_generation' ) ) {
->>>>>>> 848f9a71
 			wp_enqueue_script(
 				'classifai-post-status-info',
 				CLASSIFAI_PLUGIN_URL . 'dist/post-status-info.js',
@@ -445,11 +434,7 @@
 			);
 		}
 
-<<<<<<< HEAD
 		if ( ( new ContentResizing() )->is_feature_enabled() ) {
-=======
-		if ( $this->is_feature_enabled( 'resize_content' ) ) {
->>>>>>> 848f9a71
 			wp_enqueue_script(
 				'classifai-content-resizing-plugin-js',
 				CLASSIFAI_PLUGIN_URL . 'dist/content-resizing-plugin.js',
@@ -503,11 +488,7 @@
 			if ( $screen && ! $screen->is_block_editor() ) {
 				if (
 					post_type_supports( $screen->post_type, 'title' ) &&
-<<<<<<< HEAD
 					( new TitleGeneration() )->is_feature_enabled()
-=======
-					$this->is_feature_enabled( 'title_generation' )
->>>>>>> 848f9a71
 				) {
 					wp_enqueue_style(
 						'classifai-generate-title-classic-css',
@@ -537,11 +518,7 @@
 
 				if (
 					post_type_supports( $screen->post_type, 'excerpt' ) &&
-<<<<<<< HEAD
 					( new ExcerptGeneration() )->is_feature_enabled()
-=======
-					$this->is_feature_enabled( 'excerpt_generation' )
->>>>>>> 848f9a71
 				) {
 					wp_enqueue_style(
 						'classifai-generate-title-classic-css',
@@ -602,343 +579,16 @@
 		<?php
 	}
 
-<<<<<<< HEAD
 	public function setup_fields_sections() {}
 
 	public function reset_settings() {}
-=======
-	/**
-	 * Setup fields
-	 */
-	public function setup_fields_sections() {
-		$default_settings = $this->get_default_settings();
-
-		// Add API fields.
-		$this->setup_api_fields( $default_settings['api_key'] );
-
-		// Add excerpt fields.
-		add_settings_section(
-			$this->get_option_name() . '_excerpt',
-			esc_html__( 'Excerpt settings', 'classifai' ),
-			'',
-			$this->get_option_name()
-		);
-
-		add_settings_field(
-			'enable-excerpt',
-			esc_html__( 'Generate excerpt', 'classifai' ),
-			[ $this, 'render_input' ],
-			$this->get_option_name(),
-			$this->get_option_name() . '_excerpt',
-			[
-				'label_for'     => 'enable_excerpt',
-				'input_type'    => 'checkbox',
-				'default_value' => $default_settings['enable_excerpt'],
-				'description'   => __( 'A button will be added to the excerpt panel that can be used to generate an excerpt.', 'classifai' ),
-			]
-		);
-
-		// Add user/role-based access settings for excerpt.
-		$this->add_access_settings( 'excerpt_generation', $this->get_option_name() . '_excerpt' );
-
-		add_settings_field(
-			'length',
-			esc_html__( 'Excerpt length', 'classifai' ),
-			[ $this, 'render_input' ],
-			$this->get_option_name(),
-			$this->get_option_name() . '_excerpt',
-			[
-				'label_for'     => 'length',
-				'input_type'    => 'number',
-				'min'           => 1,
-				'step'          => 1,
-				'default_value' => $default_settings['length'],
-				'description'   => __( 'How many words should the excerpt be? Note that the final result may not exactly match this. In testing, ChatGPT tended to exceed this number by 10-15 words.', 'classifai' ),
-			]
-		);
-
-		// Custom prompt for excerpt generation.
-		add_settings_field(
-			'generate_excerpt_prompt',
-			esc_html__( 'Prompt', 'classifai' ),
-			[ $this, 'render_prompt_repeater_field' ],
-			$this->get_option_name(),
-			$this->get_option_name() . '_excerpt',
-			[
-				'label_for'     => 'generate_excerpt_prompt',
-				'placeholder'   => $this->generate_excerpt_prompt,
-				'default_value' => $default_settings['generate_excerpt_prompt'],
-				'description'   => __( 'Note the following variables that can be used in the prompt and will be replaced with content: {{WORDS}} will be replaced with the desired excerpt length setting. {{TITLE}} will be replaced with the item\'s title.', 'classifai' ),
-			]
-		);
-
-		// Add title fields.
-		add_settings_section(
-			$this->get_option_name() . '_title',
-			esc_html__( 'Title settings', 'classifai' ),
-			'',
-			$this->get_option_name()
-		);
-
-		add_settings_field(
-			'enable-titles',
-			esc_html__( 'Generate titles', 'classifai' ),
-			[ $this, 'render_input' ],
-			$this->get_option_name(),
-			$this->get_option_name() . '_title',
-			[
-				'label_for'     => 'enable_titles',
-				'input_type'    => 'checkbox',
-				'default_value' => $default_settings['enable_titles'],
-				'description'   => __( 'A button will be added to the status panel that can be used to generate titles.', 'classifai' ),
-			]
-		);
-
-		// Add user/role-based access settings for titles.
-		$this->add_access_settings( 'title_generation', $this->get_option_name() . '_title' );
-
-		add_settings_field(
-			'number-titles',
-			esc_html__( 'Number of titles', 'classifai' ),
-			[ $this, 'render_select' ],
-			$this->get_option_name(),
-			$this->get_option_name() . '_title',
-			[
-				'label_for'     => 'number_titles',
-				'options'       => array_combine( range( 1, 10 ), range( 1, 10 ) ),
-				'default_value' => $default_settings['number_titles'],
-				'description'   => __( 'Number of titles that will be generated in one request.', 'classifai' ),
-			]
-		);
-
-		// Custom prompt for generating titles.
-		add_settings_field(
-			'generate_title_prompt',
-			esc_html__( 'Prompt', 'classifai' ),
-			[ $this, 'render_prompt_repeater_field' ],
-			$this->get_option_name(),
-			$this->get_option_name() . '_title',
-			[
-				'label_for'     => 'generate_title_prompt',
-				'placeholder'   => $this->generate_title_prompt,
-				'default_value' => $default_settings['generate_title_prompt'],
-			]
-		);
-
-		// Add content resizing fields.
-		add_settings_section(
-			$this->get_option_name() . '_resize_content_settings',
-			esc_html__( 'Content resizing settings', 'classifai' ),
-			'',
-			$this->get_option_name()
-		);
-
-		add_settings_field(
-			'enable-resize-content',
-			esc_html__( 'Enable content resizing', 'classifai' ),
-			[ $this, 'render_input' ],
-			$this->get_option_name(),
-			$this->get_option_name() . '_resize_content_settings',
-			[
-				'label_for'     => 'enable_resize_content',
-				'input_type'    => 'checkbox',
-				'default_value' => $default_settings['enable_resize_content'],
-				'description'   => __( '"Condense this text" and "Expand this text" menu items will be added to the paragraph block\'s toolbar menu.', 'classifai' ),
-			]
-		);
-
-		// Add user/role-based access settings for resizing content.
-		$this->add_access_settings( 'resize_content', $this->get_option_name() . '_resize_content_settings' );
-
-		add_settings_field(
-			'number-resize-content',
-			esc_html__( 'Number of suggestions', 'classifai' ),
-			[ $this, 'render_select' ],
-			$this->get_option_name(),
-			$this->get_option_name() . '_resize_content_settings',
-			[
-				'label_for'     => 'number_resize_content',
-				'options'       => array_combine( range( 1, 10 ), range( 1, 10 ) ),
-				'default_value' => $default_settings['number_resize_content'],
-				'description'   => __( 'Number of suggestions that will be generated in one request.', 'classifai' ),
-			]
-		);
-
-		// Custom prompt for shrinking content.
-		add_settings_field(
-			'shrink_content_prompt',
-			esc_html__( 'Condense text prompt', 'classifai' ),
-			[ $this, 'render_prompt_repeater_field' ],
-			$this->get_option_name(),
-			$this->get_option_name() . '_resize_content_settings',
-			[
-				'label_for'     => 'shrink_content_prompt',
-				'placeholder'   => $this->shrink_content_prompt,
-				'default_value' => $default_settings['shrink_content_prompt'],
-			]
-		);
-
-		// Custom prompt for growing content.
-		add_settings_field(
-			'grow_content_prompt',
-			esc_html__( 'Expand text prompt', 'classifai' ),
-			[ $this, 'render_prompt_repeater_field' ],
-			$this->get_option_name(),
-			$this->get_option_name() . '_resize_content_settings',
-			[
-				'label_for'     => 'grow_content_prompt',
-				'placeholder'   => $this->grow_content_prompt,
-				'default_value' => $default_settings['grow_content_prompt'],
-			]
-		);
-	}
-
-	/**
-	 * Sanitization for the options being saved.
-	 *
-	 * @param array $settings Array of settings about to be saved.
-	 *
-	 * @return array The sanitized settings to be saved.
-	 */
-	public function sanitize_settings( $settings ) {
-		$new_settings = $this->get_settings();
-		$new_settings = array_merge(
-			$new_settings,
-			$this->sanitize_api_key_settings( $new_settings, $settings ),
-			$this->sanitize_access_settings( $settings, 'excerpt_generation' ),
-			$this->sanitize_access_settings( $settings, 'title_generation' ),
-			$this->sanitize_access_settings( $settings, 'resize_content' ),
-		);
-
-		if ( empty( $settings['enable_excerpt'] ) || 1 !== (int) $settings['enable_excerpt'] ) {
-			$new_settings['enable_excerpt'] = 'no';
-		} else {
-			$new_settings['enable_excerpt'] = '1';
-		}
-
-		if ( isset( $settings['length'] ) && is_numeric( $settings['length'] ) && (int) $settings['length'] >= 0 ) {
-			$new_settings['length'] = absint( $settings['length'] );
-		} else {
-			$new_settings['length'] = 55;
-		}
-
-		if ( isset( $settings['generate_excerpt_prompt'] ) && is_array( $settings['generate_excerpt_prompt'] ) ) {
-			$new_settings['generate_excerpt_prompt'] = $this->sanitize_prompts( $settings['generate_excerpt_prompt'] );
-		} else {
-			$new_settings['generate_excerpt_prompt'] = array();
-		}
-
-		if ( empty( $settings['enable_titles'] ) || 1 !== (int) $settings['enable_titles'] ) {
-			$new_settings['enable_titles'] = 'no';
-		} else {
-			$new_settings['enable_titles'] = '1';
-		}
-
-		if ( isset( $settings['number_titles'] ) && is_numeric( $settings['number_titles'] ) && (int) $settings['number_titles'] >= 1 && (int) $settings['number_titles'] <= 10 ) {
-			$new_settings['number_titles'] = absint( $settings['number_titles'] );
-		} else {
-			$new_settings['number_titles'] = 1;
-		}
-
-		if ( isset( $settings['generate_title_prompt'] ) && is_array( $settings['generate_title_prompt'] ) ) {
-			$new_settings['generate_title_prompt'] = $this->sanitize_prompts( $settings['generate_title_prompt'] );
-		} else {
-			$new_settings['generate_title_prompt'] = array();
-		}
-
-		if ( empty( $settings['enable_resize_content'] ) || 1 !== (int) $settings['enable_resize_content'] ) {
-			$new_settings['enable_resize_content'] = 'no';
-		} else {
-			$new_settings['enable_resize_content'] = '1';
-		}
-
-		if ( isset( $settings['number_resize_content'] ) && is_numeric( $settings['number_resize_content'] ) && (int) $settings['number_resize_content'] >= 1 && (int) $settings['number_resize_content'] <= 10 ) {
-			$new_settings['number_resize_content'] = absint( $settings['number_resize_content'] );
-		} else {
-			$new_settings['number_resize_content'] = 1;
-		}
-
-		if ( isset( $settings['shrink_content_prompt'] ) && is_array( $settings['shrink_content_prompt'] ) ) {
-			$new_settings['shrink_content_prompt'] = $this->sanitize_prompts( $settings['shrink_content_prompt'] );
-		} else {
-			$new_settings['shrink_content_prompt'] = array();
-		}
-
-		if ( isset( $settings['grow_content_prompt'] ) && is_array( $settings['grow_content_prompt'] ) ) {
-			$new_settings['grow_content_prompt'] = $this->sanitize_prompts( $settings['grow_content_prompt'] );
-		} else {
-			$new_settings['grow_content_prompt'] = array();
-		}
-
-		return $new_settings;
-	}
-
-	/**
-	 * Resets settings for the provider.
-	 */
-	public function reset_settings() {
-		update_option( $this->get_option_name(), $this->get_default_settings() );
-	}
->>>>>>> 848f9a71
 
 	/**
 	 * Default settings for ChatGPT
 	 *
 	 * @return array
 	 */
-<<<<<<< HEAD
 	public function get_default_settings() {}
-=======
-	public function get_default_settings() {
-		if ( ! function_exists( 'get_editable_roles' ) ) {
-			require_once ABSPATH . 'wp-admin/includes/user.php';
-		}
-		$default_settings = parent::get_default_settings() ?? [];
-		$excerpt_length   = absint( apply_filters( 'excerpt_length', 55 ) );
-
-		return array_merge(
-			$default_settings,
-			[
-				'authenticated'           => false,
-				'api_key'                 => '',
-				'enable_excerpt'          => false,
-				'length'                  => $excerpt_length,
-				'generate_excerpt_prompt' => array(
-					array(
-						'title'    => esc_html__( 'ClassifAI default', 'classifai' ),
-						'prompt'   => $this->generate_excerpt_prompt,
-						'original' => 1,
-					),
-				),
-				'enable_titles'           => false,
-				'number_titles'           => 1,
-				'generate_title_prompt'   => array(
-					array(
-						'title'    => esc_html__( 'ClassifAI default', 'classifai' ),
-						'prompt'   => $this->generate_title_prompt,
-						'original' => 1,
-					),
-				),
-				'enable_resize_content'   => false,
-				'number_resize_content'   => 1,
-				'shrink_content_prompt'   => array(
-					array(
-						'title'    => esc_html__( 'ClassifAI default', 'classifai' ),
-						'prompt'   => $this->shrink_content_prompt,
-						'original' => 1,
-					),
-				),
-				'grow_content_prompt'     => array(
-					array(
-						'title'    => esc_html__( 'ClassifAI default', 'classifai' ),
-						'prompt'   => $this->grow_content_prompt,
-						'original' => 1,
-					),
-				),
-			]
-		);
-	}
->>>>>>> 848f9a71
 
 	/**
 	 * Provides debug information related to the provider.
@@ -1027,11 +677,7 @@
 
 		// These checks (and the one above) happen in the REST permission_callback,
 		// but we run them again here in case this method is called directly.
-<<<<<<< HEAD
 		if ( empty( $settings ) || ( isset( $settings[ static::ID ]['authenticated'] ) && false === $settings[ static::ID ]['authenticated'] ) || ( ! $feature->is_feature_enabled() && ( ! defined( 'WP_CLI' ) || ! WP_CLI ) ) ) {
-=======
-		if ( empty( $settings ) || ( isset( $settings['authenticated'] ) && false === $settings['authenticated'] ) || ( ! $this->is_feature_enabled( 'excerpt_generation' ) && ( ! defined( 'WP_CLI' ) || ! WP_CLI ) ) ) {
->>>>>>> 848f9a71
 			return new WP_Error( 'not_enabled', esc_html__( 'Excerpt generation is disabled or OpenAI authentication failed. Please check your settings.', 'classifai' ) );
 		}
 
@@ -1137,11 +783,7 @@
 
 		// These checks happen in the REST permission_callback,
 		// but we run them again here in case this method is called directly.
-<<<<<<< HEAD
 		if ( empty( $settings ) || ( isset( $settings[ static::ID ]['authenticated'] ) && false === $settings[ static::ID ]['authenticated'] ) || ! $feature->is_feature_enabled() ) {
-=======
-		if ( empty( $settings ) || ( isset( $settings['authenticated'] ) && false === $settings['authenticated'] ) || ! $this->is_feature_enabled( 'title_generation' ) ) {
->>>>>>> 848f9a71
 			return new WP_Error( 'not_enabled', esc_html__( 'Title generation is disabled or OpenAI authentication failed. Please check your settings.', 'classifai' ) );
 		}
 
@@ -1246,17 +888,7 @@
 			]
 		);
 
-<<<<<<< HEAD
 		$request = new APIRequest( $settings[ static::ID ]['api_key'] ?? '', $feature->get_option_name() );
-=======
-		// These checks (and the one above) happen in the REST permission_callback,
-		// but we run them again here in case this method is called directly.
-		if ( empty( $settings ) || ( isset( $settings['authenticated'] ) && false === $settings['authenticated'] ) || ( ! $this->is_feature_enabled( 'resize_content' ) && ( ! defined( 'WP_CLI' ) || ! WP_CLI ) ) ) {
-			return new WP_Error( 'not_enabled', esc_html__( 'Resizing content is disabled or OpenAI authentication failed. Please check your settings.', 'classifai' ) );
-		}
-
-		$request = new APIRequest( $settings['api_key'] ?? '', $this->get_option_name() );
->>>>>>> 848f9a71
 
 		if ( 'shrink' === $args['resize_type'] ) {
 			$prompt = esc_textarea( $this->get_default_prompt( $settings[ static::ID ]['condense_text_prompt'] ) ?? $this->condense_text_prompt );
@@ -1517,7 +1149,6 @@
 		return $default_prompt;
 	}
 
-<<<<<<< HEAD
 	public function register_endpoints() {
 		register_rest_route(
 			'classifai/v1/openai',
@@ -1810,7 +1441,8 @@
 		}
 
 		return true;
-=======
+	}
+
 	/**
 	 * Determine if the feature is turned on.
 	 * Note: This function does not check if the user has access to the feature.
@@ -1840,6 +1472,5 @@
 
 		/** This filter is documented in includes/Classifai/Providers/Provider.php */
 		return apply_filters( "classifai_is_{$feature}_enabled", $is_enabled, $settings );
->>>>>>> 848f9a71
 	}
 }