--- conflicted
+++ resolved
@@ -1042,13 +1042,7 @@
 	public function sanitize_prompts( $prompt_key = '', array $new_settings ): array {
 		if ( isset( $new_settings[ self::ID ][ $prompt_key ] ) && is_array( $new_settings[ self::ID ][ $prompt_key ] ) ) {
 
-<<<<<<< HEAD
 			$prompts = $new_settings[ self::ID ][ $prompt_key ];
-=======
-		$prompts = array_map(
-			function ( $prompt ) use ( &$has_default ) {
-				$default = isset( $prompt['default'] ) && $prompt['default'] && ! $has_default;
->>>>>>> aa01177b
 
 			// Remove any prompts that don't have a title and prompt.
 			$prompts = array_filter(
@@ -1063,7 +1057,7 @@
 
 			$prompts = array_map(
 				function ( $prompt ) use ( &$has_default ) {
-					$default = $prompt['default'] && ! $has_default;
+					$default = isset( $prompt['default'] ) && $prompt['default'] && ! $has_default;
 
 					if ( $default ) {
 						$has_default = true;
