<?php
/**
 * OpenAI ChatGPT integration
 */

namespace Classifai\Providers\OpenAI;

use Classifai\Providers\Provider;
use Classifai\Watson\Normalizer;
use WP_Error;
use function Classifai\get_asset_info;

class ChatGPT extends Provider {

	use \Classifai\Providers\OpenAI\OpenAI;

	/**
	 * OpenAI ChatGPT URL
	 *
	 * @var string
	 */
	protected $chatgpt_url = 'https://api.openai.com/v1/chat/completions';

	/**
	 * OpenAI ChatGPT model
	 *
	 * @var string
	 */
	protected $chatgpt_model = 'gpt-3.5-turbo';

	/**
	 * Maximum number of tokens our model supports
	 *
	 * @var int
	 */
	protected $max_tokens = 4096;

	/**
	 * Prompt for generating excerpts
	 *
	 * @var string
	 */
	protected $generate_excerpt_prompt = 'Summarize the following message using a maximum of {{WORDS}} words. Ensure this summary pairs well with the following text: {{TITLE}}.';

	/**
	 * Prompt for generating titles
	 *
	 * @var string
	 */
	protected $generate_title_prompt = 'Write an SEO-friendly title for the following content that will encourage readers to clickthrough, staying within a range of 40 to 60 characters.';

	/**
	 * Prompt for shrinking content
	 *
	 * @var string
	 */
	protected $shrink_content_prompt = 'Decrease the content length no more than 2 to 4 sentences.';

	/**
	 * Prompt for growing content
	 *
	 * @var string
	 */
	protected $grow_content_prompt = 'Increase the content length no more than 2 to 4 sentences.';

	/**
	 * OpenAI ChatGPT constructor.
	 *
	 * @param string $service The service this class belongs to.
	 */
	public function __construct( $service ) {
		parent::__construct(
			'OpenAI ChatGPT',
			'ChatGPT',
			'openai_chatgpt',
			$service
		);

		// Features provided by this provider.
		$this->features = array(
			'title_generation'   => __( 'Generate titles', 'classifai' ),
			'excerpt_generation' => __( 'Generate excerpts', 'classifai' ),
			'resize_content'     => __( 'Resize content', 'classifai' ),
		);

		// Set the onboarding options.
		$this->onboarding_options = array(
			'title'    => __( 'OpenAI ChatGPT', 'classifai' ),
			'fields'   => array( 'api-key' ),
			'features' => array(
				'enable_excerpt'        => __( 'Excerpt generation', 'classifai' ),
				'enable_titles'         => __( 'Title generation', 'classifai' ),
				'enable_resize_content' => __( 'Content resizing', 'classifai' ),
			),
		);
	}

	/**
	 * Determine if the current user can access the feature
	 *
	 * @param string $feature Feature to check.
	 * @return bool
	 */
	public function is_feature_enabled( string $feature = '' ) {
		$access   = false;
		$settings = $this->get_settings();
		$features = array(
			'title_generation'   => 'enable_titles',
			'excerpt_generation' => 'enable_excerpt',
			'resize_content'     => 'enable_resize_content',
		);

		$enable_key = $features[ $feature ] ?? 'enable_' . $feature;

		// Check if user has access to the feature and the feature is turned on.
		if (
			$this->has_access( $feature ) &&
			( isset( $settings[ $enable_key ] ) && 1 === (int) $settings[ $enable_key ] )
		) {
			$access = true;
		}

		/**
		 * Filter to override permission to a ChatGPT generate feature.
		 *
		 * @since 2.3.0
		 * @hook classifai_openai_chatgpt_enable_{$feature}
		 *
		 * @param {bool}  $access Current access value.
		 * @param {array} $settings Current feature settings.
		 *
		 * @return {bool} Should the user have access?
		 */
		return apply_filters( "classifai_openai_chatgpt_{$enable_key}", $access, $settings );
	}

	/**
	 * Register what we need for the plugin.
	 *
	 * This only fires if can_register returns true.
	 */
	public function register() {
		add_action( 'enqueue_block_assets', [ $this, 'enqueue_editor_assets' ] );
		add_action( 'admin_enqueue_scripts', [ $this, 'enqueue_admin_assets' ] );
		add_action( 'edit_form_before_permalink', [ $this, 'register_generated_titles_template' ] );
	}

	/**
	 * Returns localised data for title generation.
	 */
	public function get_localised_vars() {
		global $post;

		return [
			'enabledFeatures' => [
				0 => [
					'feature'       => 'title',
					'path'          => '/classifai/v1/openai/generate-title/',
					'buttonText'    => __( 'Generate titles', 'classifai' ),
					'modalTitle'    => __( 'Select a title', 'classifai' ),
					'selectBtnText' => __( 'Select', 'classifai' ),
				],
			],
			'noPermissions'   => ! is_user_logged_in() || ! current_user_can( 'edit_post', $post->ID ),
		];
	}

	/**
	 * Enqueue the editor scripts.
	 */
	public function enqueue_editor_assets() {
		global $post;

		if ( empty( $post ) ) {
			return;
		}

		if ( $this->is_feature_enabled( 'excerpt_generation' ) ) {
			// This script removes the core excerpt panel and replaces it with our own.
			wp_enqueue_script(
				'classifai-post-excerpt',
				CLASSIFAI_PLUGIN_URL . 'dist/post-excerpt.js',
				array_merge( get_asset_info( 'post-excerpt', 'dependencies' ), [ 'lodash' ] ),
				get_asset_info( 'post-excerpt', 'version' ),
				true
			);
		}

		if ( $this->is_feature_enabled( 'title_generation' ) ) {
			wp_enqueue_script(
				'classifai-post-status-info',
				CLASSIFAI_PLUGIN_URL . 'dist/post-status-info.js',
				get_asset_info( 'post-status-info', 'dependencies' ),
				get_asset_info( 'post-status-info', 'version' ),
				true
			);

			wp_add_inline_script(
				'classifai-post-status-info',
				sprintf(
					'var classifaiChatGPTData = %s;',
					wp_json_encode( $this->get_localised_vars() )
				),
				'before'
			);
		}

		if ( $this->is_feature_enabled( 'resize_content' ) ) {
			wp_enqueue_script(
				'classifai-content-resizing-plugin-js',
				CLASSIFAI_PLUGIN_URL . 'dist/content-resizing-plugin.js',
				get_asset_info( 'content-resizing-plugin', 'dependencies' ),
				get_asset_info( 'content-resizing-plugin', 'version' ),
				true
			);

			wp_enqueue_style(
				'classifai-content-resizing-plugin-css',
				CLASSIFAI_PLUGIN_URL . 'dist/content-resizing-plugin.css',
				[],
				get_asset_info( 'content-resizing-plugin', 'version' ),
				'all'
			);
		}
	}

	/**
	 * Enqueue the admin scripts.
	 *
	 * @param string $hook_suffix The current admin page.
	 */
	public function enqueue_admin_assets( string $hook_suffix ) {
		// Load asset in OpenAI ChatGPT settings page.
		if (
			'tools_page_classifai' === $hook_suffix
			&& ( isset( $_GET['tab'], $_GET['provider'] ) ) // phpcs:ignore
			&& 'language_processing' === $_GET['tab'] // phpcs:ignore
			&& 'openai_chatgpt' === $_GET['provider'] // phpcs:ignore
		) {
			wp_enqueue_script( 'jquery-ui-dialog' );
			wp_enqueue_style( 'wp-jquery-ui-dialog' );

			add_action(
				'admin_footer',
				static function () {
					printf(
						'<div id="js-classifai--delete-prompt-modal" style="display:none;"><p>%1$s</p></div>',
						esc_html__( 'Are you sure you want to delete the prompt?', 'classifai' ),
					);
				}
			);
		}

<<<<<<< HEAD
		$screen   = get_current_screen();
		$settings = $this->get_settings();

		// Load the assets for the classic editor.
		if ( $screen && ! $screen->is_block_editor() ) {
			if (
				post_type_supports( $screen->post_type, 'title' ) &&
				$this->is_feature_enabled( 'title_generation' )
			) {
				wp_enqueue_style(
					'classifai-generate-title-classic-css',
					CLASSIFAI_PLUGIN_URL . 'dist/generate-title-classic.css',
					[],
					CLASSIFAI_PLUGIN_VERSION,
					'all'
				);

				wp_enqueue_script(
					'classifai-generate-title-classic-js',
					CLASSIFAI_PLUGIN_URL . 'dist/generate-title-classic.js',
					array_merge( get_asset_info( 'generate-title-classic', 'dependencies' ), array( 'wp-api' ) ),
					get_asset_info( 'generate-title-classic', 'version' ),
					true
				);
=======
		// Load asset in new post and edit post screens.
		if ( 'post.php' === $hook_suffix || 'post-new.php' === $hook_suffix ) {
			$screen = get_current_screen();

			// Load the assets for the classic editor.
			if ( $screen && ! $screen->is_block_editor() ) {
				if (
					post_type_supports( $screen->post_type, 'title' ) &&
					$this->is_feature_enabled( 'enable_titles' )
				) {
					wp_enqueue_style(
						'classifai-generate-title-classic-css',
						CLASSIFAI_PLUGIN_URL . 'dist/generate-title-classic.css',
						[],
						get_asset_info( 'generate-title-classic', 'version' ),
						'all'
					);

					wp_enqueue_script(
						'classifai-generate-title-classic-js',
						CLASSIFAI_PLUGIN_URL . 'dist/generate-title-classic.js',
						array_merge( get_asset_info( 'generate-title-classic', 'dependencies' ), array( 'wp-api' ) ),
						get_asset_info( 'generate-title-classic', 'version' ),
						true
					);

					wp_add_inline_script(
						'classifai-generate-title-classic-js',
						sprintf(
							'var classifaiChatGPTData = %s;',
							wp_json_encode( $this->get_localised_vars() )
						),
						'before'
					);
				}
>>>>>>> fa39ea05

				if (
					post_type_supports( $screen->post_type, 'excerpt' ) &&
					$this->is_feature_enabled( 'enable_excerpt' )
				) {
					wp_enqueue_style(
						'classifai-generate-title-classic-css',
						CLASSIFAI_PLUGIN_URL . 'dist/generate-title-classic.css',
						[],
						get_asset_info( 'generate-title-classic', 'version' ),
						'all'
					);

					wp_enqueue_script(
						'classifai-generate-excerpt-classic-js',
						CLASSIFAI_PLUGIN_URL . 'dist/generate-excerpt-classic.js',
						array_merge( get_asset_info( 'generate-excerpt-classic', 'dependencies' ), array( 'wp-api' ) ),
						get_asset_info( 'generate-excerpt-classic', 'version' ),
						true
					);

					wp_add_inline_script(
						'classifai-generate-excerpt-classic-js',
						sprintf(
							'var classifaiGenerateExcerpt = %s;',
							wp_json_encode(
								[
									'path'           => '/classifai/v1/openai/generate-excerpt/',
									'buttonText'     => __( 'Generate excerpt', 'classifai' ),
									'regenerateText' => __( 'Re-generate excerpt', 'classifai' ),
								]
							)
						),
						'before'
					);
				}
			}

<<<<<<< HEAD
			if (
				post_type_supports( $screen->post_type, 'excerpt' ) &&
				$this->is_feature_enabled( 'excerpt_generation' )
			) {
				wp_enqueue_style(
					'classifai-generate-title-classic-css',
					CLASSIFAI_PLUGIN_URL . 'dist/generate-title-classic.css',
					[],
					CLASSIFAI_PLUGIN_VERSION,
					'all'
				);

				wp_enqueue_script(
					'classifai-generate-excerpt-classic-js',
					CLASSIFAI_PLUGIN_URL . 'dist/generate-excerpt-classic.js',
					array_merge( get_asset_info( 'generate-excerpt-classic', 'dependencies' ), array( 'wp-api' ) ),
					get_asset_info( 'generate-excerpt-classic', 'version' ),
					true
				);

				wp_add_inline_script(
					'classifai-generate-excerpt-classic-js',
					sprintf(
						'var classifaiGenerateExcerpt = %s;',
						wp_json_encode(
							[
								'path'           => '/classifai/v1/openai/generate-excerpt/',
								'buttonText'     => __( 'Generate excerpt', 'classifai' ),
								'regenerateText' => __( 'Re-generate excerpt', 'classifai' ),
							]
						)
					),
					'before'
				);
			}
=======
			wp_enqueue_style(
				'classifai-language-processing-style',
				CLASSIFAI_PLUGIN_URL . 'dist/language-processing.css',
				[],
				get_asset_info( 'language-processing', 'version' ),
			);
>>>>>>> fa39ea05
		}
	}

	/**
	 * HTML template for title generation result popup.
	 */
	public function register_generated_titles_template() {
		?>
		<div id="classifai-openai__results" style="display: none;">
			<div id="classifai-openai__overlay" style="opacity: 0;"></div>
			<div id="classifai-openai__modal" style="opacity: 0;">
				<h2 id="classifai-openai__results-title"></h2>
				<div id="classifai-openai__close-modal-button"></div>
				<div id="classifai-openai__results-content">
				</div>
			</div>
		</div>
		<?php
	}

	/**
	 * Setup fields
	 */
	public function setup_fields_sections() {
		$default_settings = $this->get_default_settings();

		// Add API fields.
		$this->setup_api_fields( $default_settings['api_key'] );

		// Add excerpt fields.
		add_settings_section(
			$this->get_option_name() . '_excerpt',
			esc_html__( 'Excerpt settings', 'classifai' ),
			'',
			$this->get_option_name()
		);

		add_settings_field(
			'enable-excerpt',
			esc_html__( 'Generate excerpt', 'classifai' ),
			[ $this, 'render_input' ],
			$this->get_option_name(),
			$this->get_option_name() . '_excerpt',
			[
				'label_for'     => 'enable_excerpt',
				'input_type'    => 'checkbox',
				'default_value' => $default_settings['enable_excerpt'],
				'description'   => __( 'A button will be added to the excerpt panel that can be used to generate an excerpt.', 'classifai' ),
			]
		);

		// Add user/role-based access settings for excerpt.
		$this->add_access_settings( 'excerpt_generation', $this->get_option_name() . '_excerpt' );

		add_settings_field(
			'length',
			esc_html__( 'Excerpt length', 'classifai' ),
			[ $this, 'render_input' ],
			$this->get_option_name(),
			$this->get_option_name() . '_excerpt',
			[
				'label_for'     => 'length',
				'input_type'    => 'number',
				'min'           => 1,
				'step'          => 1,
				'default_value' => $default_settings['length'],
				'description'   => __( 'How many words should the excerpt be? Note that the final result may not exactly match this. In testing, ChatGPT tended to exceed this number by 10-15 words.', 'classifai' ),
			]
		);

		// Custom prompt for excerpt generation.
		add_settings_field(
			'generate_excerpt_prompt',
			esc_html__( 'Prompt', 'classifai' ),
			[ $this, 'render_prompt_repeater_field' ],
			$this->get_option_name(),
			$this->get_option_name() . '_excerpt',
			[
				'label_for'     => 'generate_excerpt_prompt',
				'placeholder'   => $this->generate_excerpt_prompt,
				'default_value' => $default_settings['generate_excerpt_prompt'],
				'description'   => __( "Enter your custom prompt. Note the following variables that can be used in the prompt and will be replaced with content: {{WORDS}} will be replaced with the desired excerpt length setting. {{TITLE}} will be replaced with the item's title.", 'classifai' ),
			]
		);

		// Add title fields.
		add_settings_section(
			$this->get_option_name() . '_title',
			esc_html__( 'Title settings', 'classifai' ),
			'',
			$this->get_option_name()
		);

		add_settings_field(
			'enable-titles',
			esc_html__( 'Generate titles', 'classifai' ),
			[ $this, 'render_input' ],
			$this->get_option_name(),
			$this->get_option_name() . '_title',
			[
				'label_for'     => 'enable_titles',
				'input_type'    => 'checkbox',
				'default_value' => $default_settings['enable_titles'],
				'description'   => __( 'A button will be added to the status panel that can be used to generate titles.', 'classifai' ),
			]
		);

		// Add user/role-based access settings for titles.
		$this->add_access_settings( 'title_generation', $this->get_option_name() . '_title' );

		add_settings_field(
			'number-titles',
			esc_html__( 'Number of titles', 'classifai' ),
			[ $this, 'render_select' ],
			$this->get_option_name(),
			$this->get_option_name() . '_title',
			[
				'label_for'     => 'number_titles',
				'options'       => array_combine( range( 1, 10 ), range( 1, 10 ) ),
				'default_value' => $default_settings['number_titles'],
				'description'   => __( 'Number of titles that will be generated in one request.', 'classifai' ),
			]
		);

		// Custom prompt for generating titles.
		add_settings_field(
			'generate_title_prompt',
			esc_html__( 'Prompt', 'classifai' ),
			[ $this, 'render_prompt_repeater_field' ],
			$this->get_option_name(),
			$this->get_option_name() . '_title',
			[
				'label_for'     => 'generate_title_prompt',
				'placeholder'   => $this->generate_title_prompt,
				'default_value' => $default_settings['generate_title_prompt'],
				'description'   => __( 'Enter a custom prompt, if desired.', 'classifai' ),
			]
		);

		// Add content resizing fields.
		add_settings_section(
			$this->get_option_name() . '_resize_content_settings',
			esc_html__( 'Content resizing settings', 'classifai' ),
			'',
			$this->get_option_name()
		);

		add_settings_field(
			'enable-resize-content',
			esc_html__( 'Enable content resizing', 'classifai' ),
			[ $this, 'render_input' ],
			$this->get_option_name(),
			$this->get_option_name() . '_resize_content_settings',
			[
				'label_for'     => 'enable_resize_content',
				'input_type'    => 'checkbox',
				'default_value' => $default_settings['enable_resize_content'],
				'description'   => __( '"Condense this text" and "Expand this text" menu items will be added to the paragraph block\'s toolbar menu.', 'classifai' ),
			]
		);

		// Add user/role-based access settings for resizing content.
		$this->add_access_settings( 'resize_content', $this->get_option_name() . '_resize_content_settings' );

		add_settings_field(
			'number-resize-content',
			esc_html__( 'Number of suggestions', 'classifai' ),
			[ $this, 'render_select' ],
			$this->get_option_name(),
			$this->get_option_name() . '_resize_content_settings',
			[
				'label_for'     => 'number_resize_content',
				'options'       => array_combine( range( 1, 10 ), range( 1, 10 ) ),
				'default_value' => $default_settings['number_resize_content'],
				'description'   => __( 'Number of suggestions that will be generated in one request.', 'classifai' ),
			]
		);

		// Custom prompt for shrinking content.
		add_settings_field(
			'shrink_content_prompt',
			esc_html__( 'Condense text prompt', 'classifai' ),
			[ $this, 'render_prompt_repeater_field' ],
			$this->get_option_name(),
			$this->get_option_name() . '_resize_content_settings',
			[
				'label_for'     => 'shrink_content_prompt',
				'placeholder'   => $this->shrink_content_prompt,
				'default_value' => $default_settings['shrink_content_prompt'],
				'description'   => __( 'Enter a custom prompt, if desired.', 'classifai' ),
			]
		);

		// Custom prompt for growing content.
		add_settings_field(
			'grow_content_prompt',
			esc_html__( 'Expand text prompt', 'classifai' ),
			[ $this, 'render_prompt_repeater_field' ],
			$this->get_option_name(),
			$this->get_option_name() . '_resize_content_settings',
			[
				'label_for'     => 'grow_content_prompt',
				'placeholder'   => $this->grow_content_prompt,
				'default_value' => $default_settings['grow_content_prompt'],
				'description'   => __( 'Enter a custom prompt, if desired.', 'classifai' ),
			]
		);
	}

	/**
	 * Sanitization for the options being saved.
	 *
	 * @param array $settings Array of settings about to be saved.
	 *
	 * @return array The sanitized settings to be saved.
	 */
	public function sanitize_settings( $settings ) {
		$new_settings = $this->get_settings();
		$new_settings = array_merge(
			$new_settings,
			$this->sanitize_api_key_settings( $new_settings, $settings ),
			$this->sanitize_access_settings( $settings, 'excerpt_generation' ),
			$this->sanitize_access_settings( $settings, 'title_generation' ),
			$this->sanitize_access_settings( $settings, 'resize_content' ),
		);

		if ( empty( $settings['enable_excerpt'] ) || 1 !== (int) $settings['enable_excerpt'] ) {
			$new_settings['enable_excerpt'] = 'no';
		} else {
			$new_settings['enable_excerpt'] = '1';
		}

		if ( isset( $settings['length'] ) && is_numeric( $settings['length'] ) && (int) $settings['length'] >= 0 ) {
			$new_settings['length'] = absint( $settings['length'] );
		} else {
			$new_settings['length'] = 55;
		}

		if ( isset( $settings['generate_excerpt_prompt'] ) && is_array( $settings['generate_excerpt_prompt'] ) ) {
			$new_settings['generate_excerpt_prompt'] = $this->sanitize_prompts( $settings['generate_excerpt_prompt'] );
		} else {
			$new_settings['generate_excerpt_prompt'] = array();
		}

		if ( empty( $settings['enable_titles'] ) || 1 !== (int) $settings['enable_titles'] ) {
			$new_settings['enable_titles'] = 'no';
		} else {
			$new_settings['enable_titles'] = '1';
		}

		if ( isset( $settings['number_titles'] ) && is_numeric( $settings['number_titles'] ) && (int) $settings['number_titles'] >= 1 && (int) $settings['number_titles'] <= 10 ) {
			$new_settings['number_titles'] = absint( $settings['number_titles'] );
		} else {
			$new_settings['number_titles'] = 1;
		}

		if ( isset( $settings['generate_title_prompt'] ) && is_array( $settings['generate_title_prompt'] ) ) {
			$new_settings['generate_title_prompt'] = $this->sanitize_prompts( $settings['generate_title_prompt'] );
		} else {
			$new_settings['generate_title_prompt'] = array();
		}

		if ( empty( $settings['enable_resize_content'] ) || 1 !== (int) $settings['enable_resize_content'] ) {
			$new_settings['enable_resize_content'] = 'no';
		} else {
			$new_settings['enable_resize_content'] = '1';
		}

		if ( isset( $settings['number_resize_content'] ) && is_numeric( $settings['number_resize_content'] ) && (int) $settings['number_resize_content'] >= 1 && (int) $settings['number_resize_content'] <= 10 ) {
			$new_settings['number_resize_content'] = absint( $settings['number_resize_content'] );
		} else {
			$new_settings['number_resize_content'] = 1;
		}

		if ( isset( $settings['shrink_content_prompt'] ) && is_array( $settings['shrink_content_prompt'] ) ) {
			$new_settings['shrink_content_prompt'] = $this->sanitize_prompts( $settings['shrink_content_prompt'] );
		} else {
			$new_settings['shrink_content_prompt'] = array();
		}

		if ( isset( $settings['grow_content_prompt'] ) && is_array( $settings['grow_content_prompt'] ) ) {
			$new_settings['grow_content_prompt'] = $this->sanitize_prompts( $settings['grow_content_prompt'] );
		} else {
			$new_settings['grow_content_prompt'] = array();
		}

		return $new_settings;
	}

	/**
	 * Resets settings for the provider.
	 */
	public function reset_settings() {
		update_option( $this->get_option_name(), $this->get_default_settings() );
	}

	/**
	 * Default settings for ChatGPT
	 *
	 * @return array
	 */
	public function get_default_settings() {
		if ( ! function_exists( 'get_editable_roles' ) ) {
			require_once ABSPATH . 'wp-admin/includes/user.php';
		}
		$default_settings = parent::get_default_settings() ?? [];

<<<<<<< HEAD
		return array_merge(
			$default_settings,
			[
				'authenticated'           => false,
				'api_key'                 => '',
				'enable_excerpt'          => false,
				'length'                  => (int) apply_filters( 'excerpt_length', 55 ),
				'generate_excerpt_prompt' => '',
				'enable_titles'           => false,
				'number_titles'           => 1,
				'generate_title_prompt'   => '',
				'enable_resize_content'   => false,
				'number_resize_content'   => 1,
				'shrink_content_prompt'   => '',
				'grow_content_prompt'     => '',
			]
		);
=======
		$excerpt_length = absint( apply_filters( 'excerpt_length', 55 ) );

		return [
			'authenticated'           => false,
			'api_key'                 => '',
			'enable_excerpt'          => false,
			'roles'                   => array_keys( $editable_roles ),
			'length'                  => $excerpt_length,
			'generate_excerpt_prompt' => array(
				array(
					'title'   => esc_html__( 'Default', 'classifai' ),
					'prompt'  => '',
					'default' => 1,
				),
			),
			'enable_titles'           => false,
			'title_roles'             => array_keys( $editable_roles ),
			'number_titles'           => 1,
			'generate_title_prompt'   => array(
				array(
					'title'   => esc_html__( 'Default', 'classifai' ),
					'prompt'  => '',
					'default' => 1,
				),
			),
			'enable_resize_content'   => false,
			'resize_content_roles'    => array_keys( $editable_roles ),
			'number_resize_content'   => 1,
			'shrink_content_prompt'   => array(
				array(
					'title'   => esc_html__( 'Default', 'classifai' ),
					'prompt'  => '',
					'default' => 1,
				),
			),
			'grow_content_prompt'     => array(
				array(
					'title'   => esc_html__( 'Default', 'classifai' ),
					'prompt'  => '',
					'default' => 1,
				),
			),
		];
>>>>>>> fa39ea05
	}

	/**
	 * Provides debug information related to the provider.
	 *
	 * @param array|null $settings Settings array. If empty, settings will be retrieved.
	 * @param boolean    $configured Whether the provider is correctly configured. If null, the option will be retrieved.
	 * @return string|array
	 */
	public function get_provider_debug_information( $settings = null, $configured = null ) {
		if ( is_null( $settings ) ) {
			$settings = $this->sanitize_settings( $this->get_settings() );
		}

		$authenticated  = 1 === intval( $settings['authenticated'] ?? 0 );
		$enable_excerpt = 1 === intval( $settings['enable_excerpt'] ?? 0 );
		$enable_titles  = 1 === intval( $settings['enable_titles'] ?? 0 );

		return [
			__( 'Authenticated', 'classifai' )           => $authenticated ? __( 'yes', 'classifai' ) : __( 'no', 'classifai' ),
			__( 'Generate excerpt', 'classifai' )        => $enable_excerpt ? __( 'yes', 'classifai' ) : __( 'no', 'classifai' ),
			__( 'Allowed roles (excerpt)', 'classifai' ) => implode( ', ', $settings['roles'] ?? [] ),
			__( 'Excerpt length', 'classifai' )          => $settings['length'] ?? 55,
			__( 'Generate titles', 'classifai' )         => $enable_titles ? __( 'yes', 'classifai' ) : __( 'no', 'classifai' ),
			__( 'Allowed roles (titles)', 'classifai' )  => implode( ', ', $settings['title_roles'] ?? [] ),
			__( 'Number of titles', 'classifai' )        => absint( $settings['number_titles'] ?? 1 ),
			__( 'Allowed roles (resize)', 'classifai' )  => implode( ', ', $settings['resize_content_roles'] ?? [] ),
			__( 'Number of suggestions', 'classifai' )   => absint( $settings['number_resize_content'] ?? 1 ),
			__( 'Latest response', 'classifai' )         => $this->get_formatted_latest_response( get_transient( 'classifai_openai_chatgpt_latest_response' ) ),
		];
	}

	/**
	 * Common entry point for all REST endpoints for this provider.
	 * This is called by the Service.
	 *
	 * @param int    $post_id The Post Id we're processing.
	 * @param string $route_to_call The route we are processing.
	 * @param array  $args Optional arguments to pass to the route.
	 * @return string|WP_Error
	 */
	public function rest_endpoint_callback( $post_id = 0, $route_to_call = '', $args = [] ) {
		$route_to_call = strtolower( $route_to_call );
		if ( ! $post_id || ! get_post( $post_id ) ) {
			return new WP_Error( 'post_id_required', esc_html__( 'A valid post ID is required to generate an excerpt.', 'classifai' ) );
		}

		$return = '';

		// Handle all of our routes.
		switch ( $route_to_call ) {
			case 'excerpt':
				$return = $this->generate_excerpt( $post_id, $args );
				break;
			case 'title':
				$return = $this->generate_titles( $post_id, $args );
				break;
			case 'resize_content':
				$return = $this->resize_content( $post_id, $args );
				break;
		}

		return $return;
	}

	/**
	 * Generate an excerpt using ChatGPT.
	 *
	 * @param int   $post_id The Post ID we're processing
	 * @param array $args Arguments passed in.
	 * @return string|WP_Error
	 */
	public function generate_excerpt( int $post_id = 0, array $args = [] ) {
		if ( ! $post_id || ! get_post( $post_id ) ) {
			return new WP_Error( 'post_id_required', esc_html__( 'A valid post ID is required to generate an excerpt.', 'classifai' ) );
		}

		$settings = $this->get_settings();
		$args     = wp_parse_args(
			array_filter( $args ),
			[
				'content' => '',
				'title'   => get_the_title( $post_id ),
			]
		);

		// These checks (and the one above) happen in the REST permission_callback,
		// but we run them again here in case this method is called directly.
		if ( empty( $settings ) || ( isset( $settings['authenticated'] ) && false === $settings['authenticated'] ) || ( ! $this->is_feature_enabled( 'excerpt_generation' ) && ( ! defined( 'WP_CLI' ) || ! WP_CLI ) ) ) {
			return new WP_Error( 'not_enabled', esc_html__( 'Excerpt generation is disabled or OpenAI authentication failed. Please check your settings.', 'classifai' ) );
		}

		$excerpt_length = absint( $settings['length'] ?? 55 );

		$request = new APIRequest( $settings['api_key'] ?? '', $this->get_option_name() );

		$excerpt_prompt = esc_textarea( $this->get_default_prompt( $settings['generate_excerpt_prompt'] ) ?? $this->generate_excerpt_prompt );

		// Replace our variables in the prompt.
		$prompt_search  = array( '{{WORDS}}', '{{TITLE}}' );
		$prompt_replace = array( $excerpt_length, $args['title'] );
		$prompt         = str_replace( $prompt_search, $prompt_replace, $excerpt_prompt );

		/**
		 * Filter the prompt we will send to ChatGPT.
		 *
		 * @since 2.0.0
		 * @hook classifai_chatgpt_excerpt_prompt
		 *
		 * @param {string} $prompt Prompt we are sending to ChatGPT. Gets added before post content.
		 * @param {int} $post_id ID of post we are summarizing.
		 * @param {int} $excerpt_length Length of final excerpt.
		 *
		 * @return {string} Prompt.
		 */
		$prompt = apply_filters( 'classifai_chatgpt_excerpt_prompt', $prompt, $post_id, $excerpt_length );

		/**
		 * Filter the request body before sending to ChatGPT.
		 *
		 * @since 2.0.0
		 * @hook classifai_chatgpt_excerpt_request_body
		 *
		 * @param {array} $body Request body that will be sent to ChatGPT.
		 * @param {int} $post_id ID of post we are summarizing.
		 *
		 * @return {array} Request body.
		 */
		$body = apply_filters(
			'classifai_chatgpt_excerpt_request_body',
			[
				'model'       => $this->chatgpt_model,
				'messages'    => [
					[
						'role'    => 'system',
						'content' => $prompt,
					],
					[
						'role'    => 'user',
						'content' => $this->get_content( $post_id, $excerpt_length, false, $args['content'] ) . '',
					],
				],
				'temperature' => 0.9,
			],
			$post_id
		);

		// Make our API request.
		$response = $request->post(
			$this->chatgpt_url,
			[
				'body' => wp_json_encode( $body ),
			]
		);

		set_transient( 'classifai_openai_chatgpt_latest_response', $response, DAY_IN_SECONDS * 30 );

		// Extract out the text response, if it exists.
		if ( ! is_wp_error( $response ) && ! empty( $response['choices'] ) ) {
			foreach ( $response['choices'] as $choice ) {
				if ( isset( $choice['message'], $choice['message']['content'] ) ) {
					// ChatGPT often adds quotes to strings, so remove those as well as extra spaces.
					$response = sanitize_text_field( trim( $choice['message']['content'], ' "\'' ) );
				}
			}
		}

		return $response;
	}

	/**
	 * Generate titles using ChatGPT.
	 *
	 * @param int   $post_id The Post Id we're processing
	 * @param array $args Arguments passed in.
	 * @return string|WP_Error
	 */
	public function generate_titles( int $post_id = 0, array $args = [] ) {
		if ( ! $post_id || ! get_post( $post_id ) ) {
			return new WP_Error( 'post_id_required', esc_html__( 'Post ID is required to generate titles.', 'classifai' ) );
		}

		$settings = $this->get_settings();
		$args     = wp_parse_args(
			array_filter( $args ),
			[
				'num'     => $settings['number_titles'] ?? 1,
				'content' => '',
			]
		);

		// These checks happen in the REST permission_callback,
		// but we run them again here in case this method is called directly.
		if ( empty( $settings ) || ( isset( $settings['authenticated'] ) && false === $settings['authenticated'] ) || ! $this->is_feature_enabled( 'title_generation' ) ) {
			return new WP_Error( 'not_enabled', esc_html__( 'Title generation is disabled or OpenAI authentication failed. Please check your settings.', 'classifai' ) );
		}

		$request = new APIRequest( $settings['api_key'] ?? '', $this->get_option_name() );

		$prompt = esc_textarea( $this->get_default_prompt( $settings['generate_title_prompt'] ) ?? $this->generate_title_prompt );

		/**
		 * Filter the prompt we will send to ChatGPT.
		 *
		 * @since 2.2.0
		 * @hook classifai_chatgpt_title_prompt
		 *
		 * @param {string} $prompt Prompt we are sending to ChatGPT. Gets added before post content.
		 * @param {int} $post_id ID of post we are summarizing.
		 * @param {array} $args Arguments passed to endpoint.
		 *
		 * @return {string} Prompt.
		 */
		$prompt = apply_filters( 'classifai_chatgpt_title_prompt', $prompt, $post_id, $args );

		/**
		 * Filter the request body before sending to ChatGPT.
		 *
		 * @since 2.2.0
		 * @hook classifai_chatgpt_title_request_body
		 *
		 * @param {array} $body Request body that will be sent to ChatGPT.
		 * @param {int} $post_id ID of post we are summarizing.
		 *
		 * @return {array} Request body.
		 */
		$body = apply_filters(
			'classifai_chatgpt_title_request_body',
			[
				'model'       => $this->chatgpt_model,
				'messages'    => [
					[
						'role'    => 'system',
						'content' => $prompt,
					],
					[
						'role'    => 'user',
						'content' => $this->get_content( $post_id, absint( $args['num'] ) * 15, false, $args['content'] ) . '',
					],
				],
				'temperature' => 0.9,
				'n'           => absint( $args['num'] ),
			],
			$post_id
		);

		// Make our API request.
		$response = $request->post(
			$this->chatgpt_url,
			[
				'body' => wp_json_encode( $body ),
			]
		);

		set_transient( 'classifai_openai_chatgpt_latest_response', $response, DAY_IN_SECONDS * 30 );

		if ( is_wp_error( $response ) ) {
			return $response;
		}

		if ( empty( $response['choices'] ) ) {
			return new WP_Error( 'no_choices', esc_html__( 'No choices were returned from OpenAI.', 'classifai' ) );
		}

		// Extract out the text response.
		$return = [];
		foreach ( $response['choices'] as $choice ) {
			if ( isset( $choice['message'], $choice['message']['content'] ) ) {
				// ChatGPT often adds quotes to strings, so remove those as well as extra spaces.
				$return[] = sanitize_text_field( trim( $choice['message']['content'], ' "\'' ) );
			}
		}

		return $return;
	}

	/**
	 * Resizes content.
	 *
	 * @param int   $post_id The Post Id we're processing
	 * @param array $args Arguments passed in.
	 * @return string|WP_Error
	 */
	public function resize_content( int $post_id, array $args = array() ) {
		if ( ! $post_id || ! get_post( $post_id ) ) {
			return new WP_Error( 'post_id_required', esc_html__( 'Post ID is required to resize content.', 'classifai' ) );
		}

		$settings = $this->get_settings();
		$args     = wp_parse_args(
			array_filter( $args ),
			[
				'num' => $settings['number_resize_content'] ?? 1,
			]
		);

<<<<<<< HEAD
		// These checks (and the one above) happen in the REST permission_callback,
		// but we run them again here in case this method is called directly.
		if ( empty( $settings ) || ( isset( $settings['authenticated'] ) && false === $settings['authenticated'] ) || ( ! $this->is_feature_enabled( 'resize_content' ) && ( ! defined( 'WP_CLI' ) || ! WP_CLI ) ) ) {
			return new WP_Error( 'not_enabled', esc_html__( 'Resizing content is disabled or OpenAI authentication failed. Please check your settings.', 'classifai' ) );
		}

		$request = new APIRequest( $settings['api_key'] ?? '' );
=======
		$request = new APIRequest( $settings['api_key'] ?? '', $this->get_option_name() );
>>>>>>> fa39ea05

		if ( 'shrink' === $args['resize_type'] ) {
			$prompt = esc_textarea( $this->get_default_prompt( $settings['shrink_content_prompt'] ) ?? $this->shrink_content_prompt );
		} else {
			$prompt = esc_textarea( $this->get_default_prompt( $settings['grow_content_prompt'] ) ?? $this->grow_content_prompt );
		}

		/**
		 * Filter the resize prompt we will send to ChatGPT.
		 *
		 * @since 2.3.0
		 * @hook classifai_chatgpt_' . $args['resize_type'] . '_content_prompt
		 *
		 * @param {string} $prompt Resize prompt we are sending to ChatGPT. Gets added as a system prompt.
		 * @param {int} $post_id ID of post.
		 * @param {array} $args Arguments passed to endpoint.
		 *
		 * @return {string} Prompt.
		 */
		$prompt = apply_filters( 'classifai_chatgpt_' . $args['resize_type'] . '_content_prompt', $prompt, $post_id, $args );

		/**
		 * Filter the resize request body before sending to ChatGPT.
		 *
		 * @since 2.3.0
		 * @hook classifai_chatgpt_resize_content_request_body
		 *
		 * @param {array} $body Request body that will be sent to ChatGPT.
		 * @param {int}   $post_id ID of post.
		 *
		 * @return {array} Request body.
		 */
		$body = apply_filters(
			'classifai_chatgpt_resize_content_request_body',
			[
				'model'       => $this->chatgpt_model,
				'messages'    => [
					[
						'role'    => 'system',
						'content' => $prompt,
					],
					[
						'role'    => 'user',
						'content' => esc_html( $args['content'] ),
					],
				],
				'temperature' => 0.9,
				'n'           => absint( $args['num'] ),
			],
			$post_id
		);

		// Make our API request.
		$response = $request->post(
			$this->chatgpt_url,
			[
				'body' => wp_json_encode( $body ),
			]
		);

		set_transient( 'classifai_openai_chatgpt_latest_response', $response, DAY_IN_SECONDS * 30 );

		if ( is_wp_error( $response ) ) {
			return $response;
		}

		if ( empty( $response['choices'] ) ) {
			return new WP_Error( 'no_choices', esc_html__( 'No choices were returned from OpenAI.', 'classifai' ) );
		}

		// Extract out the text response.
		$return = [];

		foreach ( $response['choices'] as $choice ) {
			if ( isset( $choice['message'], $choice['message']['content'] ) ) {
				// ChatGPT often adds quotes to strings, so remove those as well as extra spaces.
				$return[] = sanitize_text_field( trim( $choice['message']['content'], ' "\'' ) );
			}
		}

		return $return;
	}

	/**
	 * Get our content, trimming if needed.
	 *
	 * @param int    $post_id Post ID to get content from.
	 * @param int    $return_length Word length of returned content.
	 * @param bool   $use_title Whether to use the title or not.
	 * @param string $post_content The post content.
	 * @return string
	 */
	public function get_content( int $post_id = 0, int $return_length = 0, bool $use_title = true, string $post_content = '' ) {
		$tokenizer  = new Tokenizer( $this->max_tokens );
		$normalizer = new Normalizer();

		/**
		 * We first determine how many tokens, roughly, our returned content will require.
		 * This is determined by the number of words we expect to be returned and how
		 * many tokens are in an average word.
		 */
		$return_tokens = $tokenizer->tokens_in_words( $return_length );

		/**
		 * We then subtract those tokens from the max number of tokens ChatGPT allows
		 * in a single request, as well as subtracting out the number of tokens in our
		 * prompt (~50). ChatGPT counts both the tokens in the request and in
		 * the response towards the max.
		 */
		$max_content_tokens = $this->max_tokens - $return_tokens - 50;

		if ( empty( $post_content ) ) {
			$post         = get_post( $post_id );
			$post_content = apply_filters( 'the_content', $post->post_content );
		}

		$post_content = preg_replace( '#\[.+\](.+)\[/.+\]#', '$1', $post_content );

		// Then trim our content, if needed, to stay under the max.
		if ( $use_title ) {
			$content = $tokenizer->trim_content(
				$normalizer->normalize( $post_id, $post_content ),
				(int) $max_content_tokens
			);
		} else {
			$content = $tokenizer->trim_content(
				$normalizer->normalize_content( $post_content, '', $post_id ),
				(int) $max_content_tokens
			);
		}

		/**
		 * Filter content that will get sent to ChatGPT.
		 *
		 * @since 2.0.0
		 * @hook classifai_chatgpt_content
		 *
		 * @param {string} $content Content that will be sent to ChatGPT.
		 * @param {int} $post_id ID of post we are summarizing.
		 *
		 * @return {string} Content.
		 */
		return apply_filters( 'classifai_chatgpt_content', $content, $post_id );
	}

	/**
<<<<<<< HEAD
	 * Retrieves the allowed WordPress roles for OpenAI ChatGPT.
	 *
	 * @since 2.4.0
	 *
	 * @return array An associative array where the keys are role keys and the values are role names.
	 */
	public function get_roles() {
		$default_settings = $this->get_default_settings();
		$roles            = get_editable_roles() ?? [];
		$roles            = array_combine( array_keys( $roles ), array_column( $roles, 'name' ) );

		/**
		 * Filter the allowed WordPress roles for ChatGTP
		 *
		 * @since 2.3.0
		 * @hook classifai_chatgpt_allowed_roles
		 *
		 * @param {array} $roles            Array of arrays containing role information.
		 * @param {array} $default_settings Default setting values.
		 *
		 * @return {array} Roles array.
		 */
		$roles = apply_filters( 'classifai_chatgpt_allowed_roles', $roles, $default_settings );

		return $roles;
=======
	 * Sanitize the prompt data.
	 * This is used for the repeater field.
	 *
	 * @since 2.4.0
	 *
	 * @param array $prompts Prompt data.
	 *
	 * @return array Sanitized prompt data.
	 */
	public function sanitize_prompts( array $prompts ): array {
		// Remove any prompts that don't have a title and prompt.
		$prompts = array_filter(
			$prompts,
			function ( $prompt ) {
				return ! empty( $prompt['title'] ) && ! empty( $prompt['prompt'] );
			}
		);

		// Sanitize the prompts and make sure only one prompt is marked as default.
		$has_default = false;

		$prompts = array_map(
			function ( $prompt ) use ( &$has_default ) {
				$default = $prompt['default'] && ! $has_default;

				if ( $default ) {
					$has_default = true;
				}

				return array(
					'title'   => sanitize_text_field( $prompt['title'] ),
					'prompt'  => sanitize_textarea_field( $prompt['prompt'] ),
					'default' => absint( $default ),
				);
			},
			$prompts
		);

		// If there is no default, use the first prompt.
		if ( false === $has_default && ! empty( $prompts ) ) {
			$prompts[0]['default'] = 1;
		}

		return $prompts;
	}

	/**
	 * Get the default prompt for use.
	 *
	 * @since 2.4.0
	 *
	 * @param array $prompts Prompt data.
	 *
	 * @return string|null Default prompt.
	 */
	public function get_default_prompt( array $prompts ): ?string {
		$default_prompt = null;

		if ( ! empty( $prompts ) ) {
			$prompt_data = array_filter(
				$prompts,
				function ( $prompt ) {
					return $prompt['default'];
				}
			);

			if ( ! empty( $prompt_data ) ) {
				$default_prompt = current( $prompt_data )['prompt'];
			} elseif ( ! empty( $prompts[0]['prompt'] ) ) {
				// If there is no default, use the first prompt.
				$default_prompt = $prompts[0]['prompt'];
			}
		}

		return $default_prompt;
>>>>>>> fa39ea05
	}
}<|MERGE_RESOLUTION|>--- conflicted
+++ resolved
@@ -251,32 +251,6 @@
 			);
 		}
 
-<<<<<<< HEAD
-		$screen   = get_current_screen();
-		$settings = $this->get_settings();
-
-		// Load the assets for the classic editor.
-		if ( $screen && ! $screen->is_block_editor() ) {
-			if (
-				post_type_supports( $screen->post_type, 'title' ) &&
-				$this->is_feature_enabled( 'title_generation' )
-			) {
-				wp_enqueue_style(
-					'classifai-generate-title-classic-css',
-					CLASSIFAI_PLUGIN_URL . 'dist/generate-title-classic.css',
-					[],
-					CLASSIFAI_PLUGIN_VERSION,
-					'all'
-				);
-
-				wp_enqueue_script(
-					'classifai-generate-title-classic-js',
-					CLASSIFAI_PLUGIN_URL . 'dist/generate-title-classic.js',
-					array_merge( get_asset_info( 'generate-title-classic', 'dependencies' ), array( 'wp-api' ) ),
-					get_asset_info( 'generate-title-classic', 'version' ),
-					true
-				);
-=======
 		// Load asset in new post and edit post screens.
 		if ( 'post.php' === $hook_suffix || 'post-new.php' === $hook_suffix ) {
 			$screen = get_current_screen();
@@ -285,7 +259,7 @@
 			if ( $screen && ! $screen->is_block_editor() ) {
 				if (
 					post_type_supports( $screen->post_type, 'title' ) &&
-					$this->is_feature_enabled( 'enable_titles' )
+					$this->is_feature_enabled( 'title_generation' )
 				) {
 					wp_enqueue_style(
 						'classifai-generate-title-classic-css',
@@ -312,11 +286,10 @@
 						'before'
 					);
 				}
->>>>>>> fa39ea05
 
 				if (
 					post_type_supports( $screen->post_type, 'excerpt' ) &&
-					$this->is_feature_enabled( 'enable_excerpt' )
+					$this->is_feature_enabled( 'excerpt_generation' )
 				) {
 					wp_enqueue_style(
 						'classifai-generate-title-classic-css',
@@ -351,50 +324,12 @@
 				}
 			}
 
-<<<<<<< HEAD
-			if (
-				post_type_supports( $screen->post_type, 'excerpt' ) &&
-				$this->is_feature_enabled( 'excerpt_generation' )
-			) {
-				wp_enqueue_style(
-					'classifai-generate-title-classic-css',
-					CLASSIFAI_PLUGIN_URL . 'dist/generate-title-classic.css',
-					[],
-					CLASSIFAI_PLUGIN_VERSION,
-					'all'
-				);
-
-				wp_enqueue_script(
-					'classifai-generate-excerpt-classic-js',
-					CLASSIFAI_PLUGIN_URL . 'dist/generate-excerpt-classic.js',
-					array_merge( get_asset_info( 'generate-excerpt-classic', 'dependencies' ), array( 'wp-api' ) ),
-					get_asset_info( 'generate-excerpt-classic', 'version' ),
-					true
-				);
-
-				wp_add_inline_script(
-					'classifai-generate-excerpt-classic-js',
-					sprintf(
-						'var classifaiGenerateExcerpt = %s;',
-						wp_json_encode(
-							[
-								'path'           => '/classifai/v1/openai/generate-excerpt/',
-								'buttonText'     => __( 'Generate excerpt', 'classifai' ),
-								'regenerateText' => __( 'Re-generate excerpt', 'classifai' ),
-							]
-						)
-					),
-					'before'
-				);
-			}
-=======
 			wp_enqueue_style(
 				'classifai-language-processing-style',
 				CLASSIFAI_PLUGIN_URL . 'dist/language-processing.css',
 				[],
 				get_asset_info( 'language-processing', 'version' ),
 			);
->>>>>>> fa39ea05
 		}
 	}
 
@@ -701,70 +636,49 @@
 			require_once ABSPATH . 'wp-admin/includes/user.php';
 		}
 		$default_settings = parent::get_default_settings() ?? [];
-
-<<<<<<< HEAD
+		$excerpt_length   = absint( apply_filters( 'excerpt_length', 55 ) );
+
 		return array_merge(
 			$default_settings,
 			[
 				'authenticated'           => false,
 				'api_key'                 => '',
 				'enable_excerpt'          => false,
-				'length'                  => (int) apply_filters( 'excerpt_length', 55 ),
-				'generate_excerpt_prompt' => '',
+				'length'                  => $excerpt_length,
+				'generate_excerpt_prompt' => array(
+					array(
+						'title'   => esc_html__( 'Default', 'classifai' ),
+						'prompt'  => '',
+						'default' => 1,
+					),
+				),
 				'enable_titles'           => false,
 				'number_titles'           => 1,
-				'generate_title_prompt'   => '',
+				'generate_title_prompt'   => array(
+					array(
+						'title'   => esc_html__( 'Default', 'classifai' ),
+						'prompt'  => '',
+						'default' => 1,
+					),
+				),
 				'enable_resize_content'   => false,
 				'number_resize_content'   => 1,
-				'shrink_content_prompt'   => '',
-				'grow_content_prompt'     => '',
-			]
-		);
-=======
-		$excerpt_length = absint( apply_filters( 'excerpt_length', 55 ) );
-
-		return [
-			'authenticated'           => false,
-			'api_key'                 => '',
-			'enable_excerpt'          => false,
-			'roles'                   => array_keys( $editable_roles ),
-			'length'                  => $excerpt_length,
-			'generate_excerpt_prompt' => array(
-				array(
-					'title'   => esc_html__( 'Default', 'classifai' ),
-					'prompt'  => '',
-					'default' => 1,
+				'shrink_content_prompt'   => array(
+					array(
+						'title'   => esc_html__( 'Default', 'classifai' ),
+						'prompt'  => '',
+						'default' => 1,
+					),
 				),
-			),
-			'enable_titles'           => false,
-			'title_roles'             => array_keys( $editable_roles ),
-			'number_titles'           => 1,
-			'generate_title_prompt'   => array(
-				array(
-					'title'   => esc_html__( 'Default', 'classifai' ),
-					'prompt'  => '',
-					'default' => 1,
+				'grow_content_prompt'     => array(
+					array(
+						'title'   => esc_html__( 'Default', 'classifai' ),
+						'prompt'  => '',
+						'default' => 1,
+					),
 				),
-			),
-			'enable_resize_content'   => false,
-			'resize_content_roles'    => array_keys( $editable_roles ),
-			'number_resize_content'   => 1,
-			'shrink_content_prompt'   => array(
-				array(
-					'title'   => esc_html__( 'Default', 'classifai' ),
-					'prompt'  => '',
-					'default' => 1,
-				),
-			),
-			'grow_content_prompt'     => array(
-				array(
-					'title'   => esc_html__( 'Default', 'classifai' ),
-					'prompt'  => '',
-					'default' => 1,
-				),
-			),
-		];
->>>>>>> fa39ea05
+			]
+		);
 	}
 
 	/**
@@ -1061,17 +975,13 @@
 			]
 		);
 
-<<<<<<< HEAD
 		// These checks (and the one above) happen in the REST permission_callback,
 		// but we run them again here in case this method is called directly.
 		if ( empty( $settings ) || ( isset( $settings['authenticated'] ) && false === $settings['authenticated'] ) || ( ! $this->is_feature_enabled( 'resize_content' ) && ( ! defined( 'WP_CLI' ) || ! WP_CLI ) ) ) {
 			return new WP_Error( 'not_enabled', esc_html__( 'Resizing content is disabled or OpenAI authentication failed. Please check your settings.', 'classifai' ) );
 		}
 
-		$request = new APIRequest( $settings['api_key'] ?? '' );
-=======
 		$request = new APIRequest( $settings['api_key'] ?? '', $this->get_option_name() );
->>>>>>> fa39ea05
 
 		if ( 'shrink' === $args['resize_type'] ) {
 			$prompt = esc_textarea( $this->get_default_prompt( $settings['shrink_content_prompt'] ) ?? $this->shrink_content_prompt );
@@ -1218,7 +1128,6 @@
 	}
 
 	/**
-<<<<<<< HEAD
 	 * Retrieves the allowed WordPress roles for OpenAI ChatGPT.
 	 *
 	 * @since 2.4.0
@@ -1244,7 +1153,9 @@
 		$roles = apply_filters( 'classifai_chatgpt_allowed_roles', $roles, $default_settings );
 
 		return $roles;
-=======
+	}
+
+	/**
 	 * Sanitize the prompt data.
 	 * This is used for the repeater field.
 	 *
@@ -1320,6 +1231,5 @@
 		}
 
 		return $default_prompt;
->>>>>>> fa39ea05
 	}
 }