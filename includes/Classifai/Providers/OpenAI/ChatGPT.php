<?php
/**
 * OpenAI ChatGPT integration
 */

namespace Classifai\Providers\OpenAI;

use Classifai\Providers\Provider;
use Classifai\Providers\OpenAI\APIRequest;
use Classifai\Providers\OpenAI\Tokenizer;
use Classifai\Watson\Normalizer;
use function Classifai\get_asset_info;
use WP_Error;

class ChatGPT extends Provider {

	use \Classifai\Providers\OpenAI\OpenAI;

	/**
	 * OpenAI ChatGPT URL
	 *
	 * @var string
	 */
	protected $chatgpt_url = 'https://api.openai.com/v1/chat/completions';

	/**
	 * OpenAI ChatGPT model
	 *
	 * @var string
	 */
	protected $chatgpt_model = 'gpt-3.5-turbo';

	/**
	 * Maximum number of tokens our model supports
	 *
	 * @var int
	 */
	protected $max_tokens = 4096;

	/**
	 * OpenAI ChatGPT constructor.
	 *
	 * @param string $service The service this class belongs to.
	 */
	public function __construct( $service ) {
		parent::__construct(
			'OpenAI ChatGPT',
			'ChatGPT',
			'openai_chatgpt',
			$service
		);

		// Set the onboarding options.
		$this->onboarding_options = array(
			'title'    => __( 'OpenAI ChatGPT', 'classifai' ),
			'fields'   => array( 'api-key' ),
			'features' => array(
				'enable_excerpt' => __( 'Excerpt generation', 'classifai' ),
				'enable_titles'  => __( 'Title generation', 'classifai' ),
			),
		);
	}

	/**
	 * Determine if the current user can access the feature
	 *
	 * @param {string} $feature       Feature to check.
	 *
	 * @return bool
	 */
	public function user_can_access( $feature ) {
		$access        = false;
		$settings      = $this->get_settings();
		$user_roles    = wp_get_current_user()->roles ?? [];
		$feature_roles = [];

		$role_keys = [
			'enable_excerpt' => 'roles',
			'enable_titles'  => 'title_roles',
		];

		if ( isset( $role_keys[ $feature ] ) ) {
			$feature_roles = $settings[ $role_keys[ $feature ] ] ?? [];
		}

		// Check if user has access to the feature
		if (
			! empty( $feature_roles ) && ! empty( array_intersect( $user_roles, $feature_roles ) )
		) {
			$access = true;
		}
		/**
		 * Filter to override permission to a ChatGPT generate feature
		 *
		 * @since x.x.x
		 * @hook classifai_chatgpt_user_can_{$feature}
		 *
		 * @param {bool}   $access Current access value.
		 * @param {array}  $feature_roles Roles that have access to the feature.
		 * @param {object} $user Current user object.
		 *
		 * @return {bool} Should the user have access?
		 */
		return apply_filters( "classifai_chatgpt_user_can_{$feature}", $access, $feature_roles, wp_get_current_user() );
	}

	/**
	 * Register what we need for the plugin.
	 *
	 * This only fires if can_register returns true.
	 */
	public function register() {
		add_action( 'enqueue_block_editor_assets', [ $this, 'enqueue_editor_assets' ] );
		add_action( 'admin_enqueue_scripts', [ $this, 'enqueue_admin_assets' ] );
		add_action( 'edit_form_before_permalink', [ $this, 'register_generated_titles_template' ] );
	}

	/**
	 * Returns localised data for title generation.
	 */
	public function get_localised_vars() {
		global $post;

		return [
			'enabledFeatures' => [
				0 => [
					'feature'       => 'title',
					'path'          => '/classifai/v1/openai/generate-title/',
					'buttonText'    => __( 'Generate titles', 'classifai' ),
					'modalTitle'    => __( 'Select a title', 'classifai' ),
					'selectBtnText' => __( 'Select', 'classifai' ),
				],
			],
			'noPermissions'   => ! is_user_logged_in() || ! current_user_can( 'edit_post', $post->ID ),
		];
	}

	/**
	 * Enqueue the editor scripts.
	 */
	public function enqueue_editor_assets() {
		global $post;

		if ( empty( $post ) ) {
			return;
		}

		if ( $this->user_can_access( 'enable_excerpt' ) ) {
			// This script removes the core excerpt panel and replaces it with our own.
			wp_enqueue_script(
				'classifai-post-excerpt',
				CLASSIFAI_PLUGIN_URL . 'dist/post-excerpt.js',
				array_merge( get_asset_info( 'post-excerpt', 'dependencies' ), [ 'lodash' ] ),
				get_asset_info( 'post-excerpt', 'version' ),
				true
			);
		}

		if ( $this->user_can_access( 'enable_titles' ) ) {
			wp_enqueue_script(
				'classifai-post-status-info',
				CLASSIFAI_PLUGIN_URL . 'dist/post-status-info.js',
				get_asset_info( 'post-status-info', 'dependencies' ),
				get_asset_info( 'post-status-info', 'version' ),
				true
			);

			wp_add_inline_script(
				'classifai-post-status-info',
				sprintf(
					'var classifaiChatGPTData = %s;',
					wp_json_encode( $this->get_localised_vars() )
				),
				'before'
			);
		}
	}

	/**
	 * Enqueue the admin scripts.
	 *
	 * @param string $hook_suffix The current admin page.
	 */
	public function enqueue_admin_assets( $hook_suffix = '' ) {
		if ( 'post.php' !== $hook_suffix && 'post-new.php' !== $hook_suffix ) {
			return;
		}

		$screen      = get_current_screen();
		$settings    = $this->get_settings();
		$user_roles  = wp_get_current_user()->roles ?? [];
		$title_roles = $settings['title_roles'] ?? [];

		// Load the assets for the classic editor.
		if (
			$screen && ! $screen->is_block_editor()
			&& ( ! empty( $title_roles ) && empty( array_diff( $user_roles, $title_roles ) ) )
			&& ( isset( $settings['enable_titles'] ) && 1 === (int) $settings['enable_titles'] )
		) {
			wp_enqueue_style(
				'classifai-generate-title-classic-css',
				CLASSIFAI_PLUGIN_URL . 'dist/generate-title-classic.css',
				[],
				CLASSIFAI_PLUGIN_VERSION,
				'all'
			);

			wp_enqueue_script(
				'classifai-generate-title-classic-js',
				CLASSIFAI_PLUGIN_URL . 'dist/generate-title-classic.js',
				array_merge( get_asset_info( 'generate-title-classic', 'dependencies' ), array( 'wp-api' ) ),
				get_asset_info( 'generate-title-classic', 'version' ),
				true
			);

			wp_add_inline_script(
				'classifai-generate-title-classic-js',
				sprintf(
					'var classifaiChatGPTData = %s;',
					wp_json_encode( $this->get_localised_vars() )
				),
				'before'
			);
		}

		wp_enqueue_style(
			'classifai-language-processing-style',
			CLASSIFAI_PLUGIN_URL . 'dist/language-processing.css',
			[],
			CLASSIFAI_PLUGIN_VERSION,
			'all'
		);
	}

	/**
	 * HTML template for title generation result popup.
	 */
	public function register_generated_titles_template() {
		?>
		<div id="classifai-openai__results" style="display: none;">
			<div id="classifai-openai__overlay" style="opacity: 0;"></div>
			<div id="classifai-openai__modal" style="opacity: 0;">
				<h2 id="classifai-openai__results-title"></h2>
				<div id="classifai-openai__close-modal-button"></div>
				<div id="classifai-openai__results-content">
				</div>
			</div>
		</div>
		<?php
	}

	/**
	 * Setup fields
	 */
	public function setup_fields_sections() {
		$default_settings = $this->get_default_settings();

		// Add API fields.
		$this->setup_api_fields( $default_settings['api_key'] );

		// Add excerpt fields.
		add_settings_section(
			$this->get_option_name() . '_excerpt',
			esc_html__( 'Excerpt settings', 'classifai' ),
			'',
			$this->get_option_name()
		);

		add_settings_field(
			'enable-excerpt',
			esc_html__( 'Generate excerpt', 'classifai' ),
			[ $this, 'render_input' ],
			$this->get_option_name(),
			$this->get_option_name() . '_excerpt',
			[
				'label_for'     => 'enable_excerpt',
				'input_type'    => 'checkbox',
				'default_value' => $default_settings['enable_excerpt'],
				'description'   => __( 'A button will be added to the excerpt panel that can be used to generate an excerpt.', 'classifai' ),
			]
		);

		$roles = get_editable_roles() ?? [];
		$roles = array_combine( array_keys( $roles ), array_column( $roles, 'name' ) );

		/**
		 * Filter the allowed WordPress roles for ChatGTP
		 *
		 * @since x.x.x
		 * @hook classifai_chatgpt_allowed_roles
		 *
		 * @param {array} $roles            Array of arrays containing role information.
		 * @param {array} $default_settings Default setting values.
		 *
		 * @return {array} Roles array.
		 */
		$roles = apply_filters( 'classifai_chatgpt_allowed_roles', $roles, $default_settings );

		add_settings_field(
			'roles',
			esc_html__( 'Allowed roles', 'classifai' ),
			[ $this, 'render_checkbox_group' ],
			$this->get_option_name(),
			$this->get_option_name() . '_excerpt',
			[
				'label_for'      => 'roles',
				'options'        => $roles,
				'default_values' => $default_settings['roles'],
				'description'    => __( 'Choose which roles are allowed to generate excerpts.', 'classifai' ),
			]
		);

		add_settings_field(
			'length',
			esc_html__( 'Excerpt length', 'classifai' ),
			[ $this, 'render_input' ],
			$this->get_option_name(),
			$this->get_option_name() . '_excerpt',
			[
				'label_for'     => 'length',
				'input_type'    => 'number',
				'min'           => 1,
				'step'          => 1,
				'default_value' => $default_settings['length'],
				'description'   => __( 'How many words should the excerpt be? Note that the final result may not exactly match this. In testing, ChatGPT tended to exceed this number by 10-15 words.', 'classifai' ),
			]
		);

		// Add title fields.
		add_settings_section(
			$this->get_option_name() . '_title',
			esc_html__( 'Title settings', 'classifai' ),
			'',
			$this->get_option_name()
		);

		add_settings_field(
			'enable-titles',
			esc_html__( 'Generate titles', 'classifai' ),
			[ $this, 'render_input' ],
			$this->get_option_name(),
			$this->get_option_name() . '_title',
			[
				'label_for'     => 'enable_titles',
				'input_type'    => 'checkbox',
				'default_value' => $default_settings['enable_titles'],
				'description'   => __( 'A button will be added to the status panel that can be used to generate titles.', 'classifai' ),
			]
		);

		add_settings_field(
			'title-roles',
			esc_html__( 'Allowed roles', 'classifai' ),
			[ $this, 'render_checkbox_group' ],
			$this->get_option_name(),
			$this->get_option_name() . '_title',
			[
				'label_for'      => 'title_roles',
				'options'        => $roles,
				'default_values' => $default_settings['title_roles'],
				'description'    => __( 'Choose which roles are allowed to generate titles.', 'classifai' ),
			]
		);

		add_settings_field(
			'number-titles',
			esc_html__( 'Number of titles', 'classifai' ),
			[ $this, 'render_select' ],
			$this->get_option_name(),
			$this->get_option_name() . '_title',
			[
				'label_for'     => 'number_titles',
				'options'       => array_combine( range( 1, 10 ), range( 1, 10 ) ),
				'default_value' => $default_settings['number_titles'],
				'description'   => __( 'Number of titles that will be generated in one request.', 'classifai' ),
			]
		);
	}

	/**
	 * Sanitization for the options being saved.
	 *
	 * @param array $settings Array of settings about to be saved.
	 *
	 * @return array The sanitized settings to be saved.
	 */
	public function sanitize_settings( $settings ) {
		$new_settings = $this->get_settings();
		$new_settings = array_merge(
			$new_settings,
			$this->sanitize_api_key_settings( $new_settings, $settings )
		);

		if ( empty( $settings['enable_excerpt'] ) || 1 !== (int) $settings['enable_excerpt'] ) {
			$new_settings['enable_excerpt'] = 'no';
		} else {
			$new_settings['enable_excerpt'] = '1';
		}

		if ( isset( $settings['roles'] ) && is_array( $settings['roles'] ) ) {
			$new_settings['roles'] = array_map( 'sanitize_text_field', $settings['roles'] );
		} else {
			$new_settings['roles'] = array_keys( get_editable_roles() ?? [] );
		}

		if ( isset( $settings['length'] ) && is_numeric( $settings['length'] ) && (int) $settings['length'] >= 0 ) {
			$new_settings['length'] = absint( $settings['length'] );
		} else {
			$new_settings['length'] = 55;
		}

		if ( empty( $settings['enable_titles'] ) || 1 !== (int) $settings['enable_titles'] ) {
			$new_settings['enable_titles'] = 'no';
		} else {
			$new_settings['enable_titles'] = '1';
		}

		if ( isset( $settings['title_roles'] ) && is_array( $settings['title_roles'] ) ) {
			$new_settings['title_roles'] = array_map( 'sanitize_text_field', $settings['title_roles'] );
		} else {
			$new_settings['title_roles'] = array_keys( get_editable_roles() ?? [] );
		}

		if ( isset( $settings['number_titles'] ) && is_numeric( $settings['number_titles'] ) && (int) $settings['number_titles'] >= 1 && (int) $settings['number_titles'] <= 10 ) {
			$new_settings['number_titles'] = absint( $settings['number_titles'] );
		} else {
			$new_settings['number_titles'] = 1;
		}

		return $new_settings;
	}

	/**
	 * Resets settings for the provider.
	 */
	public function reset_settings() {
		update_option( $this->get_option_name(), $this->get_default_settings() );
	}

	/**
	 * Default settings for ChatGPT
	 *
	 * @return array
	 */
	private function get_default_settings() {
		$editable_roles = get_editable_roles() ?? [];

		return [
			'authenticated'  => false,
			'api_key'        => '',
			'enable_excerpt' => false,
			'roles'          => array_keys( $editable_roles ),
			'length'         => (int) apply_filters( 'excerpt_length', 55 ),
			'enable_titles'  => false,
			'title_roles'    => array_keys( $editable_roles ),
			'number_titles'  => 1,
		];
	}

	/**
	 * Provides debug information related to the provider.
	 *
	 * @param array|null $settings Settings array. If empty, settings will be retrieved.
	 * @param boolean    $configured Whether the provider is correctly configured. If null, the option will be retrieved.
	 * @return string|array
	 */
	public function get_provider_debug_information( $settings = null, $configured = null ) {
		if ( is_null( $settings ) ) {
			$settings = $this->sanitize_settings( $this->get_settings() );
		}

		$authenticated  = 1 === intval( $settings['authenticated'] ?? 0 );
		$enable_excerpt = 1 === intval( $settings['enable_excerpt'] ?? 0 );
		$enable_titles  = 1 === intval( $settings['enable_titles'] ?? 0 );

		return [
			__( 'Authenticated', 'classifai' )           => $authenticated ? __( 'yes', 'classifai' ) : __( 'no', 'classifai' ),
			__( 'Generate excerpt', 'classifai' )        => $enable_excerpt ? __( 'yes', 'classifai' ) : __( 'no', 'classifai' ),
			__( 'Allowed roles (excerpt)', 'classifai' ) => implode( ', ', $settings['roles'] ?? [] ),
			__( 'Excerpt length', 'classifai' )          => $settings['length'] ?? 55,
			__( 'Generate titles', 'classifai' )         => $enable_titles ? __( 'yes', 'classifai' ) : __( 'no', 'classifai' ),
			__( 'Allowed roles (titles)', 'classifai' )  => implode( ', ', $settings['title_roles'] ?? [] ),
			__( 'Number of titles', 'classifai' )        => absint( $settings['number_titles'] ?? 1 ),
			__( 'Latest response', 'classifai' )         => $this->get_formatted_latest_response( get_transient( 'classifai_openai_chatgpt_latest_response' ) ),
		];
	}

	/**
	 * Common entry point for all REST endpoints for this provider.
	 * This is called by the Service.
	 *
	 * @param int    $post_id The Post Id we're processing.
	 * @param string $route_to_call The route we are processing.
	 * @param array  $args Optional arguments to pass to the route.
	 * @return string|WP_Error
	 */
	public function rest_endpoint_callback( $post_id = 0, $route_to_call = '', $args = [] ) {
		$route_to_call = strtolower( $route_to_call );
		if ( ! $post_id || ! get_post( $post_id ) ) {
			return new WP_Error( 'post_id_required', esc_html__( 'A valid post ID is required to generate an excerpt.', 'classifai' ) );
		}

		$return = '';

		// Handle all of our routes.
		switch ( $route_to_call ) {
			case 'excerpt':
				$return = $this->generate_excerpt( $post_id );
				break;
			case 'title':
				$return = $this->generate_titles( $post_id, $args );
				break;
		}

		return $return;
	}

	/**
	 * Generate an excerpt using ChatGPT.
	 *
	 * @param int $post_id The Post ID we're processing
	 * @return string|WP_Error
	 */
	public function generate_excerpt( int $post_id = 0 ) {
		if ( ! $post_id || ! get_post( $post_id ) ) {
			return new WP_Error( 'post_id_required', esc_html__( 'A valid post ID is required to generate an excerpt.', 'classifai' ) );
		}

		$settings = $this->get_settings();

		// These checks (and the one above) happen in the REST permission_callback,
		// but we run them again here in case this method is called directly.
<<<<<<< HEAD
		if ( ! $this->user_can_access( 'enable_excerpt' ) ) {
=======
		if ( empty( $settings ) || ( isset( $settings['authenticated'] ) && false === $settings['authenticated'] ) || ( isset( $settings['enable_excerpt'] ) && 'no' === $settings['enable_excerpt'] && ( ! defined( 'WP_CLI' ) || ! WP_CLI ) ) ) {
>>>>>>> d3d85c40
			return new WP_Error( 'not_enabled', esc_html__( 'Excerpt generation is disabled or OpenAI authentication failed. Please check your settings.', 'classifai' ) );
		}

		$excerpt_length = absint( $settings['length'] ?? 55 );

		$request = new APIRequest( $settings['api_key'] ?? '' );

		/**
		 * Filter the prompt we will send to ChatGPT.
		 *
		 * @since 2.0.0
		 * @hook classifai_chatgpt_excerpt_prompt
		 *
		 * @param {string} $prompt Prompt we are sending to ChatGPT. Gets added before post content.
		 * @param {int} $post_id ID of post we are summarizing.
		 * @param {int} $excerpt_length Length of final excerpt.
		 *
		 * @return {string} Prompt.
		 */
		$prompt = apply_filters( 'classifai_chatgpt_excerpt_prompt', 'Provide a teaser for the following text using a maximum of ' . $excerpt_length . ' words', $post_id, $excerpt_length );

		/**
		 * Filter the request body before sending to ChatGPT.
		 *
		 * @since 2.0.0
		 * @hook classifai_chatgpt_excerpt_request_body
		 *
		 * @param {array} $body Request body that will be sent to ChatGPT.
		 * @param {int} $post_id ID of post we are summarizing.
		 *
		 * @return {array} Request body.
		 */
		$body = apply_filters(
			'classifai_chatgpt_excerpt_request_body',
			[
				'model'       => $this->chatgpt_model,
				'messages'    => [
					[
						'role'    => 'user',
						'content' => $prompt . ': ' . $this->get_content( $post_id, $excerpt_length ) . '',
					],
				],
				'temperature' => 0,
			],
			$post_id
		);

		// Make our API request.
		$response = $request->post(
			$this->chatgpt_url,
			[
				'body' => wp_json_encode( $body ),
			]
		);

		set_transient( 'classifai_openai_chatgpt_latest_response', $response, DAY_IN_SECONDS * 30 );

		// Extract out the text response, if it exists.
		if ( ! is_wp_error( $response ) && ! empty( $response['choices'] ) ) {
			foreach ( $response['choices'] as $choice ) {
				if ( isset( $choice['message'], $choice['message']['content'] ) ) {
					// ChatGPT often adds quotes to strings, so remove those as well as extra spaces.
					$response = sanitize_text_field( trim( $choice['message']['content'], ' "\'' ) );
				}
			}
		}

		return $response;
	}

	/**
	 * Generate titles using ChatGPT.
	 *
	 * @param int   $post_id The Post Id we're processing
	 * @param array $args Arguments passed in.
	 * @return string|WP_Error
	 */
	public function generate_titles( int $post_id = 0, array $args = [] ) {
		if ( ! $post_id || ! get_post( $post_id ) ) {
			return new WP_Error( 'post_id_required', esc_html__( 'Post ID is required to generate titles.', 'classifai' ) );
		}

		$settings = $this->get_settings();
		$args     = wp_parse_args(
			array_filter( $args ),
			[
				'num' => $settings['number_titles'] ?? 1,
			]
		);

		// These checks happen in the REST permission_callback,
		// but we run them again here in case this method is called directly.
		if ( ! $this->user_can_access( 'enable_titles' ) ) {
			return new WP_Error( 'not_enabled', esc_html__( 'Title generation is disabled or OpenAI authentication failed. Please check your settings.', 'classifai' ) );
		}

		$request = new APIRequest( $settings['api_key'] ?? '' );

		/**
		 * Filter the prompt we will send to ChatGPT.
		 *
		 * @since 2.2.0
		 * @hook classifai_chatgpt_title_prompt
		 *
		 * @param {string} $prompt Prompt we are sending to ChatGPT. Gets added before post content.
		 * @param {int} $post_id ID of post we are summarizing.
		 * @param {array} $args Arguments passed to endpoint.
		 *
		 * @return {string} Prompt.
		 */
		$prompt = apply_filters( 'classifai_chatgpt_title_prompt', 'Write an SEO-friendly title for the following content that will encourage readers to clickthrough, staying within a range of 40 to 60 characters', $post_id, $args );

		/**
		 * Filter the request body before sending to ChatGPT.
		 *
		 * @since 2.2.0
		 * @hook classifai_chatgpt_title_request_body
		 *
		 * @param {array} $body Request body that will be sent to ChatGPT.
		 * @param {int} $post_id ID of post we are summarizing.
		 *
		 * @return {array} Request body.
		 */
		$body = apply_filters(
			'classifai_chatgpt_title_request_body',
			[
				'model'       => $this->chatgpt_model,
				'messages'    => [
					[
						'role'    => 'user',
						'content' => esc_html( $prompt ) . ': ' . $this->get_content( $post_id, absint( $args['num'] ) * 15, false ) . '',
					],
				],
				'temperature' => 0.9,
				'n'           => absint( $args['num'] ),
			],
			$post_id
		);

		// Make our API request.
		$response = $request->post(
			$this->chatgpt_url,
			[
				'body' => wp_json_encode( $body ),
			]
		);

		set_transient( 'classifai_openai_chatgpt_latest_response', $response, DAY_IN_SECONDS * 30 );

		if ( is_wp_error( $response ) ) {
			return $response;
		}

		if ( empty( $response['choices'] ) ) {
			return new WP_Error( 'no_choices', esc_html__( 'No choices were returned from OpenAI.', 'classifai' ) );
		}

		// Extract out the text response.
		$return = [];
		foreach ( $response['choices'] as $choice ) {
			if ( isset( $choice['message'], $choice['message']['content'] ) ) {
				// ChatGPT often adds quotes to strings, so remove those as well as extra spaces.
				$return[] = sanitize_text_field( trim( $choice['message']['content'], ' "\'' ) );
			}
		}

		return $return;
	}

	/**
	 * Get our content, trimming if needed.
	 *
	 * @param int  $post_id Post ID to get content from.
	 * @param int  $return_length Word length of returned content.
	 * @param bool $use_title Whether to use the title or not.
	 * @return string
	 */
	public function get_content( int $post_id = 0, int $return_length = 0, bool $use_title = true ) {
		$tokenizer  = new Tokenizer( $this->max_tokens );
		$normalizer = new Normalizer();

		/**
		 * We first determine how many tokens, roughly, our returned content will require.
		 * This is determined by the number of words we expect to be returned and how
		 * many tokens are in an average word.
		 */
		$return_tokens = $tokenizer->tokens_in_words( $return_length );

		/**
		 * We then subtract those tokens from the max number of tokens ChatGPT allows
		 * in a single request, as well as subtracting out the number of tokens in our
		 * prompt (13). ChatGPT counts both the tokens in the request and in
		 * the response towards the max.
		 */
		$max_content_tokens = $this->max_tokens - $return_tokens - 13;

		// Then trim our content, if needed, to stay under the max.
		if ( $use_title ) {
			$content = $tokenizer->trim_content(
				$normalizer->normalize( $post_id ),
				(int) $max_content_tokens
			);
		} else {
			$post         = get_post( $post_id );
			$post_content = apply_filters( 'the_content', $post->post_content );
			$post_content = preg_replace( '#\[.+\](.+)\[/.+\]#', '$1', $post_content );

			$content = $tokenizer->trim_content(
				$normalizer->normalize_content( $post_content, '', $post_id ),
				(int) $max_content_tokens
			);
		}

		/**
		 * Filter content that will get sent to ChatGPT.
		 *
		 * @since 2.0.0
		 * @hook classifai_chatgpt_content
		 *
		 * @param {string} $content Content that will be sent to ChatGPT.
		 * @param {int} $post_id ID of post we are summarizing.
		 *
		 * @return {string} Content.
		 */
		return apply_filters( 'classifai_chatgpt_content', $content, $post_id );
	}

}<|MERGE_RESOLUTION|>--- conflicted
+++ resolved
@@ -530,11 +530,7 @@
 
 		// These checks (and the one above) happen in the REST permission_callback,
 		// but we run them again here in case this method is called directly.
-<<<<<<< HEAD
-		if ( ! $this->user_can_access( 'enable_excerpt' ) ) {
-=======
 		if ( empty( $settings ) || ( isset( $settings['authenticated'] ) && false === $settings['authenticated'] ) || ( isset( $settings['enable_excerpt'] ) && 'no' === $settings['enable_excerpt'] && ( ! defined( 'WP_CLI' ) || ! WP_CLI ) ) ) {
->>>>>>> d3d85c40
 			return new WP_Error( 'not_enabled', esc_html__( 'Excerpt generation is disabled or OpenAI authentication failed. Please check your settings.', 'classifai' ) );
 		}
 
