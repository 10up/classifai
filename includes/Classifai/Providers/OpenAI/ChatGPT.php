<?php
/**
 * OpenAI ChatGPT integration
 */

namespace Classifai\Providers\OpenAI;

use Classifai\Providers\Provider;
use Classifai\Watson\Normalizer;
use WP_Error;
use function Classifai\get_asset_info;

class ChatGPT extends Provider {

	use \Classifai\Providers\OpenAI\OpenAI;

	/**
	 * Provider ID
	 *
	 * @var string
	 */
	const ID = 'openai_chatgpt';

	/**
	 * OpenAI ChatGPT URL
	 *
	 * @var string
	 */
	protected $chatgpt_url = 'https://api.openai.com/v1/chat/completions';

	/**
	 * OpenAI ChatGPT model
	 *
	 * @var string
	 */
	protected $chatgpt_model = 'gpt-3.5-turbo';

	/**
	 * Maximum number of tokens our model supports
	 *
	 * @var int
	 */
	protected $max_tokens = 4096;

	/**
	 * Prompt for generating excerpts
	 *
	 * @var string
	 */
	protected $generate_excerpt_prompt = 'Summarize the following message using a maximum of {{WORDS}} words. Ensure this summary pairs well with the following text: {{TITLE}}.';

	/**
	 * Prompt for generating titles
	 *
	 * @var string
	 */
	protected $generate_title_prompt = 'Write an SEO-friendly title for the following content that will encourage readers to clickthrough, staying within a range of 40 to 60 characters.';

	/**
	 * Prompt for shrinking content
	 *
	 * @var string
	 */
	protected $shrink_content_prompt = 'Decrease the content length no more than 2 to 4 sentences.';

	/**
	 * Prompt for growing content
	 *
	 * @var string
	 */
	protected $grow_content_prompt = 'Increase the content length no more than 2 to 4 sentences.';

	/**
	 * OpenAI ChatGPT constructor.
	 *
	 * @param string $service The service this class belongs to.
	 */
	public function __construct( $service ) {
		parent::__construct(
			'OpenAI ChatGPT',
			'ChatGPT',
			'openai_chatgpt',
			$service
		);

		// Set the onboarding options.
		$this->onboarding_options = array(
			'title'    => __( 'OpenAI ChatGPT', 'classifai' ),
			'fields'   => array( 'api-key' ),
			'features' => array(
				'enable_excerpt'        => __( 'Excerpt generation', 'classifai' ),
				'enable_titles'         => __( 'Title generation', 'classifai' ),
				'enable_resize_content' => __( 'Content resizing', 'classifai' ),
			),
		);
	}

	public function get_settings_data() {
		return [
			\Classifai\Features\TitleGeneration::ID => [
				'api_key' => [
					'type'	=> 'text',
					'label'  => __( 'API key', 'classifai' ),
				],
				'number_title' => [
					'type'        => 'number',
					'label'       => __( 'Number of titles', 'classifai' ),
					'description' => __( 'Number of titles that will be generated in one request.', 'classifai' ),
					'value'       => (int) $this->feature_settings->get_setting( 'number_title' ) ?: 1,
					'min' => 1,
					'max' => 10,
					'step' => 1,
				],
			],
			\Classifai\Features\ExcerptGeneration::ID => [
				'api_key' => [
					'type'	=> 'text',
					'label'  => __( 'API key', 'classifai' ),
				],
				'generate_excerpt_prompt' => [
					'type' => 'repeater',
					'label' => __( "Enter your custom prompt. If no custom prompt is entered, the default shown above will be used. Note the following variables that can be used in the prompt and will be replaced with content: {{TITLE}} will be replaced with the item's title.", 'classifai' ),
					'add_new_label' => __( 'Add new prompt', 'classifai' ),
					'value' => $this->feature_settings->get_setting( 'generate_excerpt_prompt' ) ?: [],
					'repeater_unit' => [
						'title' => [
							'type' => 'text',
							'value' => '',
							'label' => __( 'Prompt title', 'classifai'),
							'description' => __( 'Short description of prompt to use for identification', 'classifai' ),
						],
						'prompt' => [
							'type' => 'textarea',
							'value' => '',
							'label' => __( 'Prompt', 'classifai'),
							'description' => __( 'Decrease the content length no more than 2 to 4 sentences.', 'classifai' ),
							'placeholder' => __( 'Summarize the following message using a maximum of {{WORDS}} words. Ensure this summary pairs well with the following text: {{TITLE}}.', 'classifai' ),
						],
					],
				]
			],
			\Classifai\Features\ContentResizing::ID => [
				'api_key' => [
					'type'	=> 'text',
					'label'  => __( 'API key', 'classifai' ),
				],
				'number_resize_content' => [
					'type'        => 'number',
					'label'       => __( 'Number of suggestions', 'classifai' ),
					'description' => __( 'Number of suggestions that will be generated in one request.', 'classifai' ),
					'value'       => (int) $this->feature_settings->get_setting( 'number_resize_content' ) ?: 1,
					'min' => 1,
					'max' => 10,
					'step' => 1,
				],
			],
		];
	}

	/**
	 * Determine if the current user can access the feature
	 *
	 * @param string $feature Feature to check.
	 * @return bool
	 */
	public function is_feature_enabled( string $feature = '' ) {
		$access        = false;
		$settings      = $this->get_settings();
		$user_roles    = wp_get_current_user()->roles ?? [];
		$feature_roles = [];

		$role_keys = [
			'enable_excerpt'        => 'roles',
			'enable_titles'         => 'title_roles',
			'enable_resize_content' => 'resize_content_roles',
		];

		if ( isset( $role_keys[ $feature ] ) ) {
			$feature_roles = $settings[ $role_keys[ $feature ] ] ?? [];
		}

		// Check if user has access to the feature and the feature is turned on.
		if (
			( ! empty( $feature_roles ) && ! empty( array_intersect( $user_roles, $feature_roles ) ) )
			&& ( isset( $settings[ $feature ] ) && 1 === (int) $settings[ $feature ] )
		) {
			$access = true;
		}

		/**
		 * Filter to override permission to a ChatGPT generate feature.
		 *
		 * @since 2.3.0
		 * @hook classifai_openai_chatgpt_{$feature}
		 *
		 * @param {bool}  $access Current access value.
		 * @param {array} $settings Current feature settings.
		 *
		 * @return {bool} Should the user have access?
		 */
		return apply_filters( "classifai_openai_chatgpt_{$feature}", $access, $settings );
	}

	/**
	 * Register what we need for the plugin.
	 *
	 * This only fires if can_register returns true.
	 */
	public function register() {
		add_action( 'enqueue_block_assets', [ $this, 'enqueue_editor_assets' ] );
		add_action( 'admin_enqueue_scripts', [ $this, 'enqueue_admin_assets' ] );
		add_action( 'edit_form_before_permalink', [ $this, 'register_generated_titles_template' ] );
	}

	/**
	 * Returns localised data for title generation.
	 */
	public function get_localised_vars() {
		global $post;

		return [
			'enabledFeatures' => [
				0 => [
					'feature'       => 'title',
					'path'          => '/classifai/v1/openai/generate-title/',
					'buttonText'    => __( 'Generate titles', 'classifai' ),
					'modalTitle'    => __( 'Select a title', 'classifai' ),
					'selectBtnText' => __( 'Select', 'classifai' ),
				],
			],
			'noPermissions'   => ! is_user_logged_in() || ! current_user_can( 'edit_post', $post->ID ),
		];
	}

	/**
	 * Enqueue the editor scripts.
	 */
	public function enqueue_editor_assets() {
		global $post;

		if ( empty( $post ) ) {
			return;
		}

		if ( $this->is_feature_enabled( 'enable_excerpt' ) ) {
			// This script removes the core excerpt panel and replaces it with our own.
			wp_enqueue_script(
				'classifai-post-excerpt',
				CLASSIFAI_PLUGIN_URL . 'dist/post-excerpt.js',
				array_merge( get_asset_info( 'post-excerpt', 'dependencies' ), [ 'lodash' ] ),
				get_asset_info( 'post-excerpt', 'version' ),
				true
			);
		}

		if ( $this->is_feature_enabled( 'enable_titles' ) ) {
			wp_enqueue_script(
				'classifai-post-status-info',
				CLASSIFAI_PLUGIN_URL . 'dist/post-status-info.js',
				get_asset_info( 'post-status-info', 'dependencies' ),
				get_asset_info( 'post-status-info', 'version' ),
				true
			);

			wp_add_inline_script(
				'classifai-post-status-info',
				sprintf(
					'var classifaiChatGPTData = %s;',
					wp_json_encode( $this->get_localised_vars() )
				),
				'before'
			);
		}

		if ( $this->is_feature_enabled( 'enable_resize_content' ) ) {
			wp_enqueue_script(
				'classifai-content-resizing-plugin-js',
				CLASSIFAI_PLUGIN_URL . 'dist/content-resizing-plugin.js',
				get_asset_info( 'content-resizing-plugin', 'dependencies' ),
				get_asset_info( 'content-resizing-plugin', 'version' ),
				true
			);

			wp_enqueue_style(
				'classifai-content-resizing-plugin-css',
				CLASSIFAI_PLUGIN_URL . 'dist/content-resizing-plugin.css',
				[],
				get_asset_info( 'content-resizing-plugin', 'version' ),
				'all'
			);
		}
	}

	/**
	 * Enqueue the admin scripts.
	 *
	 * @param string $hook_suffix The current admin page.
	 */
	public function enqueue_admin_assets( string $hook_suffix ) {
		// Load asset in OpenAI ChatGPT settings page.
		if (
			'tools_page_classifai' === $hook_suffix
			&& ( isset( $_GET['tab'], $_GET['provider'] ) ) // phpcs:ignore
			&& 'language_processing' === $_GET['tab'] // phpcs:ignore
			&& 'openai_chatgpt' === $_GET['provider'] // phpcs:ignore
		) {
			wp_enqueue_script( 'jquery-ui-dialog' );
			wp_enqueue_style( 'wp-jquery-ui-dialog' );

			add_action(
				'admin_footer',
				static function () {
					printf(
						'<div id="js-classifai--delete-prompt-modal" style="display:none;"><p>%1$s</p></div>',
						esc_html__( 'Are you sure you want to delete the prompt?', 'classifai' ),
					);
				}
			);
		}

		// Load asset in new post and edit post screens.
		if ( 'post.php' === $hook_suffix || 'post-new.php' === $hook_suffix ) {
			$screen = get_current_screen();

			// Load the assets for the classic editor.
			if ( $screen && ! $screen->is_block_editor() ) {
				if (
					post_type_supports( $screen->post_type, 'title' ) &&
					$this->is_feature_enabled( 'enable_titles' )
				) {
					wp_enqueue_style(
						'classifai-generate-title-classic-css',
						CLASSIFAI_PLUGIN_URL . 'dist/generate-title-classic.css',
						[],
						get_asset_info( 'generate-title-classic', 'version' ),
						'all'
					);

					wp_enqueue_script(
						'classifai-generate-title-classic-js',
						CLASSIFAI_PLUGIN_URL . 'dist/generate-title-classic.js',
						array_merge( get_asset_info( 'generate-title-classic', 'dependencies' ), array( 'wp-api' ) ),
						get_asset_info( 'generate-title-classic', 'version' ),
						true
					);

					wp_add_inline_script(
						'classifai-generate-title-classic-js',
						sprintf(
							'var classifaiChatGPTData = %s;',
							wp_json_encode( $this->get_localised_vars() )
						),
						'before'
					);
				}

				if (
					post_type_supports( $screen->post_type, 'excerpt' ) &&
					$this->is_feature_enabled( 'enable_excerpt' )
				) {
					wp_enqueue_style(
						'classifai-generate-title-classic-css',
						CLASSIFAI_PLUGIN_URL . 'dist/generate-title-classic.css',
						[],
						get_asset_info( 'generate-title-classic', 'version' ),
						'all'
					);

					wp_enqueue_script(
						'classifai-generate-excerpt-classic-js',
						CLASSIFAI_PLUGIN_URL . 'dist/generate-excerpt-classic.js',
						array_merge( get_asset_info( 'generate-excerpt-classic', 'dependencies' ), array( 'wp-api' ) ),
						get_asset_info( 'generate-excerpt-classic', 'version' ),
						true
					);

					wp_add_inline_script(
						'classifai-generate-excerpt-classic-js',
						sprintf(
							'var classifaiGenerateExcerpt = %s;',
							wp_json_encode(
								[
									'path'           => '/classifai/v1/openai/generate-excerpt/',
									'buttonText'     => __( 'Generate excerpt', 'classifai' ),
									'regenerateText' => __( 'Re-generate excerpt', 'classifai' ),
								]
							)
						),
						'before'
					);
				}
			}

			wp_enqueue_style(
				'classifai-language-processing-style',
				CLASSIFAI_PLUGIN_URL . 'dist/language-processing.css',
				[],
				get_asset_info( 'language-processing', 'version' ),
			);
		}
	}

	/**
	 * HTML template for title generation result popup.
	 */
	public function register_generated_titles_template() {
		?>
		<div id="classifai-openai__results" style="display: none;">
			<div id="classifai-openai__overlay" style="opacity: 0;"></div>
			<div id="classifai-openai__modal" style="opacity: 0;">
				<h2 id="classifai-openai__results-title"></h2>
				<div id="classifai-openai__close-modal-button"></div>
				<div id="classifai-openai__results-content">
				</div>
			</div>
		</div>
		<?php
	}

	/**
	 * Setup fields
	 */
	public function setup_fields_sections() {
		$default_settings = $this->get_default_settings();

		// Add API fields.
		$this->setup_api_fields( $default_settings['api_key'] );

		// Add excerpt fields.
		add_settings_section(
			$this->get_option_name() . '_excerpt',
			esc_html__( 'Excerpt settings', 'classifai' ),
			'',
			$this->get_option_name()
		);

		$roles = get_editable_roles() ?? [];
		$roles = array_combine( array_keys( $roles ), array_column( $roles, 'name' ) );

		/**
		 * Filter the allowed WordPress roles for ChatGTP
		 *
		 * @since 2.3.0
		 * @hook classifai_chatgpt_allowed_roles
		 *
		 * @param {array} $roles            Array of arrays containing role information.
		 * @param {array} $default_settings Default setting values.
		 *
		 * @return {array} Roles array.
		 */
		$roles = apply_filters( 'classifai_chatgpt_allowed_roles', $roles, $default_settings );

		// Custom prompt for excerpt generation.
		add_settings_field(
			'generate_excerpt_prompt',
			esc_html__( 'Prompt', 'classifai' ),
			[ $this, 'render_prompt_repeater_field' ],
			$this->get_option_name(),
			$this->get_option_name() . '_excerpt',
			[
				'label_for'     => 'generate_excerpt_prompt',
				'placeholder'   => $this->generate_excerpt_prompt,
				'default_value' => $default_settings['generate_excerpt_prompt'],
				'description'   => __( "Enter your custom prompt. Note the following variables that can be used in the prompt and will be replaced with content: {{WORDS}} will be replaced with the desired excerpt length setting. {{TITLE}} will be replaced with the item's title.", 'classifai' ),
			]
		);

		// Add title fields.
		add_settings_section(
			$this->get_option_name() . '_title',
			esc_html__( 'Title settings', 'classifai' ),
			'',
			$this->get_option_name()
		);

		add_settings_field(
			'number-titles',
			esc_html__( 'Number of titles', 'classifai' ),
			[ $this, 'render_select' ],
			$this->get_option_name(),
			$this->get_option_name() . '_title',
			[
				'label_for'     => 'number_titles',
				'options'       => array_combine( range( 1, 10 ), range( 1, 10 ) ),
				'default_value' => $default_settings['number_titles'],
				'description'   => __( 'Number of titles that will be generated in one request.', 'classifai' ),
			]
		);

		// Custom prompt for generating titles.
		add_settings_field(
			'generate_title_prompt',
			esc_html__( 'Prompt', 'classifai' ),
			[ $this, 'render_prompt_repeater_field' ],
			$this->get_option_name(),
			$this->get_option_name() . '_title',
			[
				'label_for'     => 'generate_title_prompt',
				'placeholder'   => $this->generate_title_prompt,
				'default_value' => $default_settings['generate_title_prompt'],
				'description'   => __( 'Enter a custom prompt, if desired.', 'classifai' ),
			]
		);

		// Add content resizing fields.
		add_settings_section(
			$this->get_option_name() . '_resize_content_settings',
			esc_html__( 'Content resizing settings', 'classifai' ),
			'',
			$this->get_option_name()
		);

<<<<<<< HEAD
=======
		add_settings_field(
			'enable-resize-content',
			esc_html__( 'Enable content resizing', 'classifai' ),
			[ $this, 'render_input' ],
			$this->get_option_name(),
			$this->get_option_name() . '_resize_content_settings',
			[
				'label_for'     => 'enable_resize_content',
				'input_type'    => 'checkbox',
				'default_value' => $default_settings['enable_resize_content'],
				'description'   => __( '"Condense this text" and "Expand this text" menu items will be added to the paragraph block\'s toolbar menu.', 'classifai' ),
			]
		);

>>>>>>> 51b63639
		$content_resize_roles = $roles;

		unset( $content_resize_roles['contributor'], $content_resize_roles['subscriber'] );

		add_settings_field(
			'number-resize-content',
			esc_html__( 'Number of suggestions', 'classifai' ),
			[ $this, 'render_select' ],
			$this->get_option_name(),
			$this->get_option_name() . '_resize_content_settings',
			[
				'label_for'     => 'number_resize_content',
				'options'       => array_combine( range( 1, 10 ), range( 1, 10 ) ),
				'default_value' => $default_settings['number_resize_content'],
				'description'   => __( 'Number of suggestions that will be generated in one request.', 'classifai' ),
			]
		);

		// Custom prompt for shrinking content.
		add_settings_field(
			'shrink_content_prompt',
			esc_html__( 'Condense text prompt', 'classifai' ),
			[ $this, 'render_prompt_repeater_field' ],
			$this->get_option_name(),
			$this->get_option_name() . '_resize_content_settings',
			[
				'label_for'     => 'shrink_content_prompt',
				'placeholder'   => $this->shrink_content_prompt,
				'default_value' => $default_settings['shrink_content_prompt'],
				'description'   => __( 'Enter a custom prompt, if desired.', 'classifai' ),
			]
		);

		// Custom prompt for growing content.
		add_settings_field(
			'grow_content_prompt',
			esc_html__( 'Expand text prompt', 'classifai' ),
			[ $this, 'render_prompt_repeater_field' ],
			$this->get_option_name(),
			$this->get_option_name() . '_resize_content_settings',
			[
				'label_for'     => 'grow_content_prompt',
				'placeholder'   => $this->grow_content_prompt,
				'default_value' => $default_settings['grow_content_prompt'],
				'description'   => __( 'Enter a custom prompt, if desired.', 'classifai' ),
			]
		);
	}

	/**
	 * Sanitization for the options being saved.
	 *
	 * @param array $settings Array of settings about to be saved.
	 *
	 * @return array The sanitized settings to be saved.
	 */
	public function sanitize_settings( $settings ) {
		$new_settings = $this->get_settings();
		$new_settings = array_merge(
			$new_settings,
			$this->sanitize_api_key_settings( $new_settings, $settings )
		);

		if ( empty( $settings['enable_excerpt'] ) || 1 !== (int) $settings['enable_excerpt'] ) {
			$new_settings['enable_excerpt'] = 'no';
		} else {
			$new_settings['enable_excerpt'] = '1';
		}

		if ( isset( $settings['roles'] ) && is_array( $settings['roles'] ) ) {
			$new_settings['roles'] = array_map( 'sanitize_text_field', $settings['roles'] );
		} else {
			$new_settings['roles'] = array_keys( get_editable_roles() ?? [] );
		}

		if ( isset( $settings['length'] ) && is_numeric( $settings['length'] ) && (int) $settings['length'] >= 0 ) {
			$new_settings['length'] = absint( $settings['length'] );
		} else {
			$new_settings['length'] = 55;
		}

		if ( isset( $settings['generate_excerpt_prompt'] ) && is_array( $settings['generate_excerpt_prompt'] ) ) {
			$new_settings['generate_excerpt_prompt'] = $this->sanitize_prompts( $settings['generate_excerpt_prompt'] );
		} else {
			$new_settings['generate_excerpt_prompt'] = array();
		}

		if ( empty( $settings['enable_titles'] ) || 1 !== (int) $settings['enable_titles'] ) {
			$new_settings['enable_titles'] = 'no';
		} else {
			$new_settings['enable_titles'] = '1';
		}

		if ( isset( $settings['title_roles'] ) && is_array( $settings['title_roles'] ) ) {
			$new_settings['title_roles'] = array_map( 'sanitize_text_field', $settings['title_roles'] );
		} else {
			$new_settings['title_roles'] = array_keys( get_editable_roles() ?? [] );
		}

		if ( isset( $settings['number_titles'] ) && is_numeric( $settings['number_titles'] ) && (int) $settings['number_titles'] >= 1 && (int) $settings['number_titles'] <= 10 ) {
			$new_settings['number_titles'] = absint( $settings['number_titles'] );
		} else {
			$new_settings['number_titles'] = 1;
		}

		if ( isset( $settings['generate_title_prompt'] ) && is_array( $settings['generate_title_prompt'] ) ) {
			$new_settings['generate_title_prompt'] = $this->sanitize_prompts( $settings['generate_title_prompt'] );
		} else {
			$new_settings['generate_title_prompt'] = array();
		}

		if ( empty( $settings['enable_resize_content'] ) || 1 !== (int) $settings['enable_resize_content'] ) {
			$new_settings['enable_resize_content'] = 'no';
		} else {
			$new_settings['enable_resize_content'] = '1';
		}

		if ( isset( $settings['resize_content_roles'] ) && is_array( $settings['resize_content_roles'] ) ) {
			$new_settings['resize_content_roles'] = array_map( 'sanitize_text_field', $settings['resize_content_roles'] );
		} else {
			$new_settings['resize_content_roles'] = array_keys( get_editable_roles() ?? [] );
		}

		if ( isset( $settings['number_resize_content'] ) && is_numeric( $settings['number_resize_content'] ) && (int) $settings['number_resize_content'] >= 1 && (int) $settings['number_resize_content'] <= 10 ) {
			$new_settings['number_resize_content'] = absint( $settings['number_resize_content'] );
		} else {
			$new_settings['number_resize_content'] = 1;
		}

		if ( isset( $settings['shrink_content_prompt'] ) && is_array( $settings['shrink_content_prompt'] ) ) {
			$new_settings['shrink_content_prompt'] = $this->sanitize_prompts( $settings['shrink_content_prompt'] );
		} else {
			$new_settings['shrink_content_prompt'] = array();
		}

		if ( isset( $settings['grow_content_prompt'] ) && is_array( $settings['grow_content_prompt'] ) ) {
			$new_settings['grow_content_prompt'] = $this->sanitize_prompts( $settings['grow_content_prompt'] );
		} else {
			$new_settings['grow_content_prompt'] = array();
		}

		return $new_settings;
	}

	/**
	 * Resets settings for the provider.
	 */
	public function reset_settings() {
		update_option( $this->get_option_name(), $this->get_default_settings() );
	}

	/**
	 * Default settings for ChatGPT
	 *
	 * @return array
	 */
	public function get_default_settings() {
		if ( ! function_exists( 'get_editable_roles' ) ) {
			require_once ABSPATH . 'wp-admin/includes/user.php';
		}
		$editable_roles = get_editable_roles() ?? [];

		$excerpt_length = absint( apply_filters( 'excerpt_length', 55 ) );

		return [
			'authenticated'           => false,
			'api_key'                 => '',
<<<<<<< HEAD
			'generate_excerpt_prompt' => '',
=======
			'enable_excerpt'          => false,
			'roles'                   => array_keys( $editable_roles ),
			'length'                  => $excerpt_length,
			'generate_excerpt_prompt' => array(
				array(
					'title'   => esc_html__( 'Default', 'classifai' ),
					'prompt'  => '',
					'default' => 1,
				),
			),
			'enable_titles'           => false,
			'title_roles'             => array_keys( $editable_roles ),
>>>>>>> 51b63639
			'number_titles'           => 1,
			'generate_title_prompt'   => array(
				array(
					'title'   => esc_html__( 'Default', 'classifai' ),
					'prompt'  => '',
					'default' => 1,
				),
			),
			'enable_resize_content'   => false,
			'resize_content_roles'    => array_keys( $editable_roles ),
			'number_resize_content'   => 1,
			'shrink_content_prompt'   => array(
				array(
					'title'   => esc_html__( 'Default', 'classifai' ),
					'prompt'  => '',
					'default' => 1,
				),
			),
			'grow_content_prompt'     => array(
				array(
					'title'   => esc_html__( 'Default', 'classifai' ),
					'prompt'  => '',
					'default' => 1,
				),
			),
		];
	}

	/**
	 * Provides debug information related to the provider.
	 *
	 * @param array|null $settings Settings array. If empty, settings will be retrieved.
	 * @param boolean    $configured Whether the provider is correctly configured. If null, the option will be retrieved.
	 * @return string|array
	 */
	public function get_provider_debug_information( $settings = null, $configured = null ) {
		if ( is_null( $settings ) ) {
			$settings = $this->sanitize_settings( $this->get_settings() );
		}

		$authenticated  = 1 === intval( $settings['authenticated'] ?? 0 );
		$enable_excerpt = 1 === intval( $settings['enable_excerpt'] ?? 0 );
		$enable_titles  = 1 === intval( $settings['enable_titles'] ?? 0 );

		return [
			__( 'Authenticated', 'classifai' )           => $authenticated ? __( 'yes', 'classifai' ) : __( 'no', 'classifai' ),
			__( 'Generate excerpt', 'classifai' )        => $enable_excerpt ? __( 'yes', 'classifai' ) : __( 'no', 'classifai' ),
			__( 'Allowed roles (excerpt)', 'classifai' ) => implode( ', ', $settings['roles'] ?? [] ),
			__( 'Excerpt length', 'classifai' )          => $settings['length'] ?? 55,
			__( 'Generate titles', 'classifai' )         => $enable_titles ? __( 'yes', 'classifai' ) : __( 'no', 'classifai' ),
			__( 'Allowed roles (titles)', 'classifai' )  => implode( ', ', $settings['title_roles'] ?? [] ),
			__( 'Number of titles', 'classifai' )        => absint( $settings['number_titles'] ?? 1 ),
			__( 'Allowed roles (resize)', 'classifai' )  => implode( ', ', $settings['resize_content_roles'] ?? [] ),
			__( 'Number of suggestions', 'classifai' )   => absint( $settings['number_resize_content'] ?? 1 ),
			__( 'Latest response', 'classifai' )         => $this->get_formatted_latest_response( get_transient( 'classifai_openai_chatgpt_latest_response' ) ),
		];
	}

	/**
	 * Common entry point for all REST endpoints for this provider.
	 * This is called by the Service.
	 *
	 * @param int    $post_id The Post Id we're processing.
	 * @param string $route_to_call The route we are processing.
	 * @param array  $args Optional arguments to pass to the route.
	 * @return string|WP_Error
	 */
	public function rest_endpoint_callback( $post_id = 0, $route_to_call = '', $args = [] ) {
		$route_to_call = strtolower( $route_to_call );
		if ( ! $post_id || ! get_post( $post_id ) ) {
			return new WP_Error( 'post_id_required', esc_html__( 'A valid post ID is required to generate an excerpt.', 'classifai' ) );
		}

		$return = '';

		// Handle all of our routes.
		switch ( $route_to_call ) {
			case 'excerpt':
				$return = $this->generate_excerpt( $post_id, $args );
				break;
			case 'title':
				$return = $this->generate_titles( $post_id, $args );
				break;
			case 'resize_content':
				$return = $this->resize_content( $post_id, $args );
				break;
		}

		return $return;
	}

	/**
	 * Generate an excerpt using ChatGPT.
	 *
	 * @param int   $post_id The Post ID we're processing
	 * @param array $args Arguments passed in.
	 * @return string|WP_Error
	 */
	public function generate_excerpt( int $post_id = 0, array $args = [] ) {
		if ( ! $post_id || ! get_post( $post_id ) ) {
			return new WP_Error( 'post_id_required', esc_html__( 'A valid post ID is required to generate an excerpt.', 'classifai' ) );
		}

		$settings = $this->get_settings();
		$args     = wp_parse_args(
			array_filter( $args ),
			[
				'content' => '',
				'title'   => get_the_title( $post_id ),
			]
		);

		// These checks (and the one above) happen in the REST permission_callback,
		// but we run them again here in case this method is called directly.
		if ( empty( $settings ) || ( isset( $settings['authenticated'] ) && false === $settings['authenticated'] ) || ( ! $this->is_feature_enabled( 'enable_excerpt' ) && ( ! defined( 'WP_CLI' ) || ! WP_CLI ) ) ) {
			return new WP_Error( 'not_enabled', esc_html__( 'Excerpt generation is disabled or OpenAI authentication failed. Please check your settings.', 'classifai' ) );
		}

		$excerpt_length = absint( $settings['length'] ?? 55 );

		$request = new APIRequest( $settings['api_key'] ?? '', $this->get_option_name() );

		$excerpt_prompt = esc_textarea( $this->get_default_prompt( $settings['generate_excerpt_prompt'] ) ?? $this->generate_excerpt_prompt );

		// Replace our variables in the prompt.
		$prompt_search  = array( '{{WORDS}}', '{{TITLE}}' );
		$prompt_replace = array( $excerpt_length, $args['title'] );
		$prompt         = str_replace( $prompt_search, $prompt_replace, $excerpt_prompt );

		/**
		 * Filter the prompt we will send to ChatGPT.
		 *
		 * @since 2.0.0
		 * @hook classifai_chatgpt_excerpt_prompt
		 *
		 * @param {string} $prompt Prompt we are sending to ChatGPT. Gets added before post content.
		 * @param {int} $post_id ID of post we are summarizing.
		 * @param {int} $excerpt_length Length of final excerpt.
		 *
		 * @return {string} Prompt.
		 */
		$prompt = apply_filters( 'classifai_chatgpt_excerpt_prompt', $prompt, $post_id, $excerpt_length );

		/**
		 * Filter the request body before sending to ChatGPT.
		 *
		 * @since 2.0.0
		 * @hook classifai_chatgpt_excerpt_request_body
		 *
		 * @param {array} $body Request body that will be sent to ChatGPT.
		 * @param {int} $post_id ID of post we are summarizing.
		 *
		 * @return {array} Request body.
		 */
		$body = apply_filters(
			'classifai_chatgpt_excerpt_request_body',
			[
				'model'       => $this->chatgpt_model,
				'messages'    => [
					[
						'role'    => 'system',
						'content' => $prompt,
					],
					[
						'role'    => 'user',
						'content' => $this->get_content( $post_id, $excerpt_length, false, $args['content'] ) . '',
					],
				],
				'temperature' => 0.9,
			],
			$post_id
		);

		// Make our API request.
		$response = $request->post(
			$this->chatgpt_url,
			[
				'body' => wp_json_encode( $body ),
			]
		);

		set_transient( 'classifai_openai_chatgpt_latest_response', $response, DAY_IN_SECONDS * 30 );

		// Extract out the text response, if it exists.
		if ( ! is_wp_error( $response ) && ! empty( $response['choices'] ) ) {
			foreach ( $response['choices'] as $choice ) {
				if ( isset( $choice['message'], $choice['message']['content'] ) ) {
					// ChatGPT often adds quotes to strings, so remove those as well as extra spaces.
					$response = sanitize_text_field( trim( $choice['message']['content'], ' "\'' ) );
				}
			}
		}

		return $response;
	}

	/**
	 * Generate titles using ChatGPT.
	 *
	 * @param int   $post_id The Post Id we're processing
	 * @param array $args Arguments passed in.
	 * @return string|WP_Error
	 */
	public function generate_titles( int $post_id = 0, array $args = [] ) {
		if ( ! $post_id || ! get_post( $post_id ) ) {
			return new WP_Error( 'post_id_required', esc_html__( 'Post ID is required to generate titles.', 'classifai' ) );
		}

		$settings = $this->get_settings();
		$args     = wp_parse_args(
			array_filter( $args ),
			[
				'num'     => $settings['number_titles'] ?? 1,
				'content' => '',
			]
		);

		// These checks happen in the REST permission_callback,
		// but we run them again here in case this method is called directly.
		if ( empty( $settings ) || ( isset( $settings['authenticated'] ) && false === $settings['authenticated'] ) || ! $this->is_feature_enabled( 'enable_titles' ) ) {
			return new WP_Error( 'not_enabled', esc_html__( 'Title generation is disabled or OpenAI authentication failed. Please check your settings.', 'classifai' ) );
		}

		$request = new APIRequest( $settings['api_key'] ?? '', $this->get_option_name() );

		$prompt = esc_textarea( $this->get_default_prompt( $settings['generate_title_prompt'] ) ?? $this->generate_title_prompt );

		/**
		 * Filter the prompt we will send to ChatGPT.
		 *
		 * @since 2.2.0
		 * @hook classifai_chatgpt_title_prompt
		 *
		 * @param {string} $prompt Prompt we are sending to ChatGPT. Gets added before post content.
		 * @param {int} $post_id ID of post we are summarizing.
		 * @param {array} $args Arguments passed to endpoint.
		 *
		 * @return {string} Prompt.
		 */
		$prompt = apply_filters( 'classifai_chatgpt_title_prompt', $prompt, $post_id, $args );

		/**
		 * Filter the request body before sending to ChatGPT.
		 *
		 * @since 2.2.0
		 * @hook classifai_chatgpt_title_request_body
		 *
		 * @param {array} $body Request body that will be sent to ChatGPT.
		 * @param {int} $post_id ID of post we are summarizing.
		 *
		 * @return {array} Request body.
		 */
		$body = apply_filters(
			'classifai_chatgpt_title_request_body',
			[
				'model'       => $this->chatgpt_model,
				'messages'    => [
					[
						'role'    => 'system',
						'content' => $prompt,
					],
					[
						'role'    => 'user',
						'content' => $this->get_content( $post_id, absint( $args['num'] ) * 15, false, $args['content'] ) . '',
					],
				],
				'temperature' => 0.9,
				'n'           => absint( $args['num'] ),
			],
			$post_id
		);

		// Make our API request.
		$response = $request->post(
			$this->chatgpt_url,
			[
				'body' => wp_json_encode( $body ),
			]
		);

		set_transient( 'classifai_openai_chatgpt_latest_response', $response, DAY_IN_SECONDS * 30 );

		if ( is_wp_error( $response ) ) {
			return $response;
		}

		if ( empty( $response['choices'] ) ) {
			return new WP_Error( 'no_choices', esc_html__( 'No choices were returned from OpenAI.', 'classifai' ) );
		}

		// Extract out the text response.
		$return = [];
		foreach ( $response['choices'] as $choice ) {
			if ( isset( $choice['message'], $choice['message']['content'] ) ) {
				// ChatGPT often adds quotes to strings, so remove those as well as extra spaces.
				$return[] = sanitize_text_field( trim( $choice['message']['content'], ' "\'' ) );
			}
		}

		return $return;
	}

	/**
	 * Resizes content.
	 *
	 * @param int   $post_id The Post Id we're processing
	 * @param array $args Arguments passed in.
	 * @return string|WP_Error
	 */
	public function resize_content( int $post_id, array $args = array() ) {
		if ( ! $post_id || ! get_post( $post_id ) ) {
			return new WP_Error( 'post_id_required', esc_html__( 'Post ID is required to resize content.', 'classifai' ) );
		}

		$settings = $this->get_settings();
		$args     = wp_parse_args(
			array_filter( $args ),
			[
				'num' => $settings['number_resize_content'] ?? 1,
			]
		);

		$request = new APIRequest( $settings['api_key'] ?? '', $this->get_option_name() );

		if ( 'shrink' === $args['resize_type'] ) {
			$prompt = esc_textarea( $this->get_default_prompt( $settings['shrink_content_prompt'] ) ?? $this->shrink_content_prompt );
		} else {
			$prompt = esc_textarea( $this->get_default_prompt( $settings['grow_content_prompt'] ) ?? $this->grow_content_prompt );
		}

		/**
		 * Filter the resize prompt we will send to ChatGPT.
		 *
		 * @since 2.3.0
		 * @hook classifai_chatgpt_' . $args['resize_type'] . '_content_prompt
		 *
		 * @param {string} $prompt Resize prompt we are sending to ChatGPT. Gets added as a system prompt.
		 * @param {int} $post_id ID of post.
		 * @param {array} $args Arguments passed to endpoint.
		 *
		 * @return {string} Prompt.
		 */
		$prompt = apply_filters( 'classifai_chatgpt_' . $args['resize_type'] . '_content_prompt', $prompt, $post_id, $args );

		/**
		 * Filter the resize request body before sending to ChatGPT.
		 *
		 * @since 2.3.0
		 * @hook classifai_chatgpt_resize_content_request_body
		 *
		 * @param {array} $body Request body that will be sent to ChatGPT.
		 * @param {int}   $post_id ID of post.
		 *
		 * @return {array} Request body.
		 */
		$body = apply_filters(
			'classifai_chatgpt_resize_content_request_body',
			[
				'model'       => $this->chatgpt_model,
				'messages'    => [
					[
						'role'    => 'system',
						'content' => $prompt,
					],
					[
						'role'    => 'user',
						'content' => esc_html( $args['content'] ),
					],
				],
				'temperature' => 0.9,
				'n'           => absint( $args['num'] ),
			],
			$post_id
		);

		// Make our API request.
		$response = $request->post(
			$this->chatgpt_url,
			[
				'body' => wp_json_encode( $body ),
			]
		);

		set_transient( 'classifai_openai_chatgpt_latest_response', $response, DAY_IN_SECONDS * 30 );

		if ( is_wp_error( $response ) ) {
			return $response;
		}

		if ( empty( $response['choices'] ) ) {
			return new WP_Error( 'no_choices', esc_html__( 'No choices were returned from OpenAI.', 'classifai' ) );
		}

		// Extract out the text response.
		$return = [];

		foreach ( $response['choices'] as $choice ) {
			if ( isset( $choice['message'], $choice['message']['content'] ) ) {
				// ChatGPT often adds quotes to strings, so remove those as well as extra spaces.
				$return[] = sanitize_text_field( trim( $choice['message']['content'], ' "\'' ) );
			}
		}

		return $return;
	}

	/**
	 * Get our content, trimming if needed.
	 *
	 * @param int    $post_id Post ID to get content from.
	 * @param int    $return_length Word length of returned content.
	 * @param bool   $use_title Whether to use the title or not.
	 * @param string $post_content The post content.
	 * @return string
	 */
	public function get_content( int $post_id = 0, int $return_length = 0, bool $use_title = true, string $post_content = '' ) {
		$tokenizer  = new Tokenizer( $this->max_tokens );
		$normalizer = new Normalizer();

		/**
		 * We first determine how many tokens, roughly, our returned content will require.
		 * This is determined by the number of words we expect to be returned and how
		 * many tokens are in an average word.
		 */
		$return_tokens = $tokenizer->tokens_in_words( $return_length );

		/**
		 * We then subtract those tokens from the max number of tokens ChatGPT allows
		 * in a single request, as well as subtracting out the number of tokens in our
		 * prompt (~50). ChatGPT counts both the tokens in the request and in
		 * the response towards the max.
		 */
		$max_content_tokens = $this->max_tokens - $return_tokens - 50;

		if ( empty( $post_content ) ) {
			$post         = get_post( $post_id );
			$post_content = apply_filters( 'the_content', $post->post_content );
		}

		$post_content = preg_replace( '#\[.+\](.+)\[/.+\]#', '$1', $post_content );

		// Then trim our content, if needed, to stay under the max.
		if ( $use_title ) {
			$content = $tokenizer->trim_content(
				$normalizer->normalize( $post_id, $post_content ),
				(int) $max_content_tokens
			);
		} else {
			$content = $tokenizer->trim_content(
				$normalizer->normalize_content( $post_content, '', $post_id ),
				(int) $max_content_tokens
			);
		}

		/**
		 * Filter content that will get sent to ChatGPT.
		 *
		 * @since 2.0.0
		 * @hook classifai_chatgpt_content
		 *
		 * @param {string} $content Content that will be sent to ChatGPT.
		 * @param {int} $post_id ID of post we are summarizing.
		 *
		 * @return {string} Content.
		 */
		return apply_filters( 'classifai_chatgpt_content', $content, $post_id );
	}

	/**
	 * Sanitize the prompt data.
	 * This is used for the repeater field.
	 *
	 * @since 2.4.0
	 *
	 * @param array $prompts Prompt data.
	 *
	 * @return array Sanitized prompt data.
	 */
	public function sanitize_prompts( array $prompts ): array {
		// Remove any prompts that don't have a title and prompt.
		$prompts = array_filter(
			$prompts,
			function ( $prompt ) {
				return ! empty( $prompt['title'] ) && ! empty( $prompt['prompt'] );
			}
		);

		// Sanitize the prompts and make sure only one prompt is marked as default.
		$has_default = false;

		$prompts = array_map(
			function ( $prompt ) use ( &$has_default ) {
				$default = $prompt['default'] && ! $has_default;

				if ( $default ) {
					$has_default = true;
				}

				return array(
					'title'   => sanitize_text_field( $prompt['title'] ),
					'prompt'  => sanitize_textarea_field( $prompt['prompt'] ),
					'default' => absint( $default ),
				);
			},
			$prompts
		);

		// If there is no default, use the first prompt.
		if ( false === $has_default && ! empty( $prompts ) ) {
			$prompts[0]['default'] = 1;
		}

		return $prompts;
	}

	/**
	 * Get the default prompt for use.
	 *
	 * @since 2.4.0
	 *
	 * @param array $prompts Prompt data.
	 *
	 * @return string|null Default prompt.
	 */
	public function get_default_prompt( array $prompts ): ?string {
		$default_prompt = null;

		if ( ! empty( $prompts ) ) {
			$prompt_data = array_filter(
				$prompts,
				function ( $prompt ) {
					return $prompt['default'];
				}
			);

			if ( ! empty( $prompt_data ) ) {
				$default_prompt = current( $prompt_data )['prompt'];
			} elseif ( ! empty( $prompts[0]['prompt'] ) ) {
				// If there is no default, use the first prompt.
				$default_prompt = $prompts[0]['prompt'];
			}
		}

		return $default_prompt;
	}
}<|MERGE_RESOLUTION|>--- conflicted
+++ resolved
@@ -510,23 +510,6 @@
 			$this->get_option_name()
 		);
 
-<<<<<<< HEAD
-=======
-		add_settings_field(
-			'enable-resize-content',
-			esc_html__( 'Enable content resizing', 'classifai' ),
-			[ $this, 'render_input' ],
-			$this->get_option_name(),
-			$this->get_option_name() . '_resize_content_settings',
-			[
-				'label_for'     => 'enable_resize_content',
-				'input_type'    => 'checkbox',
-				'default_value' => $default_settings['enable_resize_content'],
-				'description'   => __( '"Condense this text" and "Expand this text" menu items will be added to the paragraph block\'s toolbar menu.', 'classifai' ),
-			]
-		);
-
->>>>>>> 51b63639
 		$content_resize_roles = $roles;
 
 		unset( $content_resize_roles['contributor'], $content_resize_roles['subscriber'] );
@@ -694,22 +677,7 @@
 		return [
 			'authenticated'           => false,
 			'api_key'                 => '',
-<<<<<<< HEAD
 			'generate_excerpt_prompt' => '',
-=======
-			'enable_excerpt'          => false,
-			'roles'                   => array_keys( $editable_roles ),
-			'length'                  => $excerpt_length,
-			'generate_excerpt_prompt' => array(
-				array(
-					'title'   => esc_html__( 'Default', 'classifai' ),
-					'prompt'  => '',
-					'default' => 1,
-				),
-			),
-			'enable_titles'           => false,
-			'title_roles'             => array_keys( $editable_roles ),
->>>>>>> 51b63639
 			'number_titles'           => 1,
 			'generate_title_prompt'   => array(
 				array(
