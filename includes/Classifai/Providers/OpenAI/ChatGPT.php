<?php
/**
 * OpenAI ChatGPT integration
 */

namespace Classifai\Providers\OpenAI;

use Classifai\Providers\Provider;
use Classifai\Watson\Normalizer;
use WP_Error;
use function Classifai\get_asset_info;

class ChatGPT extends Provider {

	use \Classifai\Providers\OpenAI\OpenAI;

	/**
	 * OpenAI ChatGPT URL
	 *
	 * @var string
	 */
	protected $chatgpt_url = 'https://api.openai.com/v1/chat/completions';

	/**
	 * OpenAI ChatGPT model
	 *
	 * @var string
	 */
	protected $chatgpt_model = 'gpt-3.5-turbo';

	/**
	 * Maximum number of tokens our model supports
	 *
	 * @var int
	 */
	protected $max_tokens = 4096;

	/**
	 * OpenAI ChatGPT constructor.
	 *
	 * @param string $service The service this class belongs to.
	 */
	public function __construct( $service ) {
		parent::__construct(
			'OpenAI ChatGPT',
			'ChatGPT',
			'openai_chatgpt',
			$service
		);

		// Set the onboarding options.
		$this->onboarding_options = array(
			'title'    => __( 'OpenAI ChatGPT', 'classifai' ),
			'fields'   => array( 'api-key' ),
			'features' => array(
				'enable_excerpt'        => __( 'Excerpt generation', 'classifai' ),
				'enable_titles'         => __( 'Title generation', 'classifai' ),
				'enable_resize_content' => __( 'Content resizing', 'classifai' ),
			),
		);
	}

	/**
	 * Determine if the current user can access the feature
	 *
	 * @param string $feature Feature to check.
	 * @return bool
	 */
	public function is_feature_enabled( string $feature = '' ) {
		$access        = false;
		$settings      = $this->get_settings();
		$user_roles    = wp_get_current_user()->roles ?? [];
		$feature_roles = [];

		$role_keys = [
			'enable_excerpt'        => 'roles',
			'enable_titles'         => 'title_roles',
			'enable_resize_content' => 'resize_content_roles',
		];

		if ( isset( $role_keys[ $feature ] ) ) {
			$feature_roles = $settings[ $role_keys[ $feature ] ] ?? [];
		}

		// Check if user has access to the feature and the feature is turned on.
		if (
			( ! empty( $feature_roles ) && ! empty( array_intersect( $user_roles, $feature_roles ) ) )
			&& ( isset( $settings[ $feature ] ) && 1 === (int) $settings[ $feature ] )
		) {
			$access = true;
		}

		/**
		 * Filter to override permission to a ChatGPT generate feature.
		 *
		 * @since 2.3.0
		 * @hook classifai_openai_chatgpt_{$feature}
		 *
		 * @param {bool}  $access Current access value.
		 * @param {array} $settings Current feature settings.
		 *
		 * @return {bool} Should the user have access?
		 */
		return apply_filters( "classifai_openai_chatgpt_{$feature}", $access, $settings );
	}

	/**
	 * Register what we need for the plugin.
	 *
	 * This only fires if can_register returns true.
	 */
	public function register() {
		add_action( 'enqueue_block_assets', [ $this, 'enqueue_editor_assets' ] );
		add_action( 'admin_enqueue_scripts', [ $this, 'enqueue_admin_assets' ] );
		add_action( 'edit_form_before_permalink', [ $this, 'register_generated_titles_template' ] );
	}

	/**
	 * Returns localised data for title generation.
	 */
	public function get_localised_vars() {
		global $post;

		return [
			'enabledFeatures' => [
				0 => [
					'feature'       => 'title',
					'path'          => '/classifai/v1/openai/generate-title/',
					'buttonText'    => __( 'Generate titles', 'classifai' ),
					'modalTitle'    => __( 'Select a title', 'classifai' ),
					'selectBtnText' => __( 'Select', 'classifai' ),
				],
			],
			'noPermissions'   => ! is_user_logged_in() || ! current_user_can( 'edit_post', $post->ID ),
		];
	}

	/**
	 * Enqueue the editor scripts.
	 */
	public function enqueue_editor_assets() {
		global $post;

		if ( empty( $post ) ) {
			return;
		}

		if ( $this->is_feature_enabled( 'enable_excerpt' ) ) {
			// This script removes the core excerpt panel and replaces it with our own.
			wp_enqueue_script(
				'classifai-post-excerpt',
				CLASSIFAI_PLUGIN_URL . 'dist/post-excerpt.js',
				array_merge( get_asset_info( 'post-excerpt', 'dependencies' ), [ 'lodash' ] ),
				get_asset_info( 'post-excerpt', 'version' ),
				true
			);
		}

		if ( $this->is_feature_enabled( 'enable_titles' ) ) {
			wp_enqueue_script(
				'classifai-post-status-info',
				CLASSIFAI_PLUGIN_URL . 'dist/post-status-info.js',
				get_asset_info( 'post-status-info', 'dependencies' ),
				get_asset_info( 'post-status-info', 'version' ),
				true
			);

			wp_add_inline_script(
				'classifai-post-status-info',
				sprintf(
					'var classifaiChatGPTData = %s;',
					wp_json_encode( $this->get_localised_vars() )
				),
				'before'
			);
		}

		if ( $this->is_feature_enabled( 'enable_resize_content' ) ) {
			wp_enqueue_script(
				'classifai-content-resizing-plugin-js',
				CLASSIFAI_PLUGIN_URL . 'dist/content-resizing-plugin.js',
				get_asset_info( 'content-resizing-plugin', 'dependencies' ),
				get_asset_info( 'content-resizing-plugin', 'version' ),
				true
			);

			wp_enqueue_style(
				'classifai-content-resizing-plugin-css',
				CLASSIFAI_PLUGIN_URL . 'dist/content-resizing-plugin.css',
				[],
				CLASSIFAI_PLUGIN_VERSION,
				'all'
			);
		}
	}

	/**
	 * Enqueue the admin scripts.
	 *
	 * @param string $hook_suffix The current admin page.
	 */
	public function enqueue_admin_assets( $hook_suffix = '' ) {
		if ( 'post.php' !== $hook_suffix && 'post-new.php' !== $hook_suffix ) {
			return;
		}

		$screen   = get_current_screen();
		$settings = $this->get_settings();

		// Load the assets for the classic editor.
		if ( $screen && ! $screen->is_block_editor() ) {
			if (
				post_type_supports( $screen->post_type, 'title' ) &&
				$this->is_feature_enabled( 'enable_titles' )
			) {
				wp_enqueue_style(
					'classifai-generate-title-classic-css',
					CLASSIFAI_PLUGIN_URL . 'dist/generate-title-classic.css',
					[],
					CLASSIFAI_PLUGIN_VERSION,
					'all'
				);

				wp_enqueue_script(
					'classifai-generate-title-classic-js',
					CLASSIFAI_PLUGIN_URL . 'dist/generate-title-classic.js',
					array_merge( get_asset_info( 'generate-title-classic', 'dependencies' ), array( 'wp-api' ) ),
					get_asset_info( 'generate-title-classic', 'version' ),
					true
				);

				wp_add_inline_script(
					'classifai-generate-title-classic-js',
					sprintf(
						'var classifaiChatGPTData = %s;',
						wp_json_encode( $this->get_localised_vars() )
					),
					'before'
				);
			}

			if (
				post_type_supports( $screen->post_type, 'excerpt' ) &&
				$this->is_feature_enabled( 'enable_excerpt' )
			) {
				wp_enqueue_style(
					'classifai-generate-title-classic-css',
					CLASSIFAI_PLUGIN_URL . 'dist/generate-title-classic.css',
					[],
					CLASSIFAI_PLUGIN_VERSION,
					'all'
				);

				wp_enqueue_script(
					'classifai-generate-excerpt-classic-js',
					CLASSIFAI_PLUGIN_URL . 'dist/generate-excerpt-classic.js',
					array_merge( get_asset_info( 'generate-excerpt-classic', 'dependencies' ), array( 'wp-api' ) ),
					get_asset_info( 'generate-excerpt-classic', 'version' ),
					true
				);

				wp_add_inline_script(
					'classifai-generate-excerpt-classic-js',
					sprintf(
						'var classifaiGenerateExcerpt = %s;',
						wp_json_encode(
							[
								'path'           => '/classifai/v1/openai/generate-excerpt/',
								'buttonText'     => __( 'Generate excerpt', 'classifai' ),
								'regenerateText' => __( 'Re-generate excerpt', 'classifai' ),
							]
						)
					),
					'before'
				);
			}
		}

		wp_enqueue_style(
			'classifai-language-processing-style',
			CLASSIFAI_PLUGIN_URL . 'dist/language-processing.css',
			[],
			CLASSIFAI_PLUGIN_VERSION,
			'all'
		);
	}

	/**
	 * HTML template for title generation result popup.
	 */
	public function register_generated_titles_template() {
		?>
		<div id="classifai-openai__results" style="display: none;">
			<div id="classifai-openai__overlay" style="opacity: 0;"></div>
			<div id="classifai-openai__modal" style="opacity: 0;">
				<h2 id="classifai-openai__results-title"></h2>
				<div id="classifai-openai__close-modal-button"></div>
				<div id="classifai-openai__results-content">
				</div>
			</div>
		</div>
		<?php
	}

	/**
	 * Setup fields
	 */
	public function setup_fields_sections() {
		$default_settings = $this->get_default_settings();

		// Add API fields.
		$this->setup_api_fields( $default_settings['api_key'] );

		// Add excerpt fields.
		add_settings_section(
			$this->get_option_name() . '_excerpt',
			esc_html__( 'Excerpt settings', 'classifai' ),
			'',
			$this->get_option_name()
		);

		add_settings_field(
			'enable-excerpt',
			esc_html__( 'Generate excerpt', 'classifai' ),
			[ $this, 'render_input' ],
			$this->get_option_name(),
			$this->get_option_name() . '_excerpt',
			[
				'label_for'     => 'enable_excerpt',
				'input_type'    => 'checkbox',
				'default_value' => $default_settings['enable_excerpt'],
				'description'   => __( 'A button will be added to the excerpt panel that can be used to generate an excerpt.', 'classifai' ),
			]
		);

		$roles = get_editable_roles() ?? [];
		$roles = array_combine( array_keys( $roles ), array_column( $roles, 'name' ) );

		/**
		 * Filter the allowed WordPress roles for ChatGTP
		 *
		 * @since 2.3.0
		 * @hook classifai_chatgpt_allowed_roles
		 *
		 * @param {array} $roles            Array of arrays containing role information.
		 * @param {array} $default_settings Default setting values.
		 *
		 * @return {array} Roles array.
		 */
		$roles = apply_filters( 'classifai_chatgpt_allowed_roles', $roles, $default_settings );

		add_settings_field(
			'roles',
			esc_html__( 'Allowed roles', 'classifai' ),
			[ $this, 'render_checkbox_group' ],
			$this->get_option_name(),
			$this->get_option_name() . '_excerpt',
			[
				'label_for'      => 'roles',
				'options'        => $roles,
				'default_values' => $default_settings['roles'],
				'description'    => __( 'Choose which roles are allowed to generate excerpts.', 'classifai' ),
			]
		);

		add_settings_field(
			'length',
			esc_html__( 'Excerpt length', 'classifai' ),
			[ $this, 'render_input' ],
			$this->get_option_name(),
			$this->get_option_name() . '_excerpt',
			[
				'label_for'     => 'length',
				'input_type'    => 'number',
				'min'           => 1,
				'step'          => 1,
				'default_value' => $default_settings['length'],
				'description'   => __( 'How many words should the excerpt be? Note that the final result may not exactly match this. In testing, ChatGPT tended to exceed this number by 10-15 words.', 'classifai' ),
			]
		);

		// Add title fields.
		add_settings_section(
			$this->get_option_name() . '_title',
			esc_html__( 'Title settings', 'classifai' ),
			'',
			$this->get_option_name()
		);

		add_settings_field(
			'enable-titles',
			esc_html__( 'Generate titles', 'classifai' ),
			[ $this, 'render_input' ],
			$this->get_option_name(),
			$this->get_option_name() . '_title',
			[
				'label_for'     => 'enable_titles',
				'input_type'    => 'checkbox',
				'default_value' => $default_settings['enable_titles'],
				'description'   => __( 'A button will be added to the status panel that can be used to generate titles.', 'classifai' ),
			]
		);

		add_settings_field(
			'title-roles',
			esc_html__( 'Allowed roles', 'classifai' ),
			[ $this, 'render_checkbox_group' ],
			$this->get_option_name(),
			$this->get_option_name() . '_title',
			[
				'label_for'      => 'title_roles',
				'options'        => $roles,
				'default_values' => $default_settings['title_roles'],
				'description'    => __( 'Choose which roles are allowed to generate titles.', 'classifai' ),
			]
		);

		add_settings_field(
			'number-titles',
			esc_html__( 'Number of titles', 'classifai' ),
			[ $this, 'render_select' ],
			$this->get_option_name(),
			$this->get_option_name() . '_title',
			[
				'label_for'     => 'number_titles',
				'options'       => array_combine( range( 1, 10 ), range( 1, 10 ) ),
				'default_value' => $default_settings['number_titles'],
				'description'   => __( 'Number of titles that will be generated in one request.', 'classifai' ),
			]
		);

<<<<<<< HEAD
		// Add language settings
		add_settings_section(
			$this->get_option_name() . '_lang',
			esc_html__( 'Language settings', 'classifai' ),
=======
		// Add resizing content fields.
		add_settings_section(
			$this->get_option_name() . '_resize_content_settings',
			esc_html__( 'Resizing content settings', 'classifai' ),
>>>>>>> ca52449a
			'',
			$this->get_option_name()
		);

		add_settings_field(
<<<<<<< HEAD
			'language',
			esc_html__( 'Language', 'classifai' ),
			[ $this, 'render_language' ],
			$this->get_option_name(),
			$this->get_option_name() . '_lang',
			[
				'label_for'     => 'language',
				'default_value' => $default_settings['language'],
=======
			'enable-resize-content',
			esc_html__( 'Enable content resizing', 'classifai' ),
			[ $this, 'render_input' ],
			$this->get_option_name(),
			$this->get_option_name() . '_resize_content_settings',
			[
				'label_for'     => 'enable_resize_content',
				'input_type'    => 'checkbox',
				'default_value' => $default_settings['enable_resize_content'],
				'description'   => __( '"Shrink content" and "Grow content" menu items will be added to the paragraph block\'s toolbar menu.', 'classifai' ),
			]
		);

		$content_resize_roles = $roles;

		unset( $content_resize_roles['contributor'], $content_resize_roles['subscriber'] );

		add_settings_field(
			'resize-content-roles',
			esc_html__( 'Allowed roles', 'classifai' ),
			[ $this, 'render_checkbox_group' ],
			$this->get_option_name(),
			$this->get_option_name() . '_resize_content_settings',
			[
				'label_for'      => 'resize_content_roles',
				'options'        => $content_resize_roles,
				'default_values' => $default_settings['resize_content_roles'],
				'description'    => __( 'Choose which roles are allowed to resize content.', 'classifai' ),
			]
		);

		add_settings_field(
			'number-resize-content',
			esc_html__( 'Number of suggestions', 'classifai' ),
			[ $this, 'render_select' ],
			$this->get_option_name(),
			$this->get_option_name() . '_resize_content_settings',
			[
				'label_for'     => 'number_resize_content',
				'options'       => array_combine( range( 1, 10 ), range( 1, 10 ) ),
				'default_value' => $default_settings['number_resize_content'],
				'description'   => __( 'Number of suggestions that will be generated in one request.', 'classifai' ),
>>>>>>> ca52449a
			]
		);
	}

	/**
	 * Sanitization for the options being saved.
	 *
	 * @param array $settings Array of settings about to be saved.
	 *
	 * @return array The sanitized settings to be saved.
	 */
	public function sanitize_settings( $settings ) {
		$new_settings = $this->get_settings();
		$new_settings = array_merge(
			$new_settings,
			$this->sanitize_api_key_settings( $new_settings, $settings )
		);

		if ( empty( $settings['enable_excerpt'] ) || 1 !== (int) $settings['enable_excerpt'] ) {
			$new_settings['enable_excerpt'] = 'no';
		} else {
			$new_settings['enable_excerpt'] = '1';
		}

		if ( isset( $settings['roles'] ) && is_array( $settings['roles'] ) ) {
			$new_settings['roles'] = array_map( 'sanitize_text_field', $settings['roles'] );
		} else {
			$new_settings['roles'] = array_keys( get_editable_roles() ?? [] );
		}

		if ( isset( $settings['length'] ) && is_numeric( $settings['length'] ) && (int) $settings['length'] >= 0 ) {
			$new_settings['length'] = absint( $settings['length'] );
		} else {
			$new_settings['length'] = 55;
		}

		if ( empty( $settings['enable_titles'] ) || 1 !== (int) $settings['enable_titles'] ) {
			$new_settings['enable_titles'] = 'no';
		} else {
			$new_settings['enable_titles'] = '1';
		}

		if ( isset( $settings['title_roles'] ) && is_array( $settings['title_roles'] ) ) {
			$new_settings['title_roles'] = array_map( 'sanitize_text_field', $settings['title_roles'] );
		} else {
			$new_settings['title_roles'] = array_keys( get_editable_roles() ?? [] );
		}

		if ( isset( $settings['number_titles'] ) && is_numeric( $settings['number_titles'] ) && (int) $settings['number_titles'] >= 1 && (int) $settings['number_titles'] <= 10 ) {
			$new_settings['number_titles'] = absint( $settings['number_titles'] );
		} else {
			$new_settings['number_titles'] = 1;
		}

<<<<<<< HEAD
		if ( isset( $settings['language'] ) ) {
			$new_settings['language'] = sanitize_text_field( $settings['language'] );
		} else {
			$new_settings['language'] = sanitize_text_field( str_replace( '-', '_', get_bloginfo( 'language' ) ) );
=======
		if ( empty( $settings['enable_resize_content'] ) || 1 !== (int) $settings['enable_resize_content'] ) {
			$new_settings['enable_resize_content'] = 'no';
		} else {
			$new_settings['enable_resize_content'] = '1';
		}

		if ( isset( $settings['resize_content_roles'] ) && is_array( $settings['resize_content_roles'] ) ) {
			$new_settings['resize_content_roles'] = array_map( 'sanitize_text_field', $settings['resize_content_roles'] );
		} else {
			$new_settings['resize_content_roles'] = array_keys( get_editable_roles() ?? [] );
		}

		if ( isset( $settings['number_resize_content'] ) && is_numeric( $settings['number_resize_content'] ) && (int) $settings['number_resize_content'] >= 1 && (int) $settings['number_resize_content'] <= 10 ) {
			$new_settings['number_resize_content'] = absint( $settings['number_resize_content'] );
		} else {
			$new_settings['number_resize_content'] = 1;
>>>>>>> ca52449a
		}

		return $new_settings;
	}

	/**
	 * Resets settings for the provider.
	 */
	public function reset_settings() {
		update_option( $this->get_option_name(), $this->get_default_settings() );
	}

	/**
	 * Default settings for ChatGPT
	 *
	 * @return array
	 */
	public function get_default_settings() {
		if ( ! function_exists( 'get_editable_roles' ) ) {
			require_once ABSPATH . 'wp-admin/includes/user.php';
		}
		$editable_roles = get_editable_roles() ?? [];

		return [
<<<<<<< HEAD
			'authenticated'  => false,
			'api_key'        => '',
			'enable_excerpt' => false,
			'roles'          => array_keys( $editable_roles ),
			'length'         => (int) apply_filters( 'excerpt_length', 55 ),
			'enable_titles'  => false,
			'title_roles'    => array_keys( $editable_roles ),
			'number_titles'  => 1,
			'language'       => sanitize_text_field( str_replace( '-', '_', get_bloginfo( 'language' ) ) ),
=======
			'authenticated'         => false,
			'api_key'               => '',
			'enable_excerpt'        => false,
			'roles'                 => array_keys( $editable_roles ),
			'length'                => (int) apply_filters( 'excerpt_length', 55 ),
			'enable_titles'         => false,
			'title_roles'           => array_keys( $editable_roles ),
			'number_titles'         => 1,
			'enable_resize_content' => false,
			'resize_content_roles'  => array_keys( $editable_roles ),
			'number_resize_content' => 1,
>>>>>>> ca52449a
		];
	}

	/**
	 * Provides debug information related to the provider.
	 *
	 * @param array|null $settings Settings array. If empty, settings will be retrieved.
	 * @param boolean    $configured Whether the provider is correctly configured. If null, the option will be retrieved.
	 * @return string|array
	 */
	public function get_provider_debug_information( $settings = null, $configured = null ) {
		if ( is_null( $settings ) ) {
			$settings = $this->sanitize_settings( $this->get_settings() );
		}

		$authenticated  = 1 === intval( $settings['authenticated'] ?? 0 );
		$enable_excerpt = 1 === intval( $settings['enable_excerpt'] ?? 0 );
		$enable_titles  = 1 === intval( $settings['enable_titles'] ?? 0 );

		return [
			__( 'Authenticated', 'classifai' )           => $authenticated ? __( 'yes', 'classifai' ) : __( 'no', 'classifai' ),
			__( 'Generate excerpt', 'classifai' )        => $enable_excerpt ? __( 'yes', 'classifai' ) : __( 'no', 'classifai' ),
			__( 'Allowed roles (excerpt)', 'classifai' ) => implode( ', ', $settings['roles'] ?? [] ),
			__( 'Excerpt length', 'classifai' )          => $settings['length'] ?? 55,
			__( 'Generate titles', 'classifai' )         => $enable_titles ? __( 'yes', 'classifai' ) : __( 'no', 'classifai' ),
			__( 'Allowed roles (titles)', 'classifai' )  => implode( ', ', $settings['title_roles'] ?? [] ),
			__( 'Number of titles', 'classifai' )        => absint( $settings['number_titles'] ?? 1 ),
			__( 'Allowed roles (resize)', 'classifai' )  => implode( ', ', $settings['resize_content_roles'] ?? [] ),
			__( 'Number of suggestions', 'classifai' )   => absint( $settings['number_resize_content'] ?? 1 ),
			__( 'Latest response', 'classifai' )         => $this->get_formatted_latest_response( get_transient( 'classifai_openai_chatgpt_latest_response' ) ),
		];
	}

	/**
	 * Common entry point for all REST endpoints for this provider.
	 * This is called by the Service.
	 *
	 * @param int    $post_id The Post Id we're processing.
	 * @param string $route_to_call The route we are processing.
	 * @param array  $args Optional arguments to pass to the route.
	 * @return string|WP_Error
	 */
	public function rest_endpoint_callback( $post_id = 0, $route_to_call = '', $args = [] ) {
		$route_to_call = strtolower( $route_to_call );
		if ( ! $post_id || ! get_post( $post_id ) ) {
			return new WP_Error( 'post_id_required', esc_html__( 'A valid post ID is required to generate an excerpt.', 'classifai' ) );
		}

		$return = '';

		// Handle all of our routes.
		switch ( $route_to_call ) {
			case 'excerpt':
				$return = $this->generate_excerpt( $post_id, $args );
				break;
			case 'title':
				$return = $this->generate_titles( $post_id, $args );
				break;
			case 'resize_content':
				$return = $this->resize_content( $post_id, $args );
				break;
		}

		return $return;
	}

	/**
	 * Generate an excerpt using ChatGPT.
	 *
	 * @param int   $post_id The Post ID we're processing
	 * @param array $args Arguments passed in.
	 * @return string|WP_Error
	 */
	public function generate_excerpt( int $post_id = 0, array $args = [] ) {
		if ( ! $post_id || ! get_post( $post_id ) ) {
			return new WP_Error( 'post_id_required', esc_html__( 'A valid post ID is required to generate an excerpt.', 'classifai' ) );
		}

		$settings = $this->get_settings();
		$args     = wp_parse_args(
			array_filter( $args ),
			[
				'content' => '',
				'title'   => get_the_title( $post_id ),
			]
		);

		// These checks (and the one above) happen in the REST permission_callback,
		// but we run them again here in case this method is called directly.
		if ( empty( $settings ) || ( isset( $settings['authenticated'] ) && false === $settings['authenticated'] ) || ( ! $this->is_feature_enabled( 'enable_excerpt' ) && ( ! defined( 'WP_CLI' ) || ! WP_CLI ) ) ) {
			return new WP_Error( 'not_enabled', esc_html__( 'Excerpt generation is disabled or OpenAI authentication failed. Please check your settings.', 'classifai' ) );
		}

		$excerpt_length = absint( $settings['length'] ?? 55 );
		$language       = isset( $settings['language'] ) && 'en' !== $settings['language'] ? ' in ' . sanitize_text_field( $settings['language'] ) . ' language' : '';

		$request = new APIRequest( $settings['api_key'] ?? '' );

		/**
		 * Filter the prompt we will send to ChatGPT.
		 *
		 * @since 2.0.0
		 * @hook classifai_chatgpt_excerpt_prompt
		 *
		 * @param {string} $prompt Prompt we are sending to ChatGPT. Gets added before post content.
		 * @param {int} $post_id ID of post we are summarizing.
		 * @param {int} $excerpt_length Length of final excerpt.
		 *
		 * @return {string} Prompt.
		 */
		$prompt = apply_filters( 'classifai_chatgpt_excerpt_prompt', sprintf( 'Summarize the following message using a maximum of %d words%s. Ensure this summary pairs well with the following text: %s.', $excerpt_length, $language, $args['title'] ), $post_id, $excerpt_length );

		/**
		 * Filter the request body before sending to ChatGPT.
		 *
		 * @since 2.0.0
		 * @hook classifai_chatgpt_excerpt_request_body
		 *
		 * @param {array} $body Request body that will be sent to ChatGPT.
		 * @param {int} $post_id ID of post we are summarizing.
		 *
		 * @return {array} Request body.
		 */
		$body = apply_filters(
			'classifai_chatgpt_excerpt_request_body',
			[
				'model'       => $this->chatgpt_model,
				'messages'    => [
					[
						'role'    => 'system',
						'content' => $prompt,
					],
					[
						'role'    => 'user',
						'content' => $this->get_content( $post_id, $excerpt_length, false, $args['content'] ) . '',
					],
				],
				'temperature' => 0.9,
			],
			$post_id
		);

		// Make our API request.
		$response = $request->post(
			$this->chatgpt_url,
			[
				'body' => wp_json_encode( $body ),
			]
		);

		set_transient( 'classifai_openai_chatgpt_latest_response', $response, DAY_IN_SECONDS * 30 );

		// Extract out the text response, if it exists.
		if ( ! is_wp_error( $response ) && ! empty( $response['choices'] ) ) {
			foreach ( $response['choices'] as $choice ) {
				if ( isset( $choice['message'], $choice['message']['content'] ) ) {
					// ChatGPT often adds quotes to strings, so remove those as well as extra spaces.
					$response = sanitize_text_field( trim( $choice['message']['content'], ' "\'' ) );
				}
			}
		}

		return $response;
	}

	/**
	 * Generate titles using ChatGPT.
	 *
	 * @param int   $post_id The Post Id we're processing
	 * @param array $args Arguments passed in.
	 * @return string|WP_Error
	 */
	public function generate_titles( int $post_id = 0, array $args = [] ) {
		if ( ! $post_id || ! get_post( $post_id ) ) {
			return new WP_Error( 'post_id_required', esc_html__( 'Post ID is required to generate titles.', 'classifai' ) );
		}

		$settings = $this->get_settings();
		$language = isset( $settings['language'] ) && 'en' !== $settings['language'] ? ' in ' . sanitize_text_field( $settings['language'] ) . ' language' : '';
		$args     = wp_parse_args(
			array_filter( $args ),
			[
				'num'     => $settings['number_titles'] ?? 1,
				'content' => '',
			]
		);

		// These checks happen in the REST permission_callback,
		// but we run them again here in case this method is called directly.
		if ( empty( $settings ) || ( isset( $settings['authenticated'] ) && false === $settings['authenticated'] ) || ! $this->is_feature_enabled( 'enable_titles' ) ) {
			return new WP_Error( 'not_enabled', esc_html__( 'Title generation is disabled or OpenAI authentication failed. Please check your settings.', 'classifai' ) );
		}

		$request = new APIRequest( $settings['api_key'] ?? '' );

		/**
		 * Filter the prompt we will send to ChatGPT.
		 *
		 * @since 2.2.0
		 * @hook classifai_chatgpt_title_prompt
		 *
		 * @param {string} $prompt Prompt we are sending to ChatGPT. Gets added before post content.
		 * @param {int} $post_id ID of post we are summarizing.
		 * @param {array} $args Arguments passed to endpoint.
		 *
		 * @return {string} Prompt.
		 */
		$prompt = apply_filters( 'classifai_chatgpt_title_prompt', 'Write an SEO-friendly title for the following content that will encourage readers to clickthrough, staying within a range of 40 to 60 characters' . $language, $post_id, $args );

		/**
		 * Filter the request body before sending to ChatGPT.
		 *
		 * @since 2.2.0
		 * @hook classifai_chatgpt_title_request_body
		 *
		 * @param {array} $body Request body that will be sent to ChatGPT.
		 * @param {int} $post_id ID of post we are summarizing.
		 *
		 * @return {array} Request body.
		 */
		$body = apply_filters(
			'classifai_chatgpt_title_request_body',
			[
				'model'       => $this->chatgpt_model,
				'messages'    => [
					[
						'role'    => 'system',
						'content' => $prompt,
					],
					[
						'role'    => 'user',
						'content' => $this->get_content( $post_id, absint( $args['num'] ) * 15, false, $args['content'] ) . '',
					],
				],
				'temperature' => 0.9,
				'n'           => absint( $args['num'] ),
			],
			$post_id
		);

		// Make our API request.
		$response = $request->post(
			$this->chatgpt_url,
			[
				'body' => wp_json_encode( $body ),
			]
		);

		set_transient( 'classifai_openai_chatgpt_latest_response', $response, DAY_IN_SECONDS * 30 );

		if ( is_wp_error( $response ) ) {
			return $response;
		}

		if ( empty( $response['choices'] ) ) {
			return new WP_Error( 'no_choices', esc_html__( 'No choices were returned from OpenAI.', 'classifai' ) );
		}

		// Extract out the text response.
		$return = [];
		foreach ( $response['choices'] as $choice ) {
			if ( isset( $choice['message'], $choice['message']['content'] ) ) {
				// ChatGPT often adds quotes to strings, so remove those as well as extra spaces.
				$return[] = sanitize_text_field( trim( $choice['message']['content'], ' "\'' ) );
			}
		}

		return $return;
	}

	/**
	 * Resizes content.
	 *
	 * @param int   $post_id The Post Id we're processing
	 * @param array $args Arguments passed in.
	 * @return string|WP_Error
	 */
	public function resize_content( int $post_id, array $args = array() ) {
		if ( ! $post_id || ! get_post( $post_id ) ) {
			return new WP_Error( 'post_id_required', esc_html__( 'Post ID is required to resize content.', 'classifai' ) );
		}

		$settings = $this->get_settings();
		$args     = wp_parse_args(
			array_filter( $args ),
			[
				'num' => $settings['number_resize_content'] ?? 1,
			]
		);

		$request = new APIRequest( $settings['api_key'] ?? '' );

		if ( 'shrink' === $args['resize_type'] ) {
			$prompt = 'Decrease the content length no more than 2 to 4 sentences.';
		} else {
			$prompt = 'Increase the content length no more than 2 to 4 sentences.';
		}

		/**
		 * Filter the resize prompt we will send to ChatGPT.
		 *
		 * @since 2.3.0
		 *
		 * @param {string} $prompt Resize prompt we are sending to ChatGPT. Gets added as a system prompt.
		 * @param {int} $post_id ID of post.
		 * @param {array} $args Arguments passed to endpoint.
		 *
		 * @return {string} Prompt.
		 */
		$prompt = apply_filters( 'classifai_chatgpt_' . $args['resize_type'] . '_content_prompt', $prompt, $post_id, $args );

		/**
		 * Filter the resize request body before sending to ChatGPT.
		 *
		 * @since 2.3.0
		 * @hook classifai_chatgpt_resize_content_request_body
		 *
		 * @param {array} $body Request body that will be sent to ChatGPT.
		 * @param {int}   $post_id ID of post.
		 *
		 * @return {array} Request body.
		 */
		$body = apply_filters(
			'classifai_chatgpt_resize_content_request_body',
			[
				'model'       => $this->chatgpt_model,
				'messages'    => [
					[
						'role'    => 'system',
						'content' => $prompt,
					],
					[
						'role'    => 'user',
						'content' => esc_html( $args['content'] ),
					],
				],
				'temperature' => 0.9,
				'n'           => absint( $args['num'] ),
			],
			$post_id
		);

		// Make our API request.
		$response = $request->post(
			$this->chatgpt_url,
			[
				'body' => wp_json_encode( $body ),
			]
		);

		set_transient( 'classifai_openai_chatgpt_latest_response', $response, DAY_IN_SECONDS * 30 );

		if ( is_wp_error( $response ) ) {
			return $response;
		}

		if ( empty( $response['choices'] ) ) {
			return new WP_Error( 'no_choices', esc_html__( 'No choices were returned from OpenAI.', 'classifai' ) );
		}

		// Extract out the text response.
		$return = [];

		foreach ( $response['choices'] as $choice ) {
			if ( isset( $choice['message'], $choice['message']['content'] ) ) {
				// ChatGPT often adds quotes to strings, so remove those as well as extra spaces.
				$return[] = sanitize_text_field( trim( $choice['message']['content'], ' "\'' ) );
			}
		}

		return $return;
	}

	/**
	 * Get our content, trimming if needed.
	 *
	 * @param int    $post_id Post ID to get content from.
	 * @param int    $return_length Word length of returned content.
	 * @param bool   $use_title Whether to use the title or not.
	 * @param string $post_content The post content.
	 * @return string
	 */
	public function get_content( int $post_id = 0, int $return_length = 0, bool $use_title = true, string $post_content = '' ) {
		$tokenizer  = new Tokenizer( $this->max_tokens );
		$normalizer = new Normalizer();

		/**
		 * We first determine how many tokens, roughly, our returned content will require.
		 * This is determined by the number of words we expect to be returned and how
		 * many tokens are in an average word.
		 */
		$return_tokens = $tokenizer->tokens_in_words( $return_length );

		/**
		 * We then subtract those tokens from the max number of tokens ChatGPT allows
		 * in a single request, as well as subtracting out the number of tokens in our
		 * prompt (~50). ChatGPT counts both the tokens in the request and in
		 * the response towards the max.
		 */
		$max_content_tokens = $this->max_tokens - $return_tokens - 50;

		if ( empty( $post_content ) ) {
			$post         = get_post( $post_id );
			$post_content = apply_filters( 'the_content', $post->post_content );
		}

		$post_content = preg_replace( '#\[.+\](.+)\[/.+\]#', '$1', $post_content );

		// Then trim our content, if needed, to stay under the max.
		if ( $use_title ) {
			$content = $tokenizer->trim_content(
				$normalizer->normalize( $post_id, $post_content ),
				(int) $max_content_tokens
			);
		} else {
			$content = $tokenizer->trim_content(
				$normalizer->normalize_content( $post_content, '', $post_id ),
				(int) $max_content_tokens
			);
		}

		/**
		 * Filter content that will get sent to ChatGPT.
		 *
		 * @since 2.0.0
		 * @hook classifai_chatgpt_content
		 *
		 * @param {string} $content Content that will be sent to ChatGPT.
		 * @param {int} $post_id ID of post we are summarizing.
		 *
		 * @return {string} Content.
		 */
		return apply_filters( 'classifai_chatgpt_content', $content, $post_id );
	}

}<|MERGE_RESOLUTION|>--- conflicted
+++ resolved
@@ -429,23 +429,15 @@
 			]
 		);
 
-<<<<<<< HEAD
 		// Add language settings
 		add_settings_section(
 			$this->get_option_name() . '_lang',
 			esc_html__( 'Language settings', 'classifai' ),
-=======
-		// Add resizing content fields.
-		add_settings_section(
-			$this->get_option_name() . '_resize_content_settings',
-			esc_html__( 'Resizing content settings', 'classifai' ),
->>>>>>> ca52449a
 			'',
 			$this->get_option_name()
 		);
 
 		add_settings_field(
-<<<<<<< HEAD
 			'language',
 			esc_html__( 'Language', 'classifai' ),
 			[ $this, 'render_language' ],
@@ -454,7 +446,18 @@
 			[
 				'label_for'     => 'language',
 				'default_value' => $default_settings['language'],
-=======
+			]
+		);
+
+		// Add resizing content fields.
+		add_settings_section(
+			$this->get_option_name() . '_resize_content_settings',
+			esc_html__( 'Resizing content settings', 'classifai' ),
+			'',
+			$this->get_option_name()
+		);
+
+		add_settings_field(
 			'enable-resize-content',
 			esc_html__( 'Enable content resizing', 'classifai' ),
 			[ $this, 'render_input' ],
@@ -497,7 +500,6 @@
 				'options'       => array_combine( range( 1, 10 ), range( 1, 10 ) ),
 				'default_value' => $default_settings['number_resize_content'],
 				'description'   => __( 'Number of suggestions that will be generated in one request.', 'classifai' ),
->>>>>>> ca52449a
 			]
 		);
 	}
@@ -552,12 +554,12 @@
 			$new_settings['number_titles'] = 1;
 		}
 
-<<<<<<< HEAD
 		if ( isset( $settings['language'] ) ) {
 			$new_settings['language'] = sanitize_text_field( $settings['language'] );
 		} else {
 			$new_settings['language'] = sanitize_text_field( str_replace( '-', '_', get_bloginfo( 'language' ) ) );
-=======
+		}
+
 		if ( empty( $settings['enable_resize_content'] ) || 1 !== (int) $settings['enable_resize_content'] ) {
 			$new_settings['enable_resize_content'] = 'no';
 		} else {
@@ -574,7 +576,6 @@
 			$new_settings['number_resize_content'] = absint( $settings['number_resize_content'] );
 		} else {
 			$new_settings['number_resize_content'] = 1;
->>>>>>> ca52449a
 		}
 
 		return $new_settings;
@@ -599,17 +600,6 @@
 		$editable_roles = get_editable_roles() ?? [];
 
 		return [
-<<<<<<< HEAD
-			'authenticated'  => false,
-			'api_key'        => '',
-			'enable_excerpt' => false,
-			'roles'          => array_keys( $editable_roles ),
-			'length'         => (int) apply_filters( 'excerpt_length', 55 ),
-			'enable_titles'  => false,
-			'title_roles'    => array_keys( $editable_roles ),
-			'number_titles'  => 1,
-			'language'       => sanitize_text_field( str_replace( '-', '_', get_bloginfo( 'language' ) ) ),
-=======
 			'authenticated'         => false,
 			'api_key'               => '',
 			'enable_excerpt'        => false,
@@ -621,7 +611,7 @@
 			'enable_resize_content' => false,
 			'resize_content_roles'  => array_keys( $editable_roles ),
 			'number_resize_content' => 1,
->>>>>>> ca52449a
+			'language'              => sanitize_text_field( str_replace( '-', '_', get_bloginfo( 'language' ) ) ),
 		];
 	}
 
