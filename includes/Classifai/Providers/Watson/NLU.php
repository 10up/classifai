<?php
/**
 * IBM Watson NLU
 */

namespace Classifai\Providers\Watson;

use Classifai\Admin\SavePostHandler;
use Classifai\Providers\Provider;
use Classifai\Taxonomy\TaxonomyFactory;

class NLU extends Provider {

	/**
	 * @var $taxonomy_factory TaxonomyFactory Watson taxonomy factory
	 */
	public $taxonomy_factory;

	/**
	 * @var $save_post_handler SavePostHandler Triggers a classification with Watson
	 */
	public $save_post_handler;

	/**
	 * Watson NLU constructor.
	 *
	 * @param string $service The service this class belongs to.
	 */
	public function __construct( $service ) {
		parent::__construct(
			'IBM Watson',
			'Natural Language Understanding',
			'watson_nlu',
			$service
		);

		$this->nlu_features = [
			'category' => [
				'feature'           => __( 'Category', 'classifai' ),
				'threshold'         => __( 'Category Threshold (%)', 'classifai' ),
				'taxonomy'          => __( 'Category Taxonomy', 'classifai' ),
				'threshold_default' => WATSON_CATEGORY_THRESHOLD,
				'taxonomy_default'  => WATSON_CATEGORY_TAXONOMY,
			],
			'keyword'  => [
				'feature'           => __( 'Keyword', 'classifai' ),
				'threshold'         => __( 'Keyword Threshold (%)', 'classifai' ),
				'taxonomy'          => __( 'Keyword Taxonomy', 'classifai' ),
				'threshold_default' => WATSON_KEYWORD_THRESHOLD,
				'taxonomy_default'  => WATSON_KEYWORD_TAXONOMY,
			],
			'entity'   => [
				'feature'           => __( 'Entity', 'classifai' ),
				'threshold'         => __( 'Entity Threshold (%)', 'classifai' ),
				'taxonomy'          => __( 'Entity Taxonomy', 'classifai' ),
				'threshold_default' => WATSON_ENTITY_THRESHOLD,
				'taxonomy_default'  => WATSON_ENTITY_TAXONOMY,
			],
			'concept'  => [
				'feature'           => __( 'Concept', 'classifai' ),
				'threshold'         => __( 'Concept Threshold (%)', 'classifai' ),
				'taxonomy'          => __( 'Concept Taxonomy', 'classifai' ),
				'threshold_default' => WATSON_CONCEPT_THRESHOLD,
				'taxonomy_default'  => WATSON_CONCEPT_TAXONOMY,
			],
		];
	}

	/**
	 * Resets the settings for the NLU provider.
	 */
	public function reset_settings() {
		$settings = [
			'post_types' => [
				'post',
				'page',
			],
			'features'   => [
				'category'           => true,
				'category_threshold' => WATSON_CATEGORY_THRESHOLD,
				'category_taxonomy'  => WATSON_CATEGORY_TAXONOMY,

				'keyword'            => true,
				'keyword_threshold'  => WATSON_KEYWORD_THRESHOLD,
				'keyword_taxonomy'   => WATSON_KEYWORD_TAXONOMY,

				'concept'            => false,
				'concept_threshold'  => WATSON_CONCEPT_THRESHOLD,
				'concept_taxonomy'   => WATSON_CONCEPT_TAXONOMY,

				'entity'             => false,
				'entity_threshold'   => WATSON_ENTITY_THRESHOLD,
				'entity_taxonomy'    => WATSON_ENTITY_TAXONOMY,
			],
		];

		update_option( $this->get_option_name(), $settings );
	}

	/**
	 * Can the functionality be initialized?
	 *
	 * @return bool
	 */
	public function can_register() {
		// TODO: Implement can_register() method.
		return true;
	}

	/**
	 * Register what we need for the plugin.
	 */
	public function register() {
		add_action( 'enqueue_block_editor_assets', [ $this, 'enqueue_editor_assets' ] );
		add_action( 'admin_enqueue_scripts', [ $this, 'enqueue_admin_assets' ] );
		$this->taxonomy_factory = new TaxonomyFactory();
		$this->taxonomy_factory->build_all();

		$this->save_post_handler = new SavePostHandler();

		if ( $this->save_post_handler->can_register() ) {
			$this->save_post_handler->register();
		}
	}

	/**
	 * Helper to get the settings and allow for settings default values.
	 *
	 * Overridden from parent to polyfill older settings storage schema.
	 *
	 * @param string|bool|mixed $index Optional. Name of the settings option index.
	 *
	 * @return array
	 */
	public function get_settings( $index = false ) {
		$defaults = [];
		$settings = get_option( $this->get_option_name(), [] );

		// If no settings have been saved, check for older storage to polyfill
		// These are pre-1.3 settings
		if ( empty( $settings ) ) {
			$old_settings = get_option( 'classifai_settings' );

			if ( isset( $old_settings['credentials'] ) ) {
				$defaults['credentials'] = $old_settings['credentials'];
			}

			if ( isset( $old_settings['post_types'] ) ) {
				$defaults['post_types'] = $old_settings['post_types'];
			}

			if ( isset( $old_settings['features'] ) ) {
				$defaults['features'] = $old_settings['features'];
			}
		}

		$settings = wp_parse_args( $settings, $defaults );

		if ( $index && isset( $settings[ $index ] ) ) {
			return $settings[ $index ];
		}

		return $settings;
	}

	/**
	 * Enqueue the editor scripts.
	 */
	public function enqueue_editor_assets() {
		wp_enqueue_script(
			'classifai-editor', // Handle.
			CLASSIFAI_PLUGIN_URL . 'dist/js/editor.min.js',
			array( 'wp-blocks', 'wp-i18n', 'wp-element', 'wp-editor', 'wp-edit-post' ),
			CLASSIFAI_PLUGIN_VERSION,
			true
		);
<<<<<<< HEAD
=======
		if ( function_exists( 'is_gutenberg_page' ) && is_gutenberg_page() ) {
			wp_enqueue_script(
				'classifai-gutenberg-support',
				CLASSIFAI_PLUGIN_URL . 'assets/js/classifai-gutenberg-support.js',
				[ 'editor' ],
				CLASSIFAI_PLUGIN_VERSION,
				true
			);
		}
	}

	/**
	 * Adds ClassifAI Gutenberg Support if on the Gutenberg editor page
	 */
	public function enqueue_admin_assets() {
		wp_enqueue_script(
			'classifai-admin',
			CLASSIFAI_PLUGIN_URL . 'dist/js/admin.min.js',
			[],
			CLASSIFAI_PLUGIN_VERSION,
			true
		);
		wp_localize_script(
			'classifai-admin',
			'ClassifAI',
			[
				'api_password' => __( 'API Password', 'classifai' ),
				'api_key'      => __( 'API Key', 'classifai' ),
				'use_key'      => __( 'Use an API Key instead?', 'classifai' ),
				'use_password' => __( 'Use a username/password instead?', 'classifai' ),
			]
		);
	}

	/**
	 * Adds ClassifAI Gutenberg Support if on the Gutenberg editor page
	 */
	public function init_admin_scripts() {
		if ( function_exists( 'is_gutenberg_page' ) && is_gutenberg_page() ) {
			wp_enqueue_script(
				'classifai-gutenberg-support',
				CLASSIFAI_PLUGIN_URL . 'assets/js/classifai-gutenberg-support.js',
				[ 'editor' ],
				CLASSIFAI_PLUGIN_VERSION,
				true
			);
		}
>>>>>>> 998c232c
	}

	/**
	 * Setup fields
	 */
	public function setup_fields_sections() {
		// Add the settings section.
		add_settings_section(
			$this->get_option_name(),
			$this->provider_service_name,
			function() {
				printf(
					wp_kses(
						__( 'Don\'t have an IBM Cloud account yet? <a title="Register for an IBM Cloud account" href="%1$s">Register for one</a> and set up a <a href="%2$s">Natural Language Understanding</a> Resource to get your API key.', 'classifai' ),
						[
							'a' => [
								'href'  => [],
								'title' => [],
							],
						]
					),
					esc_url( 'https://cloud.ibm.com/registration' ),
					esc_url( 'https://cloud.ibm.com/catalog/services/natural-language-understanding' )
				);
			},
			$this->get_option_name()
		);

		// Create the Credentials Section.
		$this->do_credentials_section();

		// Create content tagging section
		$this->do_nlu_features_sections();
	}

	/**
	 * Helper method to create the credentials section
	 */
	protected function do_credentials_section() {
		add_settings_field(
			'url',
			esc_html__( 'API URL', 'classifai' ),
			[ $this, 'render_input' ],
			$this->get_option_name(),
			$this->get_option_name(),
			[
				'label_for'    => 'watson_url',
				'option_index' => 'credentials',
				'input_type'   => 'text',
				'large'        => true,
			]
		);
		add_settings_field(
			'username',
			esc_html__( 'API Username', 'classifai' ),
			[ $this, 'render_input' ],
			$this->get_option_name(),
			$this->get_option_name(),
			[
				'label_for'     => 'watson_username',
				'option_index'  => 'credentials',
				'input_type'    => 'text',
				'default_value' => 'apikey',
				'large'         => true,
				'class'         => $this->use_usename_password() ? 'hidden' : '',
			]
		);
		add_settings_field(
			'password',
			esc_html__( 'API Key', 'classifai' ),
			[ $this, 'render_input' ],
			$this->get_option_name(),
			$this->get_option_name(),
			[
				'label_for'    => 'watson_password',
				'option_index' => 'credentials',
				'input_type'   => 'password',
				'large'        => true,
			]
		);
		add_settings_field(
			'toggle',
			'',
			function() {
				printf(
					'<a id="classifai-waston-cred-toggle" href="#">%s</a>',
					$this->use_usename_password()
						? esc_html__( 'Use a username/password instead?', 'classifai' )
						: esc_html__( 'Use an API Key instead?', 'classifai' )
				);
			},
			$this->get_option_name(),
			$this->get_option_name()
		);
	}

	/**
	 * Check if a username/password is using instead of API key.
	 */
	protected function use_usename_password() {
		return 'apikey' === $this->get_settings( 'credentials' )['watson_username'];
	}

	/**
	 * Helper method to create the watson features section
	 */
	protected function do_nlu_features_sections() {
		add_settings_field(
			'post-types',
			esc_html__( 'Post Types to Classify', 'classifai' ),
			[ $this, 'render_post_types_checkboxes' ],
			$this->get_option_name(),
			$this->get_option_name(),
			[
				'option_index' => 'post_types',
			]
		);

		foreach ( $this->nlu_features as $feature => $labels ) {
			add_settings_field(
				$feature,
				esc_html( $labels['feature'] ),
				[ $this, 'render_nlu_feature_settings' ],
				$this->get_option_name(),
				$this->get_option_name(),
				[
					'option_index' => 'features',
					'feature'      => $feature,
					'labels'       => $labels,
				]
			);
		}
	}

	/**
	 * Generic text input field callback
	 *
	 * @param array $args The args passed to add_settings_field.
	 */
	public function render_input( $args ) {
		$setting_index = $this->get_settings( $args['option_index'] );
		$type          = $args['input_type'] ?? 'text';
		$value         = ( isset( $setting_index[ $args['label_for'] ] ) ) ? $setting_index[ $args['label_for'] ] : '';

		// Check for a default value
		$value = ( empty( $value ) && isset( $args['default_value'] ) ) ? $args['default_value'] : $value;
		$attrs = '';
		$class = '';

		switch ( $type ) {
			case 'text':
			case 'password':
				$attrs = ' value="' . esc_attr( $value ) . '"';
				$class = empty( $args['large'] ) ? 'regular-text' : 'large-text';
				break;
			case 'number':
				$attrs = ' value="' . esc_attr( $value ) . '"';
				$class = 'small-text';
				break;
			case 'checkbox':
				$attrs = ' value="1"' . checked( '1', $value, false );
				break;
		}
		?>
		<input
			type="<?php echo esc_attr( $type ); ?>"
			id="classifai-settings-<?php echo esc_attr( $args['label_for'] ); ?>"
			class="<?php echo esc_attr( $class ); ?>"
			name="classifai_<?php echo esc_attr( $this->option_name ); ?>[<?php echo esc_attr( $args['option_index'] ); ?>][<?php echo esc_attr( $args['label_for'] ); ?>]"
			<?php echo $attrs; // phpcs:ignore WordPress.Security.EscapeOutput.OutputNotEscaped ?> />
		<?php
		if ( ! empty( $args['description'] ) ) {
			echo '<br /><span class="description">' . wp_kses_post( $args['description'] ) . '</span>';
		}
	}

	/**
	 * Render the post types checkbox array.
	 *
	 * @param array $args Settings for the input
	 *
	 * @return void
	 */
	public function render_post_types_checkboxes( $args ) {
		echo '<ul>';
		$post_types = get_post_types( [ 'public' => true ], 'objects' );
		foreach ( $post_types as $post_type ) {
			$args = [
				'label_for'    => $post_type->name,
				'option_index' => 'post_types',
				'input_type'   => 'checkbox',
			];

			echo '<li>';
			$this->render_input( $args );
			echo '<label for="classifai-settings-' . esc_attr( $post_type->name ) . '">' . esc_html( $post_type->label ) . '</label>';
			echo '</li>';
		}

		echo '</ul>';
	}

	/**
	 * Render the NLU features settings.
	 *
	 * @param array $args Settings for the inputs
	 *
	 * @return void
	 */
	public function render_nlu_feature_settings( $args ) {
		$feature = $args['feature'];
		$labels  = $args['labels'];

		$taxonomies = $this->get_supported_taxonomies();
		$features   = $this->get_settings( 'features' );
		$taxonomy   = isset( $features[ "{$feature}_taxonomy" ] ) ? $features[ "{$feature}_taxonomy" ] : $labels['taxonomy_default'];

		// Enable classification type
		$feature_args = [
			'label_for'    => $feature,
			'option_index' => 'features',
			'input_type'   => 'checkbox',
		];

		$threshold_args = [
			'label_for'     => "{$feature}_threshold",
			'option_index'  => 'features',
			'input_type'    => 'number',
			'default_value' => $labels['threshold_default'],
		];
		?>

		<fieldset>
		<legend class="screen-reader-text"><?php esc_html_e( 'Watson Category Settings', 'classifai' ); ?></legend>

		<p>
			<?php $this->render_input( $feature_args ); ?>
			<label
				for="classifai-settings-<?php echo esc_attr( $feature ); ?>"><?php esc_html_e( 'Enable', 'classifai' ); ?></label>
		</p>

		<p>
			<label
				for="classifai-settings-<?php echo esc_attr( "{$feature}_threshold" ); ?>"><?php echo esc_html( $labels['threshold'] ); ?></label><br/>
			<?php $this->render_input( $threshold_args ); ?>
		</p>

		<p>
			<label
				for="classifai-settings-<?php echo esc_attr( "{$feature}_taxonomy" ); ?>"><?php echo esc_html( $labels['taxonomy'] ); ?></label><br/>
			<select id="classifai-settings-<?php echo esc_attr( "{$feature}_taxonomy" ); ?>"
				name="classifai_<?php echo esc_attr( $this->option_name ); ?>[features][<?php echo esc_attr( "{$feature}_taxonomy" ); ?>]">
				<?php foreach ( $taxonomies as $name => $singular_name ) : ?>
					<option
						value="<?php echo esc_attr( $name ); ?>" <?php selected( $taxonomy, esc_attr( $name ) ); ?> ><?php echo esc_html( $singular_name ); ?></option>
				<?php endforeach; ?>
			</select>
		</p>
		<?php
	}

	/**
	 * Return the list of supported taxonomies
	 *
	 * @return array
	 */
	public function get_supported_taxonomies() {
		$taxonomies = \get_taxonomies( [], 'objects' );
		$supported  = [];

		foreach ( $taxonomies as $taxonomy ) {
			$supported[ $taxonomy->name ] = $taxonomy->labels->singular_name;
		}

		return $supported;
	}


	/**
	 * Helper to ensure the authentication works.
	 *
	 * @param array $settings The list of settings to be saved
	 *
	 * @return bool
	 */
	protected function nlu_authentication_check_failed( $settings ) {

		// Check that we have credentials before hitting the API.
		if ( ! isset( $settings['credentials'] )
			|| empty( $settings['credentials']['watson_username'] )
			|| empty( $settings['credentials']['watson_password'] )
			|| empty( $settings['credentials']['watson_url'] )
		) {
			return true;
		}

		$request           = new \Classifai\Watson\APIRequest();
		$request->username = $settings['credentials']['watson_username'];
		$request->password = $settings['credentials']['watson_password'];
		$base_url          = trailingslashit( $settings['credentials']['watson_url'] ) . 'v1/analyze';
		$url               = esc_url( add_query_arg( [ 'version' => WATSON_NLU_VERSION ], $base_url ) );
		$options           = [
			'body' => wp_json_encode(
				[
					'text'     => 'Lorem ipsum dolor sit amet.',
					'language' => 'en',
					'features' => [
						'keywords' => [
							'emotion' => false,
							'limit'   => 1,
						],
					],
				]
			),
		];
		$response          = $request->post( $url, $options );

		$is_error = is_wp_error( $response );
		if ( ! $is_error ) {
			update_option( 'classifai_configured', true );
		} else {
			delete_option( 'classifai_configured' );
		}

		return $is_error;

	}


	/**
	 * Sanitization for the options being saved.
	 *
	 * @param array $settings Array of settings about to be saved.
	 *
	 * @return array The sanitized settings to be saved.
	 */
	public function sanitize_settings( $settings ) {
		$new_settings = $this->get_settings();
		if ( $this->nlu_authentication_check_failed( $settings ) ) {
			add_settings_error(
				'credentials',
				'classifai-auth',
				esc_html__( 'IBM Watson NLU Authentication Failed. Please check credentials.', 'classifai' ),
				'error'
			);
		}

		if ( isset( $settings['credentials']['watson_url'] ) ) {
			$new_settings['credentials']['watson_url'] = esc_url_raw( $settings['credentials']['watson_url'] );
		}

		if ( isset( $settings['credentials']['watson_username'] ) ) {
			$new_settings['credentials']['watson_username'] = sanitize_text_field( $settings['credentials']['watson_username'] );
		}

		if ( isset( $settings['credentials']['watson_password'] ) ) {
			$new_settings['credentials']['watson_password'] = sanitize_text_field( $settings['credentials']['watson_password'] );
		}

		// Sanitize the post type checkboxes
		$post_types = get_post_types( [ 'public' => true ], 'objects' );
		foreach ( $post_types as $post_type ) {
			if ( isset( $settings['post_types'][ $post_type->name ] ) ) {
				$new_settings['post_types'][ $post_type->name ] = absint( $settings['post_types'][ $post_type->name ] );
			} else {
				$new_settings['post_types'][ $post_type->name ] = null;
			}
		}

		foreach ( $this->nlu_features as $feature => $labels ) {
			// Set the enabled flag.
			if ( isset( $settings['features'][ $feature ] ) ) {
				$new_settings['features'][ $feature ] = absint( $settings['features'][ $feature ] );
			} else {
				$new_settings['features'][ $feature ] = null;
			}

			// Set the threshold
			if ( isset( $settings['features'][ "{$feature}_threshold" ] ) ) {
				$new_settings['features'][ "{$feature}_threshold" ] = min( absint( $settings['features'][ "{$feature}_threshold" ] ), 100 );
			}

			if ( isset( $settings['features'][ "{$feature}_taxonomy" ] ) ) {
				$new_settings['features'][ "{$feature}_taxonomy" ] = sanitize_text_field( $settings['features'][ "{$feature}_taxonomy" ] );
			}
		}

		return $new_settings;
	}

	/**
	 * Hit license API to see if key/email is valid
	 *
	 * @param string $email Email address.
	 * @param string $license_key License key.
	 *
	 * @return bool
	 * @since  1.2
	 *
	 * @todo Is this function supposed to be here?
	 */
	public function check_license_key( $email, $license_key ) {

		$request = wp_remote_post(
			'https://classifaiplugin.com/wp-json/classifai-theme/v1/validate-license',
			[
				'timeout' => 10,
				'body'    => [
					'license_key' => $license_key,
					'email'       => $email,
				],
			]
		);

		if ( is_wp_error( $request ) ) {
			return false;
		}

		if ( 200 === wp_remote_retrieve_response_code( $request ) ) {
			return true;
		}

		return false;
	}

	/**
	 * Provides debug information related to the provider.
	 *
	 * @param array|null $settings Settings array. If empty, settings will be retrieved.
	 * @param boolean    $configured Whether the provider is correctly configured. If null, the option will be retrieved.
	 * @return string|array
	 * @since 1.4.0
	 */
	public function get_provider_debug_information( $settings = null, $configured = null ) {
		if ( is_null( $settings ) ) {
			$settings = $this->sanitize_settings( $this->get_settings() );
		}

		if ( is_null( $configured ) ) {
			$configured = get_option( 'classifai_configured' );
		}

		$settings_post_types = $settings['post_types'] ?? [];
		$post_types          = array_filter(
			array_keys( $settings_post_types ),
			function( $post_type ) use ( $settings_post_types ) {
				return 1 === intval( $settings_post_types[ $post_type ] );
			}
		);

		$credentials = $settings['credentials'] ?? [];

		return [
			__( 'Configured', 'classifai' )      => $configured ? __( 'yes', 'classifai' ) : __( 'no', 'classifai' ),
			__( 'API URL', 'classifai' )         => $credentials['watson_url'] ?? '',
			__( 'API username', 'classifai' )    => $credentials['watson_username'] ?? '',
			__( 'Post types', 'classifai' )      => implode( ', ', $post_types ),
			__( 'Features', 'classifai' )        => preg_replace( '/,"/', ', "', wp_json_encode( $settings['features'] ?? '' ) ),
			__( 'Latest response', 'classifai' ) => $this->get_formatted_latest_response(),
		];
	}

	/**
	 * Format the result of most recent request.
	 *
	 * @return string
	 */
	private function get_formatted_latest_response() {
		$data = get_transient( 'classifai_watson_nlu_latest_response' );

		if ( ! $data ) {
			return __( 'N/A', 'classifai' );
		}

		if ( is_wp_error( $data ) ) {
			return $data->get_error_message();
		}

		$formatted_data = array_intersect_key(
			$data,
			[
				'usage'    => 1,
				'language' => 1,
			]
		);

		foreach ( array_diff_key( $data, $formatted_data ) as $key => $value ) {
			$formatted_data[ $key ] = count( $value );
		}

		return preg_replace( '/,"/', ', "', wp_json_encode( $formatted_data ) );
	}
}<|MERGE_RESOLUTION|>--- conflicted
+++ resolved
@@ -174,21 +174,10 @@
 			CLASSIFAI_PLUGIN_VERSION,
 			true
 		);
-<<<<<<< HEAD
-=======
-		if ( function_exists( 'is_gutenberg_page' ) && is_gutenberg_page() ) {
-			wp_enqueue_script(
-				'classifai-gutenberg-support',
-				CLASSIFAI_PLUGIN_URL . 'assets/js/classifai-gutenberg-support.js',
-				[ 'editor' ],
-				CLASSIFAI_PLUGIN_VERSION,
-				true
-			);
-		}
-	}
-
-	/**
-	 * Adds ClassifAI Gutenberg Support if on the Gutenberg editor page
+	}
+
+	/**
+	 * Enqueue the admin scripts.
 	 */
 	public function enqueue_admin_assets() {
 		wp_enqueue_script(
@@ -208,22 +197,6 @@
 				'use_password' => __( 'Use a username/password instead?', 'classifai' ),
 			]
 		);
-	}
-
-	/**
-	 * Adds ClassifAI Gutenberg Support if on the Gutenberg editor page
-	 */
-	public function init_admin_scripts() {
-		if ( function_exists( 'is_gutenberg_page' ) && is_gutenberg_page() ) {
-			wp_enqueue_script(
-				'classifai-gutenberg-support',
-				CLASSIFAI_PLUGIN_URL . 'assets/js/classifai-gutenberg-support.js',
-				[ 'editor' ],
-				CLASSIFAI_PLUGIN_VERSION,
-				true
-			);
-		}
->>>>>>> 998c232c
 	}
 
 	/**
