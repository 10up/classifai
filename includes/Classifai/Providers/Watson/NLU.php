<?php
/**
 * IBM Watson NLU
 */

namespace Classifai\Providers\Watson;

use Classifai\Admin\SavePostHandler;
use Classifai\Admin\PreviewClassifierData;
use Classifai\Providers\Provider;
use Classifai\Taxonomy\TaxonomyFactory;
use Classifai\Features\Classification;
use function Classifai\get_plugin_settings;
use function Classifai\get_post_types_for_language_settings;
use function Classifai\get_post_statuses_for_language_settings;
use function Classifai\get_asset_info;
<<<<<<< HEAD
use function Classifai\check_term_permissions;
=======
use function Classifai\get_classification_mode;
>>>>>>> 848f9a71
use WP_Error;
use WP_REST_Request;
use WP_REST_Server;

class NLU extends Provider {

	const ID = 'ibm_watson_nlu';

	/**
	 * @var $taxonomy_factory TaxonomyFactory Watson taxonomy factory
	 */
	public $taxonomy_factory;

	/**
	 * @var $save_post_handler SavePostHandler Triggers a classification with Watson
	 */
	public $save_post_handler;

	/**
	 * @var $nlu_features array The list of NLU features
	 */
	protected $nlu_features = [];

	/**
	 * Watson NLU constructor.
	 *
	 * @param string $service The service this class belongs to.
	 */
	public function __construct( $feature = null ) {
		parent::__construct(
			'IBM Watson',
			'Natural Language Understanding',
			'watson_nlu'
		);

		// Features provided by this provider.
		$this->features = array(
			'content_classification' => __( 'Classify content', 'classifai' ),
		);

		$this->nlu_features = [
			'category' => [
				'feature'           => __( 'Category', 'classifai' ),
				'threshold'         => __( 'Category Threshold (%)', 'classifai' ),
				'taxonomy'          => __( 'Category Taxonomy', 'classifai' ),
				'threshold_default' => WATSON_CATEGORY_THRESHOLD,
				'taxonomy_default'  => WATSON_CATEGORY_TAXONOMY,
			],
			'keyword'  => [
				'feature'           => __( 'Keyword', 'classifai' ),
				'threshold'         => __( 'Keyword Threshold (%)', 'classifai' ),
				'taxonomy'          => __( 'Keyword Taxonomy', 'classifai' ),
				'threshold_default' => WATSON_KEYWORD_THRESHOLD,
				'taxonomy_default'  => WATSON_KEYWORD_TAXONOMY,
			],
			'entity'   => [
				'feature'           => __( 'Entity', 'classifai' ),
				'threshold'         => __( 'Entity Threshold (%)', 'classifai' ),
				'taxonomy'          => __( 'Entity Taxonomy', 'classifai' ),
				'threshold_default' => WATSON_ENTITY_THRESHOLD,
				'taxonomy_default'  => WATSON_ENTITY_TAXONOMY,
			],
			'concept'  => [
				'feature'           => __( 'Concept', 'classifai' ),
				'threshold'         => __( 'Concept Threshold (%)', 'classifai' ),
				'taxonomy'          => __( 'Concept Taxonomy', 'classifai' ),
				'threshold_default' => WATSON_CONCEPT_THRESHOLD,
				'taxonomy_default'  => WATSON_CONCEPT_TAXONOMY,
			],
		];

		// Set the onboarding options.
		$this->onboarding_options = array(
			'title'    => __( 'IBM Watson NLU', 'classifai' ),
			'fields'   => array( 'url', 'username', 'password', 'toggle' ),
			'features' => array(
				'enable_content_classification' => __( 'Classify content', 'classifai' ),
			),
		);
<<<<<<< HEAD

		$post_types = get_post_types_for_language_settings();
		foreach ( $post_types as $post_type ) {
			// translators: %s is the post type label.
			$this->onboarding_options['features'][ 'post_types__' . $post_type->name ] = sprintf( __( 'Automatically tag %s', 'classifai' ), $post_type->label );
		}

		$this->feature_instance = $feature;

		add_action( 'rest_api_init', [ $this, 'register_endpoints' ] );
	}

	public function render_provider_fields() {
		$settings = $this->feature_instance->get_settings( static::ID );

		add_settings_field(
			static::ID . '_endpoint_url',
			esc_html__( 'API URL', 'classifai' ),
			[ $this->feature_instance, 'render_input' ],
			$this->feature_instance->get_option_name(),
			$this->feature_instance->get_option_name() . '_section',
			[
				'option_index'  => static::ID,
				'label_for'     => 'endpoint_url',
				'default_value' => $settings['endpoint_url'],
				'input_type'    => 'text',
				'large'         => true,
			]
		);

		add_settings_field(
			static::ID . '_username',
			esc_html__( 'API Username', 'classifai' ),
			[ $this->feature_instance, 'render_input' ],
			$this->feature_instance->get_option_name(),
			$this->feature_instance->get_option_name() . '_section',
			[
				'option_index'  => static::ID,
				'label_for'     => 'username',
				'default_value' => $settings['username'],
				'input_type'    => 'text',
				'default_value' => 'apikey',
				'large'         => true,
				'class'         => $this->use_username_password() ? 'hidden' : '',
			]
		);

		add_settings_field(
			static::ID . '_password',
			esc_html__( 'API Key', 'classifai' ),
			[ $this->feature_instance, 'render_input' ],
			$this->feature_instance->get_option_name(),
			$this->feature_instance->get_option_name() . '_section',
			[
				'option_index'  => static::ID,
				'label_for'    => 'password',
				'default_value' => $settings['password'],
				'input_type'   => 'password',
				'large'        => true,
			]
		);

		add_settings_field(
			static::ID . '_toggle',
			'',
			function( $args = [] ) {
				printf(
					'<a id="classifai-waston-cred-toggle" href="#" class="%s">%s</a>',
					$args['class'] ?? '',
					$this->use_username_password()
						? esc_html__( 'Use a username/password instead?', 'classifai' )
						: esc_html__( 'Use an API Key instead?', 'classifai' )
				);
			},
			$this->feature_instance->get_option_name(),
			$this->feature_instance->get_option_name() . '_section',
			[
				'class' => 'classifai-provider-field hidden' . ' provider-scope-' . static::ID, // Important to add this.
			]
		);

		foreach ( $this->nlu_features as $classify_by => $labels ) {
			add_settings_field(
				static::ID . '_' . $classify_by,
				esc_html( $labels['feature'] ),
				[ $this, 'render_nlu_feature_settings' ],
				$this->feature_instance->get_option_name(),
				$this->feature_instance->get_option_name() . '_section',
				[
					'option_index'  => static::ID,
					'feature'       => $classify_by,
					'labels'        => $labels,
					'default_value' => $settings[ $classify_by ],
					'class'         => 'classifai-provider-field hidden' . ' provider-scope-' . static::ID, // Important to add this.
				]
			);
		}
	}

	public function get_default_provider_settings() {
		$common_settings = [
			'endpoint_url' => '',
			'apikey'       => '',
			'username'     => '',
			'password'     => '',
		];

		switch ( $this->feature_instance::ID ) {
			case Classification::ID:
				return array_merge(
					$common_settings,
					[
						'category'           => true,
						'category_threshold' => WATSON_CATEGORY_THRESHOLD,
						'category_taxonomy'  => WATSON_CATEGORY_TAXONOMY,

						'keyword'            => true,
						'keyword_threshold'  => WATSON_KEYWORD_THRESHOLD,
						'keyword_taxonomy'   => WATSON_KEYWORD_TAXONOMY,

						'concept'            => false,
						'concept_threshold'  => WATSON_CONCEPT_THRESHOLD,
						'concept_taxonomy'   => WATSON_CONCEPT_TAXONOMY,

						'entity'             => false,
						'entity_threshold'   => WATSON_ENTITY_THRESHOLD,
						'entity_taxonomy'    => WATSON_ENTITY_TAXONOMY,
					]
				);
		}

		return $common_settings;
=======
>>>>>>> 848f9a71
	}

	/**
	 * Resets the settings for the NLU provider.
	 */
	public function reset_settings() {
		$settings = $this->get_default_settings() ?? [];
		update_option( $this->get_option_name(), $settings );
	}

	/**
	 * Default settings for Watson NLU.
	 *
	 * @return array
	 */
	public function get_default_settings() {
		$default_settings = parent::get_default_settings() ?? [];

		return array_merge(
			$default_settings,
			[
				'enable_content_classification' => false,
				'post_types'                    => [
					'post' => 1,
					'page' => null,
				],
				'post_statuses'                 => [
					'publish' => 1,
					'draft'   => null,
				],
				'features'                      => [
					'category'           => true,
					'category_threshold' => WATSON_CATEGORY_THRESHOLD,
					'category_taxonomy'  => WATSON_CATEGORY_TAXONOMY,

					'keyword'            => true,
					'keyword_threshold'  => WATSON_KEYWORD_THRESHOLD,
					'keyword_taxonomy'   => WATSON_KEYWORD_TAXONOMY,

					'concept'            => false,
					'concept_threshold'  => WATSON_CONCEPT_THRESHOLD,
					'concept_taxonomy'   => WATSON_CONCEPT_TAXONOMY,

					'entity'             => false,
					'entity_threshold'   => WATSON_ENTITY_THRESHOLD,
					'entity_taxonomy'    => WATSON_ENTITY_TAXONOMY,
				],
			]
		);
	}

	/**
	 * Register what we need for the plugin.
	 */
	public function register() {
<<<<<<< HEAD
		if ( ( new Classification() )->is_feature_enabled() ) {
			add_action( 'enqueue_block_editor_assets', [ $this, 'enqueue_editor_assets' ] );
			add_action( 'admin_enqueue_scripts', [ $this, 'enqueue_admin_assets' ] );

			// Add classifai meta box to classic editor.
			add_action( 'add_meta_boxes', [ $this, 'add_classifai_meta_box' ], 10, 2 );
			add_action( 'save_post', [ $this, 'classifai_save_post_metadata' ], 5 );

			add_filter( 'rest_api_init', [ $this, 'add_process_content_meta_to_rest_api' ] );

			$this->taxonomy_factory = new TaxonomyFactory();
			$this->taxonomy_factory->build_all();

			$this->save_post_handler = new SavePostHandler();
			$this->save_post_handler->register();
=======
		if ( $this->is_feature_enabled( 'content_classification' ) ) {
			add_action( 'enqueue_block_editor_assets', [ $this, 'enqueue_editor_assets' ] );
			add_action( 'admin_enqueue_scripts', [ $this, 'enqueue_admin_assets' ] );

			// Add classifai meta box to classic editor.
			add_action( 'add_meta_boxes', [ $this, 'add_classifai_meta_box' ], 10, 2 );
			add_action( 'save_post', [ $this, 'classifai_save_post_metadata' ], 5 );

			add_filter( 'rest_api_init', [ $this, 'add_process_content_meta_to_rest_api' ] );

			$this->taxonomy_factory = new TaxonomyFactory();
			$this->taxonomy_factory->build_all();

			$this->save_post_handler = new SavePostHandler();

			if ( $this->save_post_handler->can_register() ) {
				$this->save_post_handler->register();
			}
>>>>>>> 848f9a71

			new PreviewClassifierData();
		}
	}

	/**
	 * Helper to get the settings and allow for settings default values.
	 *
	 * Overridden from parent to polyfill older settings storage schema.
	 *
	 * @param string|bool|mixed $index Optional. Name of the settings option index.
	 *
	 * @return array
	 */
<<<<<<< HEAD
	public function get_settings( $index = false ) {}
=======
	public function get_settings( $index = false ) {
		$defaults = $this->get_default_settings();
		$settings = get_option( $this->get_option_name(), [] );

		// If no settings have been saved, check for older storage to polyfill
		// These are pre-1.3 settings
		if ( empty( $settings ) ) {
			$old_settings = get_option( 'classifai_settings' );

			if ( isset( $old_settings['credentials'] ) ) {
				$defaults['credentials'] = $old_settings['credentials'];
			}

			if ( isset( $old_settings['classification_mode'] ) ) {
				$defaults['classification_mode'] = $old_settings['classification_mode'];
			}

			if ( isset( $old_settings['post_types'] ) ) {
				$defaults['post_types'] = $old_settings['post_types'];
			}

			if ( isset( $old_settings['features'] ) ) {
				$defaults['features'] = $old_settings['features'];
			}
		}

		// Backward compatibility for enable classification setting.
		if ( ! empty( $settings ) && ! isset( $settings['enable_content_classification'] ) ) {
			$feature_enabled = 'no';
			$features        = array(
				'category',
				'concept',
				'entity',
				'keyword',
			);
			foreach ( $features as $feature ) {
				if ( ! empty( $settings['features'][ $feature ] ) ) {
					$feature_enabled = '1';
					break;
				}
			}
			$settings['enable_content_classification'] = $feature_enabled;
		}

		$settings = wp_parse_args( $settings, $defaults );

		if ( $index && isset( $settings[ $index ] ) ) {
			return $settings[ $index ];
		}

		return $settings;
	}
>>>>>>> 848f9a71

	/**
	 * Enqueue the editor scripts.
	 */
	public function enqueue_editor_assets() {
		global $post;
		wp_enqueue_script(
			'classifai-editor',
			CLASSIFAI_PLUGIN_URL . 'dist/editor.js',
			get_asset_info( 'editor', 'dependencies' ),
			get_asset_info( 'editor', 'version' ),
			true
		);

		if ( empty( $post ) ) {
			return;
		}

		wp_enqueue_script(
			'classifai-gutenberg-plugin',
			CLASSIFAI_PLUGIN_URL . 'dist/gutenberg-plugin.js',
			array_merge( get_asset_info( 'gutenberg-plugin', 'dependencies' ), array( 'lodash' ) ),
			get_asset_info( 'gutenberg-plugin', 'dependencies' ),
			get_asset_info( 'gutenberg-plugin', 'version' ),
			true
		);

		wp_localize_script(
			'classifai-gutenberg-plugin',
			'classifaiPostData',
			[
<<<<<<< HEAD
				'NLUEnabled'           => ( new Classification() )->is_feature_enabled(),
=======
				'NLUEnabled'           => $this->is_feature_enabled( 'content_classification' ),
>>>>>>> 848f9a71
				'supportedPostTypes'   => \Classifai\get_supported_post_types(),
				'supportedPostStatues' => \Classifai\get_supported_post_statuses(),
				'noPermissions'        => ! is_user_logged_in() || ! current_user_can( 'edit_post', $post->ID ),
			]
		);
	}

	/**
	 * Enqueue the admin scripts.
	 */
	public function enqueue_admin_assets() {
		wp_enqueue_script(
			'classifai-language-processing-script',
			CLASSIFAI_PLUGIN_URL . 'dist/language-processing.js',
			get_asset_info( 'language-processing', 'dependencies' ),
			get_asset_info( 'language-processing', 'version' ),
			true
		);

		wp_enqueue_style(
			'classifai-language-processing-style',
			CLASSIFAI_PLUGIN_URL . 'dist/language-processing.css',
			array(),
			get_asset_info( 'language-processing', 'version' ),
			'all'
		);
	}

	/**
	 * Setup fields
	 */
	public function setup_fields_sections() {
		// Add the settings section.
		add_settings_section(
			$this->get_option_name(),
			$this->provider_service_name,
			function() {
				printf(
					wp_kses(
						/* translators: %1$s is the link to register for an IBM Cloud account, %2$s is the link to setup the NLU service */
						__( 'Don\'t have an IBM Cloud account yet? <a title="Register for an IBM Cloud account" href="%1$s">Register for one</a> and set up a <a href="%2$s">Natural Language Understanding</a> Resource to get your API key.', 'classifai' ),
						[
							'a' => [
								'href'  => [],
								'title' => [],
							],
						]
					),
					esc_url( 'https://cloud.ibm.com/registration' ),
					esc_url( 'https://cloud.ibm.com/catalog/services/natural-language-understanding' )
				);

				$credentials = $this->get_settings( 'credentials' );
				$watson_url  = $credentials['watson_url'] ?? '';

				if ( ! empty( $watson_url ) && strpos( $watson_url, 'watsonplatform.net' ) !== false ) {
					echo '<div class="notice notice-error"><p><strong>';
						printf(
							wp_kses(
								/* translators: %s is the link to the IBM Watson documentation */
								__( 'The `watsonplatform.net` endpoint URLs were retired on 26 May 2021. Please update the endpoint url. Check <a title="Deprecated Endpoint: watsonplatform.net" href="%s">here</a> for details.', 'classifai' ),
								[
									'a' => [
										'href'  => [],
										'title' => [],
									],
								]
							),
							esc_url( 'https://cloud.ibm.com/docs/watson?topic=watson-endpoint-change' )
						);
					echo '</strong></p></div>';
				}

			},
			$this->get_option_name()
		);
	}

	/**
	 * Check if a username/password is used instead of API key.
	 *
	 * @return bool
	 */
	protected function use_username_password() {
		$settings = $this->get_settings( 'credentials' );

		if ( empty( $settings['watson_username'] ) ) {
			return false;
		}

		return 'apikey' === $settings['watson_username'];
	}

	/**
<<<<<<< HEAD
=======
	 * Helper method to create the watson features section
	 */
	protected function do_nlu_features_sections() {
		$default_settings = $this->get_default_settings();

		add_settings_field(
			'enable_content_classification',
			esc_html__( 'Classify content', 'classifai' ),
			[ $this, 'render_input' ],
			$this->get_option_name(),
			$this->get_option_name(),
			[
				'label_for'     => 'enable_content_classification',
				'input_type'    => 'checkbox',
				'default_value' => $default_settings['enable_content_classification'],
				'description'   => __( 'Enables the automatic content classification of posts.', 'classifai' ),
			]
		);

		// Add user/role-based access settings for classify content.
		$this->add_access_settings( 'content_classification' );
		add_settings_field(
			'classification-mode',
			esc_html__( 'Classification Mode', 'classifai' ),
			[ $this, 'render_classification_mode_radios' ],
			$this->get_option_name(),
			$this->get_option_name(),
			[
				'option_index' => 'classification_mode',
				'input_type'   => 'radio',
			]
		);

		add_settings_field(
			'post-types',
			esc_html__( 'Post Types to Classify', 'classifai' ),
			[ $this, 'render_post_types_checkboxes' ],
			$this->get_option_name(),
			$this->get_option_name(),
			[
				'option_index' => 'post_types',
			]
		);

		add_settings_field(
			'post-statuses',
			esc_html__( 'Post Statuses to Classify', 'classifai' ),
			[ $this, 'render_post_statuses_checkboxes' ],
			$this->get_option_name(),
			$this->get_option_name(),
			[
				'option_index' => 'post_statuses',
			]
		);

		foreach ( $this->nlu_features as $feature => $labels ) {
			add_settings_field(
				$feature,
				esc_html( $labels['feature'] ),
				[ $this, 'render_nlu_feature_settings' ],
				$this->get_option_name(),
				$this->get_option_name(),
				[
					'option_index' => 'features',
					'feature'      => $feature,
					'labels'       => $labels,
				]
			);
		}
	}

	/**
	 * Generic text input field callback
	 *
	 * @param array $args The args passed to add_settings_field.
	 */
	public function render_input( $args ) {
		$option_index  = isset( $args['option_index'] ) ? $args['option_index'] : false;
		$setting_index = $this->get_settings( $option_index );
		$type          = $args['input_type'] ?? 'text';
		$value         = ( isset( $setting_index[ $args['label_for'] ] ) ) ? $setting_index[ $args['label_for'] ] : '';

		// Check for a default value
		$value = ( empty( $value ) && isset( $args['default_value'] ) ) ? $args['default_value'] : $value;
		$attrs = '';
		$class = '';

		switch ( $type ) {
			case 'text':
			case 'password':
				$attrs = ' value="' . esc_attr( $value ) . '"';
				$class = empty( $args['large'] ) ? 'regular-text' : 'large-text';
				break;
			case 'number':
				$attrs = ' value="' . esc_attr( $value ) . '"';
				$class = 'small-text';
				break;
			case 'checkbox':
				$attrs = ' value="1"' . checked( '1', $value, false );
				break;
			case 'radio':
				if ( 'classification_mode' === $args['option_index'] ) {
					// Detect the existing vs new users and serve default value accordingly.
					$get_classification_mode = get_classification_mode();
					if ( $value === $get_classification_mode ) {
						$attrs = ' value="' . esc_attr( $value ) . '" checked="checked"';
					}
				}
				$setting_index = ! is_array( $setting_index ) ? $setting_index : '';
				$attrs         = empty( $attrs )
						? ' value="' . esc_attr( $value ) . '"' . checked( $setting_index, $value, false )
						: $attrs;
				break;
		}
		?>
		<input
			type="<?php echo esc_attr( $type ); ?>"
			id="classifai-settings-<?php echo esc_attr( $args['label_for'] ); ?>"
			class="<?php echo esc_attr( $class ); ?>"
			name="classifai_<?php echo esc_attr( $this->option_name ); ?><?php echo $option_index ? '[' . esc_attr( $option_index ) . ']' : ''; ?><?php echo 'radio' === $type ? '' : '[' . esc_attr( $args['label_for'] . ']' ); ?>"
			<?php echo $attrs; // phpcs:ignore WordPress.Security.EscapeOutput.OutputNotEscaped ?> />
		<?php
		if ( ! empty( $args['description'] ) ) {
			echo '<br /><span class="description">' . wp_kses_post( $args['description'] ) . '</span>';
		}
	}

	/**
	 * Render the classification modes.
	 *
	 * @param array $args Settings for the input
	 */
	public function render_classification_mode_radios( $args ) {
		echo '<ul>';

		$modes = [
			'manual_review'            => [
				'label'         => 'Manual review',
				'default_value' => 'manual_review',
			],
			'automatic_classification' => [
				'label'         => 'Automatic classification',
				'default_value' => 'automatic_classification',
			],
		];

		foreach ( $modes as $name => $data ) {
			$args = array_merge(
				$args,
				$data,
				[ 'label_for' => $name ]
			);

			echo '<li>';
			$this->render_input( $args );
			echo '<label for="classifai-settings-' . esc_attr( $name ) . '">' . esc_html( $data['label'] ) . '</label>';
			echo '</li>';
		}

		echo '</ul>';
	}

	/**
	 * Render the post types checkbox array.
	 *
	 * @param array $args Settings for the input
	 *
	 * @return void
	 */
	public function render_post_types_checkboxes( $args ) {
		echo '<ul>';
		$post_types = get_post_types_for_language_settings();
		foreach ( $post_types as $post_type ) {
			$args = [
				'label_for'    => $post_type->name,
				'option_index' => 'post_types',
				'input_type'   => 'checkbox',
			];

			echo '<li>';
			$this->render_input( $args );
			echo '<label for="classifai-settings-' . esc_attr( $post_type->name ) . '">' . esc_html( $post_type->label ) . '</label>';
			echo '</li>';
		}

		echo '</ul>';
	}

	/**
	 * Render the post statuses checkbox array.
	 *
	 * @param array $args Settings for the input
	 *
	 * @return void
	 */
	public function render_post_statuses_checkboxes( $args ) {
		echo '<ul>';
		$post_statuses = get_post_statuses_for_language_settings();
		foreach ( $post_statuses as $post_status_key => $post_status_label ) {
			$args = [
				'label_for'    => $post_status_key,
				'option_index' => 'post_statuses',
				'input_type'   => 'checkbox',
			];

			echo '<li>';
			$this->render_input( $args );
			echo '<label for="classifai-settings-' . esc_attr( $post_status_key ) . '">' . esc_html( $post_status_label ) . '</label>';
			echo '</li>';
		}

		echo '</ul>';
	}

	/**
>>>>>>> 848f9a71
	 * Render the NLU features settings.
	 *
	 * @param array $args Settings for the inputs
	 *
	 * @return void
	 */
	public function render_nlu_feature_settings( $args ) {
		$feature      = $args['feature'];
		$labels       = $args['labels'];
		$option_index = $args['option_index'];

		$taxonomies = $this->get_supported_taxonomies();
		$features   = $this->feature_instance->get_settings( static::ID );
		$taxonomy   = isset( $features[ "{$feature}_taxonomy" ] ) ? $features[ "{$feature}_taxonomy" ] : $labels['taxonomy_default'];

		// Enable classification type
		$feature_args = [
			'label_for'    => $feature,
			'option_index' => $option_index,
			'input_type'   => 'checkbox',
		];

		$threshold_args = [
			'label_for'     => "{$feature}_threshold",
			'option_index'  => $option_index,
			'input_type'    => 'number',
			'default_value' => $labels['threshold_default'],
		];
		?>

		<fieldset>
		<legend class="screen-reader-text"><?php esc_html_e( 'Watson Category Settings', 'classifai' ); ?></legend>

		<p>
			<?php $this->feature_instance->render_input( $feature_args ); ?>
			<label
				for="classifai-settings-<?php echo esc_attr( $feature ); ?>"><?php esc_html_e( 'Enable', 'classifai' ); ?></label>
		</p>

		<p>
			<label
				for="classifai-settings-<?php echo esc_attr( "{$feature}_threshold" ); ?>"><?php echo esc_html( $labels['threshold'] ); ?></label><br/>
			<?php $this->feature_instance->render_input( $threshold_args ); ?>
		</p>

		<p>
			<label
				for="classifai-settings-<?php echo esc_attr( "{$feature}_taxonomy" ); ?>"><?php echo esc_html( $labels['taxonomy'] ); ?></label><br/>
			<select id="classifai-settings-<?php echo esc_attr( "{$feature}_taxonomy" ); ?>"
				name="<?php echo esc_attr( $this->feature_instance->get_option_name() ); ?>[<?php echo self::ID; ?>][<?php echo esc_attr( "{$feature}_taxonomy" ); ?>]">
				<?php foreach ( $taxonomies as $name => $singular_name ) : ?>
					<option
						value="<?php echo esc_attr( $name ); ?>" <?php selected( $taxonomy, esc_attr( $name ) ); ?> ><?php echo esc_html( $singular_name ); ?></option>
				<?php endforeach; ?>
			</select>
		</p>
		<?php
	}

	/**
	 * Return the list of supported taxonomies
	 *
	 * @return array
	 */
	public function get_supported_taxonomies() {
		$taxonomies = \get_taxonomies( [], 'objects' );
		$supported  = [];

		foreach ( $taxonomies as $taxonomy ) {
			$supported[ $taxonomy->name ] = $taxonomy->labels->singular_name;
		}

		return $supported;
	}

	/**
	 * Helper to ensure the authentication works.
	 *
	 * @param array $settings The list of settings to be saved
	 *
	 * @return bool|WP_Error
	 */
	protected function nlu_authentication_check( $settings ) {
		// Check that we have credentials before hitting the API.
		if ( empty( $settings[ static::ID ]['username'] )
			|| empty( $settings[ static::ID ]['password'] )
			|| empty( $settings[ static::ID ]['endpoint_url'] )
		) {
			return new WP_Error( 'auth', esc_html__( 'Please enter your credentials.', 'classifai' ) );
		}

		$request           = new \Classifai\Watson\APIRequest();
		$request->username = $settings[ static::ID ]['username'];
		$request->password = $settings[ static::ID ]['password'];
		$base_url          = trailingslashit( $settings[ static::ID ]['endpoint_url'] ) . 'v1/analyze';
		$url               = esc_url( add_query_arg( [ 'version' => WATSON_NLU_VERSION ], $base_url ) );
		$options           = [
			'body' => wp_json_encode(
				[
					'text'     => 'Lorem ipsum dolor sit amet.',
					'language' => 'en',
					'features' => [
						'keywords' => [
							'emotion' => false,
							'limit'   => 1,
						],
					],
				]
			),
		];

		$response = $request->post( $url, $options );

		if ( ! is_wp_error( $response ) ) {
			update_option( 'classifai_configured', true );
			return true;
		} else {
			delete_option( 'classifai_configured' );
			return $response;
		}
	}

<<<<<<< HEAD
	/**
	 * Sanitization for the options being saved.
	 *
	 * @param array $new_settings Array of settings about to be saved.
	 *
	 * @return array The sanitized settings to be saved.
	 */
	public function sanitize_settings( $new_settings ) {
		$settings      = $this->feature_instance->get_settings();
		$authenticated = $this->nlu_authentication_check( $new_settings );

		if ( is_wp_error( $authenticated ) ) {
			$new_settings[ static::ID ]['authenticated'] = false;
			add_settings_error(
				'classifai-credentials',
				'classifai-auth',
				$authenticated->get_error_message(),
				'error'
			);
		} else {
			$new_settings[ static::ID ]['authenticated'] = true;
		}

		$new_settings[ static::ID ]['endpoint_url'] = esc_url_raw( $new_settings[ static::ID ]['endpoint_url'] ?? $settings[ static::ID ]['endpoint_url'] );
		$new_settings[ static::ID ]['username']     = sanitize_text_field( $new_settings[ static::ID ]['username'] ?? $settings[ static::ID ]['username'] );
		$new_settings[ static::ID ]['password']     = sanitize_text_field( $new_settings[ static::ID ]['password'] ?? $settings[ static::ID ]['password'] );

		$new_settings[ static::ID ]['category']           = absint( $new_settings[ static::ID ]['category'] ?? $settings[ static::ID ]['category'] );
		$new_settings[ static::ID ]['category_threshold'] = absint( $new_settings[ static::ID ]['category_threshold'] ?? $settings[ static::ID ]['category_threshold'] );
		$new_settings[ static::ID ]['category_taxonomy']  = sanitize_text_field( $new_settings[ static::ID ]['category_taxonomy'] ?? $settings[ static::ID ]['category_taxonomy'] );

		$new_settings[ static::ID ]['keyword']           = absint( $new_settings[ static::ID ]['keyword'] ?? $settings[ static::ID ]['keyword'] );
		$new_settings[ static::ID ]['keyword_threshold'] = absint( $new_settings[ static::ID ]['keyword_threshold'] ?? $settings[ static::ID ]['keyword_threshold'] );
		$new_settings[ static::ID ]['keyword_taxonomy']  = sanitize_text_field( $new_settings[ static::ID ]['keyword_taxonomy'] ?? $settings[ static::ID ]['keyword_taxonomy'] );

		$new_settings[ static::ID ]['entity']           = absint( $new_settings[ static::ID ]['entity'] ?? $settings[ static::ID ]['entity'] );
		$new_settings[ static::ID ]['entity_threshold'] = absint( $new_settings[ static::ID ]['entity_threshold'] ?? $settings[ static::ID ]['entity_threshold'] );
		$new_settings[ static::ID ]['entity_taxonomy']  = sanitize_text_field( $new_settings[ static::ID ]['entity_taxonomy'] ?? $settings[ static::ID ]['entity_taxonomy'] );

		$new_settings[ static::ID ]['concept']           = absint( $new_settings[ static::ID ]['concept'] ?? $settings[ static::ID ]['concept'] );
		$new_settings[ static::ID ]['concept_threshold'] = absint( $new_settings[ static::ID ]['concept_threshold'] ?? $settings[ static::ID ]['concept_threshold'] );
		$new_settings[ static::ID ]['concept_taxonomy']  = sanitize_text_field( $new_settings[ static::ID ]['concept_taxonomy'] ?? $settings[ static::ID ]['concept_taxonomy'] );

		return $new_settings;
	}

=======
>>>>>>> 848f9a71
	/**
	 * Sanitization for the options being saved.
	 *
	 * @param array $settings Array of settings about to be saved.
	 *
	 * @return array The sanitized settings to be saved.
	 */
	public function sanitize_settings_old( $settings ) {
		$new_settings  = $this->get_settings();
		$new_settings  = array_merge( $new_settings, $this->sanitize_access_settings( $settings, 'content_classification' ) );
		$authenticated = $this->nlu_authentication_check( $settings );

		if ( is_wp_error( $authenticated ) ) {
			$new_settings['authenticated'] = false;
			add_settings_error(
				'credentials',
				'classifai-auth',
				$authenticated->get_error_message(),
				'error'
			);
		} else {
			$new_settings['authenticated'] = true;
		}

		if ( isset( $settings['credentials']['watson_url'] ) ) {
			$new_settings['credentials']['watson_url'] = esc_url_raw( $settings['credentials']['watson_url'] );
		}

		if ( isset( $settings['credentials']['watson_username'] ) ) {
			$new_settings['credentials']['watson_username'] = sanitize_text_field( $settings['credentials']['watson_username'] );
		}

		if ( isset( $settings['credentials']['watson_password'] ) ) {
			$new_settings['credentials']['watson_password'] = sanitize_text_field( $settings['credentials']['watson_password'] );
		}

		if ( empty( $settings['enable_content_classification'] ) || 1 !== (int) $settings['enable_content_classification'] ) {
			$new_settings['enable_content_classification'] = 'no';
		} else {
			$new_settings['enable_content_classification'] = '1';
		}

		if ( isset( $settings['classification_mode'] ) ) {
			$new_settings['classification_mode'] = sanitize_text_field( $settings['classification_mode'] );
		}

		// Sanitize the post type checkboxes
		$post_types = get_post_types( [ 'public' => true ], 'objects' );
		foreach ( $post_types as $post_type ) {
			if ( isset( $settings['post_types'][ $post_type->name ] ) ) {
				$new_settings['post_types'][ $post_type->name ] = absint( $settings['post_types'][ $post_type->name ] );
			} else {
				$new_settings['post_types'][ $post_type->name ] = null;
			}
		}

		// Sanitize the post statuses checkboxes
		$post_statuses = get_post_statuses_for_language_settings();
		foreach ( $post_statuses as $post_status_key => $post_status_value ) {
			if ( isset( $settings['post_statuses'][ $post_status_key ] ) ) {
				$new_settings['post_statuses'][ $post_status_key ] = absint( $settings['post_statuses'][ $post_status_key ] );
			} else {
				$new_settings['post_statuses'][ $post_status_key ] = null;
			}
		}

		$feature_enabled = false;

		foreach ( $this->nlu_features as $feature => $labels ) {
			// Set the enabled flag.
			if ( isset( $settings['features'][ $feature ] ) ) {
				$new_settings['features'][ $feature ] = absint( $settings['features'][ $feature ] );
				$feature_enabled                      = true;
			} else {
				$new_settings['features'][ $feature ] = null;
			}

			// Set the threshold
			if ( isset( $settings['features'][ "{$feature}_threshold" ] ) ) {
				$new_settings['features'][ "{$feature}_threshold" ] = min( absint( $settings['features'][ "{$feature}_threshold" ] ), 100 );
			}

			if ( isset( $settings['features'][ "{$feature}_taxonomy" ] ) ) {
				$new_settings['features'][ "{$feature}_taxonomy" ] = sanitize_text_field( $settings['features'][ "{$feature}_taxonomy" ] );
			}
		}

		// Show a warning if the NLU feature and Embeddings feature are both enabled.
		if ( $feature_enabled && '1' === $new_settings['enable_content_classification'] ) {
			$embeddings_settings = get_plugin_settings( 'language_processing', 'Embeddings' );

			if ( isset( $embeddings_settings['enable_classification'] ) && 1 === (int) $embeddings_settings['enable_classification'] ) {
				add_settings_error(
					'features',
					'conflict',
					esc_html__( 'OpenAI Embeddings classification is turned on. This may conflict with the NLU classification feature. It is possible to run both features but if they use the same taxonomies, one will overwrite the other.', 'classifai' ),
					'warning'
				);
			}
		}

		return $new_settings;
	}

	/**
	 * Provides debug information related to the provider.
	 *
	 * @param array|null $settings Settings array. If empty, settings will be retrieved.
	 * @param boolean    $configured Whether the provider is correctly configured. If null, the option will be retrieved.
	 * @return string|array
	 * @since 1.4.0
	 */
	public function get_provider_debug_information( $settings = null, $configured = null ) {
		if ( is_null( $settings ) ) {
			$settings = $this->sanitize_settings( $this->get_settings() );
		}

		if ( is_null( $configured ) ) {
			$configured = get_option( 'classifai_configured' );
		}

		$settings_post_types = $settings['post_types'] ?? [];
		$post_types          = array_filter(
			array_keys( $settings_post_types ),
			function( $post_type ) use ( $settings_post_types ) {
				return 1 === intval( $settings_post_types[ $post_type ] );
			}
		);

		$credentials = $settings['credentials'] ?? [];

		return [
			__( 'Configured', 'classifai' )      => $configured ? __( 'yes', 'classifai' ) : __( 'no', 'classifai' ),
			__( 'API URL', 'classifai' )         => $credentials['watson_url'] ?? '',
			__( 'API username', 'classifai' )    => $credentials['watson_username'] ?? '',
			__( 'Post types', 'classifai' )      => implode( ', ', $post_types ),
			__( 'Features', 'classifai' )        => preg_replace( '/,"/', ', "', wp_json_encode( $settings['features'] ?? '' ) ),
			__( 'Latest response', 'classifai' ) => $this->get_formatted_latest_response( get_transient( 'classifai_watson_nlu_latest_response' ) ),
		];
	}

	/**
	 * Format the result of most recent request.
	 *
	 * @param array|WP_Error $data Response data to format.
	 *
	 * @return string
	 */
	protected function get_formatted_latest_response( $data ) {
		if ( ! $data ) {
			return __( 'N/A', 'classifai' );
		}

		if ( is_wp_error( $data ) ) {
			return $data->get_error_message();
		}

		$formatted_data = array_intersect_key(
			$data,
			[
				'usage'    => 1,
				'language' => 1,
			]
		);

		foreach ( array_diff_key( $data, $formatted_data ) as $key => $value ) {
			$formatted_data[ $key ] = count( $value );
		}

		return preg_replace( '/,"/', ', "', wp_json_encode( $formatted_data ) );
	}

	/**
	 * Add metabox to enable/disable language processing on post/post types.
	 *
	 * @param string  $post_type Post Type.
	 * @param WP_Post $post      WP_Post object.
	 *
	 * @since 1.8.0
	 */
	public function add_classifai_meta_box( $post_type, $post ) {
		$supported_post_types = \Classifai\get_supported_post_types();
		$post_statuses        = \Classifai\get_supported_post_statuses();
		$post_status          = get_post_status( $post );
		if ( in_array( $post_type, $supported_post_types, true ) && in_array( $post_status, $post_statuses, true ) ) {
			add_meta_box(
				'classifai_language_processing_metabox',
				__( 'ClassifAI Language Processing', 'classifai' ),
				[ $this, 'render_classifai_meta_box' ],
				null,
				'side',
				'low',
				array( '__back_compat_meta_box' => true )
			);
		}
	}

	/**
	 * Render metabox content.
	 *
	 * @param WP_Post $post WP_Post object.
	 *
	 * @since 1.8.0
	 */
	public function render_classifai_meta_box( $post ) {
		wp_nonce_field( 'classifai_language_processing_meta_action', 'classifai_language_processing_meta' );
		$classifai_process_content = get_post_meta( $post->ID, '_classifai_process_content', true );
		$classifai_process_content = ( 'no' === $classifai_process_content ) ? 'no' : 'yes';

		$post_type       = get_post_type_object( get_post_type( $post ) );
		$post_type_label = esc_html__( 'Post', 'classifai' );
		if ( $post_type ) {
			$post_type_label = $post_type->labels->singular_name;
		}
		?>
		<p>
			<label for="_classifai_process_content">
				<input type="checkbox" value="yes" id="_classifai_process_content" name="_classifai_process_content" <?php checked( $classifai_process_content, 'yes' ); ?> />
				<?php esc_html_e( 'Automatically tag content on update', 'classifai' ); ?>
			</label>
		</p>
		<div class="classifai-clasify-post-wrapper" style="display: none;">
			<a href="<?php echo esc_url( wp_nonce_url( admin_url( 'admin-post.php?action=classifai_classify_post&post_id=' . $post->ID ), 'classifai_classify_post_action', 'classifai_classify_post_nonce' ) ); ?>" class="button button-classify-post">
				<?php
				/* translators: %s Post type label */
				printf( esc_html__( 'Classify %s', 'classifai' ), esc_html( $post_type_label ) );
				?>
			</a>
		</div>
		<?php
	}

	/**
	 * Save language processing meta data on post/post types.
	 *
	 * @param int $post_id Post ID.
	 *
	 * @since 1.8.0
	 */
	public function classifai_save_post_metadata( $post_id ) {
		if ( ( defined( 'DOING_AUTOSAVE' ) && DOING_AUTOSAVE ) || ! current_user_can( 'edit_post', $post_id ) || 'revision' === get_post_type( $post_id ) ) {
			return;
		}

		if ( empty( $_POST['classifai_language_processing_meta'] ) || ! wp_verify_nonce( sanitize_text_field( wp_unslash( $_POST['classifai_language_processing_meta'] ) ), 'classifai_language_processing_meta_action' ) ) {
			return;
		}

		$supported_post_types = \Classifai\get_supported_post_types();
		if ( ! in_array( get_post_type( $post_id ), $supported_post_types, true ) ) {
			return;
		}

		if ( isset( $_POST['_classifai_process_content'] ) && 'yes' === sanitize_text_field( wp_unslash( $_POST['_classifai_process_content'] ) ) ) {
			$classifai_process_content = 'yes';
		} else {
			$classifai_process_content = 'no';
		}

		update_post_meta( $post_id, '_classifai_process_content', $classifai_process_content );
	}

	/**
	 * Add `classifai_process_content` to rest API for view/edit.
	 */
	public function add_process_content_meta_to_rest_api() {
		$supported_post_types = \Classifai\get_supported_post_types();
		register_rest_field(
			$supported_post_types,
			'classifai_process_content',
			array(
				'get_callback'    => function( $object ) {
					$process_content = get_post_meta( $object['id'], '_classifai_process_content', true );
					return ( 'no' === $process_content ) ? 'no' : 'yes';
				},
				'update_callback' => function ( $value, $object ) {
					$value = ( 'no' === $value ) ? 'no' : 'yes';
					return update_post_meta( $object->ID, '_classifai_process_content', $value );
				},
				'schema'          => [
					'type'    => 'string',
					'context' => [ 'view', 'edit' ],
				],
			)
		);
	}

	/**
	 * Returns whether the provider is configured or not.
	 *
	 * For backwards compat, we've maintained the use of the
	 * `classifai_configured` option. We default to looking for
	 * the `authenticated` setting though.
	 *
	 * @return bool
	 */
	public function is_configured() {
		$is_configured = parent::is_configured();

		if ( ! $is_configured ) {
			$is_configured = (bool) get_option( 'classifai_configured', false );
		}

		return $is_configured;
	}

<<<<<<< HEAD
	public function register_endpoints() {
		register_rest_route(
			'classifai/v1',
			'generate-tags/(?P<id>\d+)',
			[
				'methods'             => WP_REST_Server::READABLE,
				'callback'            => [ $this, 'generate_post_tags' ],
				'args'                => array(
					'id' => array(
						'required'          => true,
						'type'              => 'integer',
						'sanitize_callback' => 'absint',
						'description'       => esc_html__( 'Post ID to generate tags.', 'classifai' ),
					),
				),
				'permission_callback' => [ $this, 'generate_post_tags_permissions_check' ],
			]
		);
	}

	/**
	 * Handle request to generate tags for given post ID.
	 *
	 * @param WP_REST_Request $request The full request object.
	 *
	 * @return array|bool|string|WP_Error
	 */
	public function generate_post_tags( WP_REST_Request $request ) {
		$post_id = $request->get_param( 'id' );

		if ( empty( $post_id ) ) {
			return new WP_Error( 'post_id_required', esc_html__( 'Post ID is required to classify post.', 'classifai' ) );
		}

		return rest_ensure_response(
			$this->rest_endpoint_callback(
				$post_id,
				'classify'
			)
		);
	}

	/**
	 * Common entry point for all REST endpoints for this provider.
	 * This is called by the Service.
	 *
	 * @param int    $post_id The Post Id we're processing.
	 * @param string $route_to_call The route we are processing.
	 * @param array  $args Optional arguments to pass to the route.
	 * @return string|WP_Error
	 */
	public function rest_endpoint_callback( $post_id = 0, $route_to_call = '', $args = [] ) {
		$route_to_call = strtolower( $route_to_call );

		if ( ! $post_id || ! get_post( $post_id ) ) {
			return new WP_Error( 'post_id_required', esc_html__( 'A valid post ID is required to generate an excerpt.', 'classifai' ) );
		}

		$return = '';

		// Handle all of our routes.
		switch ( $route_to_call ) {
			case 'classify':
				$return = ( new Classification() )->run( $post_id );
				break;
		}

		return $return;
	}

	/**
	 * Handle request to generate tags for given post ID.
	 *
	 * @param int $post_id The Post Id we're processing.
	 *
	 * @return mixed
	 */
	public function classify_post( $post_id ) {
		try {
			if ( empty( $post_id ) ) {
				return new WP_Error( 'post_id_required', esc_html__( 'Post ID is required to classify post.', 'classifai' ) );
			}

			$taxonomy_terms = [];
			$features       = [ 'category', 'keyword', 'concept', 'entity' ];

			// Process post content.
			$result = $this->classify( $post_id );

			if ( is_wp_error( $result ) ) {
				return $result;
			}

			foreach ( $features as $feature ) {
				$taxonomy = \Classifai\get_feature_taxonomy( $feature );
				$terms    = wp_get_object_terms( $post_id, $taxonomy );
				if ( ! is_wp_error( $terms ) ) {
					foreach ( $terms as $term ) {
						$taxonomy_terms[ $taxonomy ][] = $term->term_id;
					}
				}
			}

			// Return taxonomy terms.
			return rest_ensure_response( [ 'terms' => $taxonomy_terms ] );
		} catch ( \Exception $e ) {
			return new WP_Error( 'request_failed', $e->getMessage() );
		}
	}

	/**
	 * Check if a given request has access to generate tags
	 *
	 * @param WP_REST_Request $request Full data about the request.
	 * @return WP_Error|bool
	 */
	public function generate_post_tags_permissions_check( WP_REST_Request $request ) {
		$post_id = $request->get_param( 'id' );

		// Ensure we have a logged in user that can edit the item.
		if ( empty( $post_id ) || ! current_user_can( 'edit_post', $post_id ) ) {
			return false;
		}

		$post_type     = get_post_type( $post_id );
		$post_type_obj = get_post_type_object( $post_type );

		// Ensure the post type is allowed in REST endpoints.
		if ( ! $post_type || empty( $post_type_obj ) || empty( $post_type_obj->show_in_rest ) ) {
			return false;
		}

		// For all enabled features, ensure the user has proper permissions to add/edit terms.
		foreach ( [ 'category', 'keyword', 'concept', 'entity' ] as $feature ) {
			if ( ! \Classifai\get_feature_enabled( $feature ) ) {
				continue;
			}

			$taxonomy   = \Classifai\get_feature_taxonomy( $feature );
			$permission = check_term_permissions( $taxonomy );

			if ( is_wp_error( $permission ) ) {
				return $permission;
			}
		}

		$post_status   = get_post_status( $post_id );
		$supported     = \Classifai\get_supported_post_types();
		$post_statuses = \Classifai\get_supported_post_statuses();

		// Check if processing allowed.
		if ( ! in_array( $post_status, $post_statuses, true ) || ! in_array( $post_type, $supported, true ) || ! ( new Classification() )->is_feature_enabled() ) {
			return new WP_Error( 'not_enabled', esc_html__( 'Language Processing not enabled for current post.', 'classifai' ) );
		}

		return true;
	}

	/**
	 * Classifies the post specified with the PostClassifier object.
	 * Existing terms relationships are removed before classification.
	 *
	 * @param int $post_id the post to classify & link
	 *
	 * @return array
	 */
	public function classify( $post_id ) {
		/**
		 * Filter whether ClassifAI should classify a post.
		 *
		 * Default is true, return false to skip classifying a post.
		 *
		 * @since 1.2.0
		 * @hook classifai_should_classify_post
		 *
		 * @param {bool} $should_classify Whether the post should be classified. Default `true`, return `false` to skip
		 *                                classification for this post.
		 * @param {int}  $post_id         The ID of the post to be considered for classification.
		 *
		 * @return {bool} Whether the post should be classified.
		 */
		$classifai_should_classify_post = apply_filters( 'classifai_should_classify_post', true, $post_id );
		if ( ! $classifai_should_classify_post ) {
			return false;
		}

		$classifier = new \Classifai\PostClassifier();

		if ( \Classifai\get_feature_enabled( 'category' ) ) {
			wp_delete_object_term_relationships( $post_id, \Classifai\get_feature_taxonomy( 'category' ) );
		}

		if ( \Classifai\get_feature_enabled( 'keyword' ) ) {
			wp_delete_object_term_relationships( $post_id, \Classifai\get_feature_taxonomy( 'keyword' ) );
		}

		if ( \Classifai\get_feature_enabled( 'concept' ) ) {
			wp_delete_object_term_relationships( $post_id, \Classifai\get_feature_taxonomy( 'concept' ) );
		}

		if ( \Classifai\get_feature_enabled( 'entity' ) ) {
			wp_delete_object_term_relationships( $post_id, \Classifai\get_feature_taxonomy( 'entity' ) );
		}

		$output = $classifier->classify_and_link( $post_id );

		if ( is_wp_error( $output ) ) {
			update_post_meta(
				$post_id,
				'_classifai_error',
				wp_json_encode(
					[
						'code'    => $output->get_error_code(),
						'message' => $output->get_error_message(),
					]
				)
			);
		} else {
			// If there is no error, clear any existing error states.
			delete_post_meta( $post_id, '_classifai_error' );
		}

		return $output;
	}
=======
	/**
	 * Determine if the feature is turned on.
	 * Note: This function does not check if the user has access to the feature.
	 *
	 * @param string $feature Feature to check.
	 * @return bool
	 */
	public function is_enabled( string $feature ) {
		$settings   = $this->get_settings();
		$enable_key = 'enable_' . $feature;

		$is_enabled = ( isset( $settings[ $enable_key ] ) && 1 === (int) $settings[ $enable_key ] && \Classifai\language_processing_features_enabled() );

		/** This filter is documented in includes/Classifai/Providers/Provider.php */
		return apply_filters( "classifai_is_{$feature}_enabled", $is_enabled, $settings );
	}

>>>>>>> 848f9a71
}<|MERGE_RESOLUTION|>--- conflicted
+++ resolved
@@ -14,11 +14,8 @@
 use function Classifai\get_post_types_for_language_settings;
 use function Classifai\get_post_statuses_for_language_settings;
 use function Classifai\get_asset_info;
-<<<<<<< HEAD
 use function Classifai\check_term_permissions;
-=======
 use function Classifai\get_classification_mode;
->>>>>>> 848f9a71
 use WP_Error;
 use WP_REST_Request;
 use WP_REST_Server;
@@ -98,7 +95,6 @@
 				'enable_content_classification' => __( 'Classify content', 'classifai' ),
 			),
 		);
-<<<<<<< HEAD
 
 		$post_types = get_post_types_for_language_settings();
 		foreach ( $post_types as $post_type ) {
@@ -231,8 +227,6 @@
 		}
 
 		return $common_settings;
-=======
->>>>>>> 848f9a71
 	}
 
 	/**
@@ -288,7 +282,6 @@
 	 * Register what we need for the plugin.
 	 */
 	public function register() {
-<<<<<<< HEAD
 		if ( ( new Classification() )->is_feature_enabled() ) {
 			add_action( 'enqueue_block_editor_assets', [ $this, 'enqueue_editor_assets' ] );
 			add_action( 'admin_enqueue_scripts', [ $this, 'enqueue_admin_assets' ] );
@@ -304,26 +297,6 @@
 
 			$this->save_post_handler = new SavePostHandler();
 			$this->save_post_handler->register();
-=======
-		if ( $this->is_feature_enabled( 'content_classification' ) ) {
-			add_action( 'enqueue_block_editor_assets', [ $this, 'enqueue_editor_assets' ] );
-			add_action( 'admin_enqueue_scripts', [ $this, 'enqueue_admin_assets' ] );
-
-			// Add classifai meta box to classic editor.
-			add_action( 'add_meta_boxes', [ $this, 'add_classifai_meta_box' ], 10, 2 );
-			add_action( 'save_post', [ $this, 'classifai_save_post_metadata' ], 5 );
-
-			add_filter( 'rest_api_init', [ $this, 'add_process_content_meta_to_rest_api' ] );
-
-			$this->taxonomy_factory = new TaxonomyFactory();
-			$this->taxonomy_factory->build_all();
-
-			$this->save_post_handler = new SavePostHandler();
-
-			if ( $this->save_post_handler->can_register() ) {
-				$this->save_post_handler->register();
-			}
->>>>>>> 848f9a71
 
 			new PreviewClassifierData();
 		}
@@ -338,62 +311,7 @@
 	 *
 	 * @return array
 	 */
-<<<<<<< HEAD
 	public function get_settings( $index = false ) {}
-=======
-	public function get_settings( $index = false ) {
-		$defaults = $this->get_default_settings();
-		$settings = get_option( $this->get_option_name(), [] );
-
-		// If no settings have been saved, check for older storage to polyfill
-		// These are pre-1.3 settings
-		if ( empty( $settings ) ) {
-			$old_settings = get_option( 'classifai_settings' );
-
-			if ( isset( $old_settings['credentials'] ) ) {
-				$defaults['credentials'] = $old_settings['credentials'];
-			}
-
-			if ( isset( $old_settings['classification_mode'] ) ) {
-				$defaults['classification_mode'] = $old_settings['classification_mode'];
-			}
-
-			if ( isset( $old_settings['post_types'] ) ) {
-				$defaults['post_types'] = $old_settings['post_types'];
-			}
-
-			if ( isset( $old_settings['features'] ) ) {
-				$defaults['features'] = $old_settings['features'];
-			}
-		}
-
-		// Backward compatibility for enable classification setting.
-		if ( ! empty( $settings ) && ! isset( $settings['enable_content_classification'] ) ) {
-			$feature_enabled = 'no';
-			$features        = array(
-				'category',
-				'concept',
-				'entity',
-				'keyword',
-			);
-			foreach ( $features as $feature ) {
-				if ( ! empty( $settings['features'][ $feature ] ) ) {
-					$feature_enabled = '1';
-					break;
-				}
-			}
-			$settings['enable_content_classification'] = $feature_enabled;
-		}
-
-		$settings = wp_parse_args( $settings, $defaults );
-
-		if ( $index && isset( $settings[ $index ] ) ) {
-			return $settings[ $index ];
-		}
-
-		return $settings;
-	}
->>>>>>> 848f9a71
 
 	/**
 	 * Enqueue the editor scripts.
@@ -425,11 +343,7 @@
 			'classifai-gutenberg-plugin',
 			'classifaiPostData',
 			[
-<<<<<<< HEAD
 				'NLUEnabled'           => ( new Classification() )->is_feature_enabled(),
-=======
-				'NLUEnabled'           => $this->is_feature_enabled( 'content_classification' ),
->>>>>>> 848f9a71
 				'supportedPostTypes'   => \Classifai\get_supported_post_types(),
 				'supportedPostStatues' => \Classifai\get_supported_post_statuses(),
 				'noPermissions'        => ! is_user_logged_in() || ! current_user_can( 'edit_post', $post->ID ),
@@ -524,224 +438,6 @@
 	}
 
 	/**
-<<<<<<< HEAD
-=======
-	 * Helper method to create the watson features section
-	 */
-	protected function do_nlu_features_sections() {
-		$default_settings = $this->get_default_settings();
-
-		add_settings_field(
-			'enable_content_classification',
-			esc_html__( 'Classify content', 'classifai' ),
-			[ $this, 'render_input' ],
-			$this->get_option_name(),
-			$this->get_option_name(),
-			[
-				'label_for'     => 'enable_content_classification',
-				'input_type'    => 'checkbox',
-				'default_value' => $default_settings['enable_content_classification'],
-				'description'   => __( 'Enables the automatic content classification of posts.', 'classifai' ),
-			]
-		);
-
-		// Add user/role-based access settings for classify content.
-		$this->add_access_settings( 'content_classification' );
-		add_settings_field(
-			'classification-mode',
-			esc_html__( 'Classification Mode', 'classifai' ),
-			[ $this, 'render_classification_mode_radios' ],
-			$this->get_option_name(),
-			$this->get_option_name(),
-			[
-				'option_index' => 'classification_mode',
-				'input_type'   => 'radio',
-			]
-		);
-
-		add_settings_field(
-			'post-types',
-			esc_html__( 'Post Types to Classify', 'classifai' ),
-			[ $this, 'render_post_types_checkboxes' ],
-			$this->get_option_name(),
-			$this->get_option_name(),
-			[
-				'option_index' => 'post_types',
-			]
-		);
-
-		add_settings_field(
-			'post-statuses',
-			esc_html__( 'Post Statuses to Classify', 'classifai' ),
-			[ $this, 'render_post_statuses_checkboxes' ],
-			$this->get_option_name(),
-			$this->get_option_name(),
-			[
-				'option_index' => 'post_statuses',
-			]
-		);
-
-		foreach ( $this->nlu_features as $feature => $labels ) {
-			add_settings_field(
-				$feature,
-				esc_html( $labels['feature'] ),
-				[ $this, 'render_nlu_feature_settings' ],
-				$this->get_option_name(),
-				$this->get_option_name(),
-				[
-					'option_index' => 'features',
-					'feature'      => $feature,
-					'labels'       => $labels,
-				]
-			);
-		}
-	}
-
-	/**
-	 * Generic text input field callback
-	 *
-	 * @param array $args The args passed to add_settings_field.
-	 */
-	public function render_input( $args ) {
-		$option_index  = isset( $args['option_index'] ) ? $args['option_index'] : false;
-		$setting_index = $this->get_settings( $option_index );
-		$type          = $args['input_type'] ?? 'text';
-		$value         = ( isset( $setting_index[ $args['label_for'] ] ) ) ? $setting_index[ $args['label_for'] ] : '';
-
-		// Check for a default value
-		$value = ( empty( $value ) && isset( $args['default_value'] ) ) ? $args['default_value'] : $value;
-		$attrs = '';
-		$class = '';
-
-		switch ( $type ) {
-			case 'text':
-			case 'password':
-				$attrs = ' value="' . esc_attr( $value ) . '"';
-				$class = empty( $args['large'] ) ? 'regular-text' : 'large-text';
-				break;
-			case 'number':
-				$attrs = ' value="' . esc_attr( $value ) . '"';
-				$class = 'small-text';
-				break;
-			case 'checkbox':
-				$attrs = ' value="1"' . checked( '1', $value, false );
-				break;
-			case 'radio':
-				if ( 'classification_mode' === $args['option_index'] ) {
-					// Detect the existing vs new users and serve default value accordingly.
-					$get_classification_mode = get_classification_mode();
-					if ( $value === $get_classification_mode ) {
-						$attrs = ' value="' . esc_attr( $value ) . '" checked="checked"';
-					}
-				}
-				$setting_index = ! is_array( $setting_index ) ? $setting_index : '';
-				$attrs         = empty( $attrs )
-						? ' value="' . esc_attr( $value ) . '"' . checked( $setting_index, $value, false )
-						: $attrs;
-				break;
-		}
-		?>
-		<input
-			type="<?php echo esc_attr( $type ); ?>"
-			id="classifai-settings-<?php echo esc_attr( $args['label_for'] ); ?>"
-			class="<?php echo esc_attr( $class ); ?>"
-			name="classifai_<?php echo esc_attr( $this->option_name ); ?><?php echo $option_index ? '[' . esc_attr( $option_index ) . ']' : ''; ?><?php echo 'radio' === $type ? '' : '[' . esc_attr( $args['label_for'] . ']' ); ?>"
-			<?php echo $attrs; // phpcs:ignore WordPress.Security.EscapeOutput.OutputNotEscaped ?> />
-		<?php
-		if ( ! empty( $args['description'] ) ) {
-			echo '<br /><span class="description">' . wp_kses_post( $args['description'] ) . '</span>';
-		}
-	}
-
-	/**
-	 * Render the classification modes.
-	 *
-	 * @param array $args Settings for the input
-	 */
-	public function render_classification_mode_radios( $args ) {
-		echo '<ul>';
-
-		$modes = [
-			'manual_review'            => [
-				'label'         => 'Manual review',
-				'default_value' => 'manual_review',
-			],
-			'automatic_classification' => [
-				'label'         => 'Automatic classification',
-				'default_value' => 'automatic_classification',
-			],
-		];
-
-		foreach ( $modes as $name => $data ) {
-			$args = array_merge(
-				$args,
-				$data,
-				[ 'label_for' => $name ]
-			);
-
-			echo '<li>';
-			$this->render_input( $args );
-			echo '<label for="classifai-settings-' . esc_attr( $name ) . '">' . esc_html( $data['label'] ) . '</label>';
-			echo '</li>';
-		}
-
-		echo '</ul>';
-	}
-
-	/**
-	 * Render the post types checkbox array.
-	 *
-	 * @param array $args Settings for the input
-	 *
-	 * @return void
-	 */
-	public function render_post_types_checkboxes( $args ) {
-		echo '<ul>';
-		$post_types = get_post_types_for_language_settings();
-		foreach ( $post_types as $post_type ) {
-			$args = [
-				'label_for'    => $post_type->name,
-				'option_index' => 'post_types',
-				'input_type'   => 'checkbox',
-			];
-
-			echo '<li>';
-			$this->render_input( $args );
-			echo '<label for="classifai-settings-' . esc_attr( $post_type->name ) . '">' . esc_html( $post_type->label ) . '</label>';
-			echo '</li>';
-		}
-
-		echo '</ul>';
-	}
-
-	/**
-	 * Render the post statuses checkbox array.
-	 *
-	 * @param array $args Settings for the input
-	 *
-	 * @return void
-	 */
-	public function render_post_statuses_checkboxes( $args ) {
-		echo '<ul>';
-		$post_statuses = get_post_statuses_for_language_settings();
-		foreach ( $post_statuses as $post_status_key => $post_status_label ) {
-			$args = [
-				'label_for'    => $post_status_key,
-				'option_index' => 'post_statuses',
-				'input_type'   => 'checkbox',
-			];
-
-			echo '<li>';
-			$this->render_input( $args );
-			echo '<label for="classifai-settings-' . esc_attr( $post_status_key ) . '">' . esc_html( $post_status_label ) . '</label>';
-			echo '</li>';
-		}
-
-		echo '</ul>';
-	}
-
-	/**
->>>>>>> 848f9a71
 	 * Render the NLU features settings.
 	 *
 	 * @param array $args Settings for the inputs
@@ -864,7 +560,6 @@
 		}
 	}
 
-<<<<<<< HEAD
 	/**
 	 * Sanitization for the options being saved.
 	 *
@@ -911,8 +606,6 @@
 		return $new_settings;
 	}
 
-=======
->>>>>>> 848f9a71
 	/**
 	 * Sanitization for the options being saved.
 	 *
@@ -1219,7 +912,6 @@
 		return $is_configured;
 	}
 
-<<<<<<< HEAD
 	public function register_endpoints() {
 		register_rest_route(
 			'classifai/v1',
@@ -1444,23 +1136,4 @@
 
 		return $output;
 	}
-=======
-	/**
-	 * Determine if the feature is turned on.
-	 * Note: This function does not check if the user has access to the feature.
-	 *
-	 * @param string $feature Feature to check.
-	 * @return bool
-	 */
-	public function is_enabled( string $feature ) {
-		$settings   = $this->get_settings();
-		$enable_key = 'enable_' . $feature;
-
-		$is_enabled = ( isset( $settings[ $enable_key ] ) && 1 === (int) $settings[ $enable_key ] && \Classifai\language_processing_features_enabled() );
-
-		/** This filter is documented in includes/Classifai/Providers/Provider.php */
-		return apply_filters( "classifai_is_{$feature}_enabled", $is_enabled, $settings );
-	}
-
->>>>>>> 848f9a71
 }