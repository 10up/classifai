<?php
/**
 * IBM Watson NLU
 */

namespace Classifai\Providers\Watson;

use Classifai\Admin\SavePostHandler;
use Classifai\Admin\PreviewClassifierData;
use Classifai\Providers\Provider;
use Classifai\Taxonomy\TaxonomyFactory;
<<<<<<< HEAD
use Classifai\Features\Classification;
use Classifai\Features\Feature;
use function Classifai\get_asset_info;
use function Classifai\check_term_permissions;
use WP_Error;
use WP_REST_Request;
use WP_REST_Server;
=======
use WP_Error;
use function Classifai\get_plugin_settings;
use function Classifai\get_post_types_for_language_settings;
use function Classifai\get_post_statuses_for_language_settings;
use function Classifai\get_asset_info;
use function Classifai\get_classification_mode;
>>>>>>> aa01177b

class NLU extends Provider {

	const ID = 'ibm_watson_nlu';

	/**
	 * @var $taxonomy_factory TaxonomyFactory Watson taxonomy factory
	 */
	public $taxonomy_factory;

	/**
	 * @var $save_post_handler SavePostHandler Triggers a classification with Watson
	 */
	public $save_post_handler;

	/**
	 * @var $nlu_features array The list of NLU features
	 */
	protected $nlu_features = [];

	/**
	 * Watson NLU constructor.
	 *
	 * @param \Classifai\Features\Feature $feature Feature instance (Optional, only required in admin).
	 */
	public function __construct( $feature = null ) {
		parent::__construct(
			'IBM Watson',
			'Natural Language Understanding',
			'watson_nlu'
		);

		$this->nlu_features = [
			'category' => [
				'feature'           => __( 'Category', 'classifai' ),
				'threshold'         => __( 'Category Threshold (%)', 'classifai' ),
				'taxonomy'          => __( 'Category Taxonomy', 'classifai' ),
				'threshold_default' => WATSON_CATEGORY_THRESHOLD,
				'taxonomy_default'  => WATSON_CATEGORY_TAXONOMY,
			],
			'keyword'  => [
				'feature'           => __( 'Keyword', 'classifai' ),
				'threshold'         => __( 'Keyword Threshold (%)', 'classifai' ),
				'taxonomy'          => __( 'Keyword Taxonomy', 'classifai' ),
				'threshold_default' => WATSON_KEYWORD_THRESHOLD,
				'taxonomy_default'  => WATSON_KEYWORD_TAXONOMY,
			],
			'entity'   => [
				'feature'           => __( 'Entity', 'classifai' ),
				'threshold'         => __( 'Entity Threshold (%)', 'classifai' ),
				'taxonomy'          => __( 'Entity Taxonomy', 'classifai' ),
				'threshold_default' => WATSON_ENTITY_THRESHOLD,
				'taxonomy_default'  => WATSON_ENTITY_TAXONOMY,
			],
			'concept'  => [
				'feature'           => __( 'Concept', 'classifai' ),
				'threshold'         => __( 'Concept Threshold (%)', 'classifai' ),
				'taxonomy'          => __( 'Concept Taxonomy', 'classifai' ),
				'threshold_default' => WATSON_CONCEPT_THRESHOLD,
				'taxonomy_default'  => WATSON_CONCEPT_TAXONOMY,
			],
		];

		$this->feature_instance = $feature;

		add_action( 'rest_api_init', [ $this, 'register_endpoints' ] );
	}

	/**
	 * Renders settings fields for this provider.
	 *
	 * @return void
	 */
	public function render_provider_fields() {
		$settings = $this->feature_instance->get_settings( static::ID );

		add_settings_field(
			static::ID . '_endpoint_url',
			esc_html__( 'API URL', 'classifai' ),
			[ $this->feature_instance, 'render_input' ],
			$this->feature_instance->get_option_name(),
			$this->feature_instance->get_option_name() . '_section',
			[
				'option_index'  => static::ID,
				'label_for'     => 'endpoint_url',
				'default_value' => $settings['endpoint_url'],
				'input_type'    => 'text',
				'large'         => true,
				'class'         => 'classifai-provider-field hidden provider-scope-' . static::ID, // Important to add this.
			]
		);

		add_settings_field(
			static::ID . '_username',
			esc_html__( 'API Username', 'classifai' ),
			[ $this->feature_instance, 'render_input' ],
			$this->feature_instance->get_option_name(),
			$this->feature_instance->get_option_name() . '_section',
			[
				'option_index'  => static::ID,
				'label_for'     => 'username',
				'default_value' => $settings['username'],
				'input_type'    => 'text',
				'default_value' => 'apikey',
				'large'         => true,
				'class'         => 'classifai-provider-field ' . ( $this->use_username_password() ? 'hidden' : '' ) . ' provider-scope-' . static::ID, // Important to add this.
			]
		);

		add_settings_field(
			static::ID . '_password',
			esc_html__( 'API Key', 'classifai' ),
			[ $this->feature_instance, 'render_input' ],
			$this->feature_instance->get_option_name(),
			$this->feature_instance->get_option_name() . '_section',
			[
				'option_index'  => static::ID,
				'label_for'     => 'password',
				'default_value' => $settings['password'],
				'input_type'    => 'password',
				'large'         => true,
				'class'         => 'classifai-provider-field provider-scope-' . static::ID, // Important to add this.
				'description'   => sprintf(
					wp_kses(
						/* translators: %1$s is the link to register for an IBM Cloud account, %2$s is the link to setup the NLU service */
						__( 'Don\'t have an IBM Cloud account yet? <a title="Register for an IBM Cloud account" href="%1$s">Register for one</a> and set up a <a href="%2$s">Natural Language Understanding</a> Resource to get your API key.', 'classifai' ),
						[
							'a' => [
								'href'  => [],
								'title' => [],
							],
						]
					),
					esc_url( 'https://cloud.ibm.com/registration' ),
					esc_url( 'https://cloud.ibm.com/catalog/services/natural-language-understanding' )
				),
			]
		);

		add_settings_field(
			static::ID . '_toggle',
			'',
			function( $args = [] ) {
				printf(
					'<a id="classifai-waston-cred-toggle" href="#" class="%s">%s</a>',
					$args['class'] ?? '',
					$this->use_username_password()
						? esc_html__( 'Use a username/password instead?', 'classifai' )
						: esc_html__( 'Use an API Key instead?', 'classifai' )
				);
			},
			$this->feature_instance->get_option_name(),
			$this->feature_instance->get_option_name() . '_section',
			[
				'class' => 'classifai-provider-field hidden provider-scope-' . static::ID, // Important to add this.
			]
		);

		foreach ( $this->nlu_features as $classify_by => $labels ) {
			add_settings_field(
				static::ID . '_' . $classify_by,
				esc_html( $labels['feature'] ),
				[ $this, 'render_nlu_feature_settings' ],
				$this->feature_instance->get_option_name(),
				$this->feature_instance->get_option_name() . '_section',
				[
					'option_index'  => static::ID,
					'feature'       => $classify_by,
					'labels'        => $labels,
					'default_value' => $settings[ $classify_by ],
					'class'         => 'classifai-provider-field hidden provider-scope-' . static::ID, // Important to add this.
				]
			);
		}
	}

	/**
	 * Returns the default settings for this provider.
	 *
	 * @return array
	 */
	public function get_default_provider_settings() {
		$common_settings = [
			'endpoint_url' => '',
			'apikey'       => '',
			'username'     => '',
			'password'     => '',
		];

		switch ( $this->feature_instance::ID ) {
			case Classification::ID:
				return array_merge(
					$common_settings,
					[
						'category'           => true,
						'category_threshold' => WATSON_CATEGORY_THRESHOLD,
						'category_taxonomy'  => WATSON_CATEGORY_TAXONOMY,

						'keyword'            => true,
						'keyword_threshold'  => WATSON_KEYWORD_THRESHOLD,
						'keyword_taxonomy'   => WATSON_KEYWORD_TAXONOMY,

						'concept'            => false,
						'concept_threshold'  => WATSON_CONCEPT_THRESHOLD,
						'concept_taxonomy'   => WATSON_CONCEPT_TAXONOMY,

						'entity'             => false,
						'entity_threshold'   => WATSON_ENTITY_THRESHOLD,
						'entity_taxonomy'    => WATSON_ENTITY_TAXONOMY,
					]
				);
		}

		return $common_settings;
	}

	/**
	 * Resets the settings for the NLU provider.
	 */
	public function reset_settings() {
		$settings = $this->get_default_settings() ?? [];
		update_option( $this->get_option_name(), $settings );
	}

	/**
	 * Register what we need for the plugin.
	 */
	public function register() {
		$feature = new Classification();

		if ( $feature->is_feature_enabled() && $feature->get_feature_provider_instance()::ID === static::ID ) {
			add_action( 'enqueue_block_editor_assets', [ $this, 'enqueue_editor_assets' ] );
			add_action( 'admin_enqueue_scripts', [ $this, 'enqueue_admin_assets' ] );

			// Add classifai meta box to classic editor.
			add_action( 'add_meta_boxes', [ $this, 'add_classifai_meta_box' ], 10, 2 );
			add_action( 'save_post', [ $this, 'classifai_save_post_metadata' ], 5 );

			add_filter( 'rest_api_init', [ $this, 'add_process_content_meta_to_rest_api' ] );

			$this->taxonomy_factory = new TaxonomyFactory();
			$this->taxonomy_factory->build_all();

			$this->save_post_handler = new SavePostHandler();
			$this->save_post_handler->register();

			new PreviewClassifierData();
		}
	}

	/**
	 * Enqueue the editor scripts.
	 */
	public function enqueue_editor_assets() {
		global $post;
		wp_enqueue_script(
			'classifai-editor',
			CLASSIFAI_PLUGIN_URL . 'dist/editor.js',
			get_asset_info( 'editor', 'dependencies' ),
			get_asset_info( 'editor', 'version' ),
			true
		);

		if ( empty( $post ) ) {
			return;
		}

		wp_enqueue_script(
			'classifai-gutenberg-plugin',
			CLASSIFAI_PLUGIN_URL . 'dist/gutenberg-plugin.js',
			array_merge( get_asset_info( 'gutenberg-plugin', 'dependencies' ), array( 'lodash' ) ),
			get_asset_info( 'gutenberg-plugin', 'dependencies' ),
			get_asset_info( 'gutenberg-plugin', 'version' ),
			true
		);

		wp_localize_script(
			'classifai-gutenberg-plugin',
			'classifaiPostData',
			[
				'NLUEnabled'           => ( new Classification() )->is_feature_enabled(),
				'supportedPostTypes'   => \Classifai\get_supported_post_types(),
				'supportedPostStatues' => \Classifai\get_supported_post_statuses(),
				'noPermissions'        => ! is_user_logged_in() || ! current_user_can( 'edit_post', $post->ID ),
			]
		);
	}

	/**
	 * Enqueue the admin scripts.
	 */
	public function enqueue_admin_assets() {
		wp_enqueue_script(
			'classifai-language-processing-script',
			CLASSIFAI_PLUGIN_URL . 'dist/language-processing.js',
			get_asset_info( 'language-processing', 'dependencies' ),
			get_asset_info( 'language-processing', 'version' ),
			true
		);

		wp_enqueue_style(
			'classifai-language-processing-style',
			CLASSIFAI_PLUGIN_URL . 'dist/language-processing.css',
			array(),
			get_asset_info( 'language-processing', 'version' ),
			'all'
		);
	}

	/**
	 * Setup fields
	 */
	public function setup_fields_sections() {
		// Add the settings section.
		add_settings_section(
			$this->get_option_name(),
			$this->provider_service_name,
			function () {
				printf(
					wp_kses(
						/* translators: %1$s is the link to register for an IBM Cloud account, %2$s is the link to setup the NLU service */
						__( 'Don\'t have an IBM Cloud account yet? <a title="Register for an IBM Cloud account" href="%1$s">Register for one</a> and set up a <a href="%2$s">Natural Language Understanding</a> Resource to get your API key.', 'classifai' ),
						[
							'a' => [
								'href'  => [],
								'title' => [],
							],
						]
					),
					esc_url( 'https://cloud.ibm.com/registration' ),
					esc_url( 'https://cloud.ibm.com/catalog/services/natural-language-understanding' )
				);

				$credentials = $this->get_settings( 'credentials' );
				$watson_url  = $credentials['watson_url'] ?? '';

				if ( ! empty( $watson_url ) && strpos( $watson_url, 'watsonplatform.net' ) !== false ) {
					echo '<div class="notice notice-error"><p><strong>';
						printf(
							wp_kses(
								/* translators: %s is the link to the IBM Watson documentation */
								__( 'The `watsonplatform.net` endpoint URLs were retired on 26 May 2021. Please update the endpoint url. Check <a title="Deprecated Endpoint: watsonplatform.net" href="%s">here</a> for details.', 'classifai' ),
								[
									'a' => [
										'href'  => [],
										'title' => [],
									],
								]
							),
							esc_url( 'https://cloud.ibm.com/docs/watson?topic=watson-endpoint-change' )
						);
					echo '</strong></p></div>';
				}
			},
			$this->get_option_name()
		);
<<<<<<< HEAD
=======

		// Create the Credentials Section.
		$this->do_credentials_section();

		// Create content tagging section
		$this->do_nlu_features_sections();
	}

	/**
	 * Helper method to create the credentials section
	 */
	protected function do_credentials_section() {
		add_settings_field(
			'url',
			esc_html__( 'API URL', 'classifai' ),
			[ $this, 'render_input' ],
			$this->get_option_name(),
			$this->get_option_name(),
			[
				'label_for'    => 'watson_url',
				'option_index' => 'credentials',
				'input_type'   => 'text',
				'large'        => true,
			]
		);
		add_settings_field(
			'username',
			esc_html__( 'API Username', 'classifai' ),
			[ $this, 'render_input' ],
			$this->get_option_name(),
			$this->get_option_name(),
			[
				'label_for'     => 'watson_username',
				'option_index'  => 'credentials',
				'input_type'    => 'text',
				'default_value' => 'apikey',
				'large'         => true,
				'class'         => $this->use_username_password() ? 'hidden' : '',
			]
		);
		add_settings_field(
			'password',
			esc_html__( 'API Key', 'classifai' ),
			[ $this, 'render_input' ],
			$this->get_option_name(),
			$this->get_option_name(),
			[
				'label_for'    => 'watson_password',
				'option_index' => 'credentials',
				'input_type'   => 'password',
				'large'        => true,
			]
		);
		add_settings_field(
			'toggle',
			'',
			function () {
				printf(
					'<a id="classifai-waston-cred-toggle" href="#">%s</a>',
					$this->use_username_password()
						? esc_html__( 'Use a username/password instead?', 'classifai' )
						: esc_html__( 'Use an API Key instead?', 'classifai' )
				);
			},
			$this->get_option_name(),
			$this->get_option_name()
		);
>>>>>>> aa01177b
	}

	/**
	 * Check if a username/password is used instead of API key.
	 *
	 * @return bool
	 */
	protected function use_username_password() {
		$feature  = new Classification();
		$settings = $feature->get_settings( static::ID );

		if ( empty( $settings['username'] ) ) {
			return false;
		}

		return 'apikey' === $settings['username'];
	}

	/**
	 * Render the NLU features settings.
	 *
	 * @param array $args Settings for the inputs
	 *
	 * @return void
	 */
	public function render_nlu_feature_settings( $args ) {
		$feature      = $args['feature'];
		$labels       = $args['labels'];
		$option_index = $args['option_index'];

		$taxonomies = $this->get_supported_taxonomies();
		$features   = $this->feature_instance->get_settings( static::ID );
		$taxonomy   = isset( $features[ "{$feature}_taxonomy" ] ) ? $features[ "{$feature}_taxonomy" ] : $labels['taxonomy_default'];

		// Enable classification type
		$feature_args = [
			'label_for'    => $feature,
			'option_index' => $option_index,
			'input_type'   => 'checkbox',
		];

		$threshold_args = [
			'label_for'     => "{$feature}_threshold",
			'option_index'  => $option_index,
			'input_type'    => 'number',
			'default_value' => $labels['threshold_default'],
		];
		?>

		<fieldset>
		<legend class="screen-reader-text"><?php esc_html_e( 'Watson Category Settings', 'classifai' ); ?></legend>

		<p>
			<?php $this->feature_instance->render_input( $feature_args ); ?>
			<label
				for="classifai-settings-<?php echo esc_attr( $feature ); ?>"><?php esc_html_e( 'Enable', 'classifai' ); ?></label>
		</p>

		<p>
			<label
				for="classifai-settings-<?php echo esc_attr( "{$feature}_threshold" ); ?>"><?php echo esc_html( $labels['threshold'] ); ?></label><br/>
			<?php $this->feature_instance->render_input( $threshold_args ); ?>
		</p>

		<p>
			<label
				for="classifai-settings-<?php echo esc_attr( "{$feature}_taxonomy" ); ?>"><?php echo esc_html( $labels['taxonomy'] ); ?></label><br/>
			<select id="classifai-settings-<?php echo esc_attr( "{$feature}_taxonomy" ); ?>"
				name="<?php echo esc_attr( $this->feature_instance->get_option_name() ); ?>[<?php echo esc_attr( self::ID ); ?>][<?php echo esc_attr( "{$feature}_taxonomy" ); ?>]">
				<?php foreach ( $taxonomies as $name => $singular_name ) : ?>
					<option
						value="<?php echo esc_attr( $name ); ?>" <?php selected( $taxonomy, esc_attr( $name ) ); ?> ><?php echo esc_html( $singular_name ); ?></option>
				<?php endforeach; ?>
			</select>
		</p>
		<?php
	}

	/**
	 * Return the list of supported taxonomies
	 *
	 * @return array
	 */
	public function get_supported_taxonomies() {
		$taxonomies = \get_taxonomies( [], 'objects' );
		$supported  = [];

		foreach ( $taxonomies as $taxonomy ) {
			$supported[ $taxonomy->name ] = $taxonomy->labels->singular_name;
		}

		return $supported;
	}

	/**
	 * Helper to ensure the authentication works.
	 *
	 * @param array $settings The list of settings to be saved
	 *
	 * @return bool|WP_Error
	 */
	protected function nlu_authentication_check( $settings ) {
		// Check that we have credentials before hitting the API.
		if ( empty( $settings[ static::ID ]['username'] )
			|| empty( $settings[ static::ID ]['password'] )
			|| empty( $settings[ static::ID ]['endpoint_url'] )
		) {
			return new WP_Error( 'auth', esc_html__( 'Please enter your credentials.', 'classifai' ) );
		}

		$request           = new \Classifai\Watson\APIRequest();
		$request->username = $settings[ static::ID ]['username'];
		$request->password = $settings[ static::ID ]['password'];
		$base_url          = trailingslashit( $settings[ static::ID ]['endpoint_url'] ) . 'v1/analyze';
		$url               = esc_url( add_query_arg( [ 'version' => WATSON_NLU_VERSION ], $base_url ) );
		$options           = [
			'body' => wp_json_encode(
				[
					'text'     => 'Lorem ipsum dolor sit amet.',
					'language' => 'en',
					'features' => [
						'keywords' => [
							'emotion' => false,
							'limit'   => 1,
						],
					],
				]
			),
		];

		$response = $request->post( $url, $options );

		if ( ! is_wp_error( $response ) ) {
			update_option( 'classifai_configured', true );
			return true;
		} else {
			delete_option( 'classifai_configured' );
			return $response;
		}
	}

	/**
	 * Sanitization for the options being saved.
	 *
	 * @param array $new_settings Array of settings about to be saved.
	 *
	 * @return array The sanitized settings to be saved.
	 */
	public function sanitize_settings( $new_settings ) {
		$settings      = $this->feature_instance->get_settings();
		$authenticated = $this->nlu_authentication_check( $new_settings );

		if ( is_wp_error( $authenticated ) ) {
			$new_settings[ static::ID ]['authenticated'] = false;
			add_settings_error(
				'classifai-credentials',
				'classifai-auth',
				$authenticated->get_error_message(),
				'error'
			);
		} else {
			$new_settings[ static::ID ]['authenticated'] = true;
		}

		$new_settings[ static::ID ]['endpoint_url'] = esc_url_raw( $new_settings[ static::ID ]['endpoint_url'] ?? $settings[ static::ID ]['endpoint_url'] );
		$new_settings[ static::ID ]['username']     = sanitize_text_field( $new_settings[ static::ID ]['username'] ?? $settings[ static::ID ]['username'] );
		$new_settings[ static::ID ]['password']     = sanitize_text_field( $new_settings[ static::ID ]['password'] ?? $settings[ static::ID ]['password'] );

		$new_settings[ static::ID ]['category']           = absint( $new_settings[ static::ID ]['category'] ?? $settings[ static::ID ]['category'] );
		$new_settings[ static::ID ]['category_threshold'] = absint( $new_settings[ static::ID ]['category_threshold'] ?? $settings[ static::ID ]['category_threshold'] );
		$new_settings[ static::ID ]['category_taxonomy']  = sanitize_text_field( $new_settings[ static::ID ]['category_taxonomy'] ?? $settings[ static::ID ]['category_taxonomy'] );

		$new_settings[ static::ID ]['keyword']           = absint( $new_settings[ static::ID ]['keyword'] ?? $settings[ static::ID ]['keyword'] );
		$new_settings[ static::ID ]['keyword_threshold'] = absint( $new_settings[ static::ID ]['keyword_threshold'] ?? $settings[ static::ID ]['keyword_threshold'] );
		$new_settings[ static::ID ]['keyword_taxonomy']  = sanitize_text_field( $new_settings[ static::ID ]['keyword_taxonomy'] ?? $settings[ static::ID ]['keyword_taxonomy'] );

		$new_settings[ static::ID ]['entity']           = absint( $new_settings[ static::ID ]['entity'] ?? $settings[ static::ID ]['entity'] );
		$new_settings[ static::ID ]['entity_threshold'] = absint( $new_settings[ static::ID ]['entity_threshold'] ?? $settings[ static::ID ]['entity_threshold'] );
		$new_settings[ static::ID ]['entity_taxonomy']  = sanitize_text_field( $new_settings[ static::ID ]['entity_taxonomy'] ?? $settings[ static::ID ]['entity_taxonomy'] );

		$new_settings[ static::ID ]['concept']           = absint( $new_settings[ static::ID ]['concept'] ?? $settings[ static::ID ]['concept'] );
		$new_settings[ static::ID ]['concept_threshold'] = absint( $new_settings[ static::ID ]['concept_threshold'] ?? $settings[ static::ID ]['concept_threshold'] );
		$new_settings[ static::ID ]['concept_taxonomy']  = sanitize_text_field( $new_settings[ static::ID ]['concept_taxonomy'] ?? $settings[ static::ID ]['concept_taxonomy'] );

		return $new_settings;
	}

	/**
<<<<<<< HEAD
=======
	 * Provides debug information related to the provider.
	 *
	 * @param array|null $settings Settings array. If empty, settings will be retrieved.
	 * @param boolean    $configured Whether the provider is correctly configured. If null, the option will be retrieved.
	 * @return string|array
	 * @since 1.4.0
	 */
	public function get_provider_debug_information( $settings = null, $configured = null ) {
		if ( is_null( $settings ) ) {
			$settings = $this->sanitize_settings( $this->get_settings() );
		}

		if ( is_null( $configured ) ) {
			$configured = get_option( 'classifai_configured' );
		}

		$settings_post_types = $settings['post_types'] ?? [];
		$post_types          = array_filter(
			array_keys( $settings_post_types ),
			function ( $post_type ) use ( $settings_post_types ) {
				return 1 === intval( $settings_post_types[ $post_type ] );
			}
		);

		$credentials = $settings['credentials'] ?? [];

		return [
			__( 'Configured', 'classifai' )      => $configured ? __( 'yes', 'classifai' ) : __( 'no', 'classifai' ),
			__( 'API URL', 'classifai' )         => $credentials['watson_url'] ?? '',
			__( 'API username', 'classifai' )    => $credentials['watson_username'] ?? '',
			__( 'Post types', 'classifai' )      => implode( ', ', $post_types ),
			__( 'Features', 'classifai' )        => preg_replace( '/,"/', ', "', wp_json_encode( $settings['features'] ?? '' ) ),
			__( 'Latest response', 'classifai' ) => $this->get_formatted_latest_response( get_transient( 'classifai_watson_nlu_latest_response' ) ),
		];
	}

	/**
>>>>>>> aa01177b
	 * Format the result of most recent request.
	 *
	 * @param array|WP_Error $data Response data to format.
	 *
	 * @return string
	 */
	protected function get_formatted_latest_response( $data ) {
		if ( ! $data ) {
			return __( 'N/A', 'classifai' );
		}

		if ( is_wp_error( $data ) ) {
			return $data->get_error_message();
		}

		$formatted_data = array_intersect_key(
			$data,
			[
				'usage'    => 1,
				'language' => 1,
			]
		);

		foreach ( array_diff_key( $data, $formatted_data ) as $key => $value ) {
			$formatted_data[ $key ] = count( $value );
		}

		return preg_replace( '/,"/', ', "', wp_json_encode( $formatted_data ) );
	}

	/**
	 * Add metabox to enable/disable language processing on post/post types.
	 *
	 * @param string  $post_type Post Type.
	 * @param WP_Post $post      WP_Post object.
	 *
	 * @since 1.8.0
	 */
	public function add_classifai_meta_box( $post_type, $post ) {
		$supported_post_types = \Classifai\get_supported_post_types();
		$post_statuses        = \Classifai\get_supported_post_statuses();
		$post_status          = get_post_status( $post );
		if ( in_array( $post_type, $supported_post_types, true ) && in_array( $post_status, $post_statuses, true ) ) {
			add_meta_box(
				'classifai_language_processing_metabox',
				__( 'ClassifAI Language Processing', 'classifai' ),
				[ $this, 'render_classifai_meta_box' ],
				null,
				'side',
				'low',
				array( '__back_compat_meta_box' => true )
			);
		}
	}

	/**
	 * Render metabox content.
	 *
	 * @param WP_Post $post WP_Post object.
	 *
	 * @since 1.8.0
	 */
	public function render_classifai_meta_box( $post ) {
		wp_nonce_field( 'classifai_language_processing_meta_action', 'classifai_language_processing_meta' );
		$classifai_process_content = get_post_meta( $post->ID, '_classifai_process_content', true );
		$classifai_process_content = ( 'no' === $classifai_process_content ) ? 'no' : 'yes';

		$post_type       = get_post_type_object( get_post_type( $post ) );
		$post_type_label = esc_html__( 'Post', 'classifai' );
		if ( $post_type ) {
			$post_type_label = $post_type->labels->singular_name;
		}
		?>
		<p>
			<label for="_classifai_process_content">
				<input type="checkbox" value="yes" id="_classifai_process_content" name="_classifai_process_content" <?php checked( $classifai_process_content, 'yes' ); ?> />
				<?php esc_html_e( 'Automatically tag content on update', 'classifai' ); ?>
			</label>
		</p>
		<div class="classifai-clasify-post-wrapper" style="display: none;">
			<a href="<?php echo esc_url( wp_nonce_url( admin_url( 'admin-post.php?action=classifai_classify_post&post_id=' . $post->ID ), 'classifai_classify_post_action', 'classifai_classify_post_nonce' ) ); ?>" class="button button-classify-post">
				<?php
				/* translators: %s Post type label */
				printf( esc_html__( 'Classify %s', 'classifai' ), esc_html( $post_type_label ) );
				?>
			</a>
		</div>
		<?php
	}

	/**
	 * Save language processing meta data on post/post types.
	 *
	 * @param int $post_id Post ID.
	 *
	 * @since 1.8.0
	 */
	public function classifai_save_post_metadata( $post_id ) {
		if ( ( defined( 'DOING_AUTOSAVE' ) && DOING_AUTOSAVE ) || ! current_user_can( 'edit_post', $post_id ) || 'revision' === get_post_type( $post_id ) ) {
			return;
		}

		if ( empty( $_POST['classifai_language_processing_meta'] ) || ! wp_verify_nonce( sanitize_text_field( wp_unslash( $_POST['classifai_language_processing_meta'] ) ), 'classifai_language_processing_meta_action' ) ) {
			return;
		}

		$supported_post_types = \Classifai\get_supported_post_types();
		if ( ! in_array( get_post_type( $post_id ), $supported_post_types, true ) ) {
			return;
		}

		if ( isset( $_POST['_classifai_process_content'] ) && 'yes' === sanitize_text_field( wp_unslash( $_POST['_classifai_process_content'] ) ) ) {
			$classifai_process_content = 'yes';
		} else {
			$classifai_process_content = 'no';
		}

		update_post_meta( $post_id, '_classifai_process_content', $classifai_process_content );
	}

	/**
	 * Add `classifai_process_content` to rest API for view/edit.
	 */
	public function add_process_content_meta_to_rest_api() {
		$supported_post_types = \Classifai\get_supported_post_types();
		register_rest_field(
			$supported_post_types,
			'classifai_process_content',
			array(
				'get_callback'    => function ( $data ) {
					$process_content = get_post_meta( $data['id'], '_classifai_process_content', true );
					return ( 'no' === $process_content ) ? 'no' : 'yes';
				},
				'update_callback' => function ( $value, $data ) {
					$value = ( 'no' === $value ) ? 'no' : 'yes';
					return update_post_meta( $data->ID, '_classifai_process_content', $value );
				},
				'schema'          => [
					'type'    => 'string',
					'context' => [ 'view', 'edit' ],
				],
			)
		);
	}

	/**
	 * Returns whether the provider is configured or not.
	 *
	 * For backwards compat, we've maintained the use of the
	 * `classifai_configured` option. We default to looking for
	 * the `authenticated` setting though.
	 *
	 * @return bool
	 */
	public function is_configured() {
		$is_configured = parent::is_configured();

		if ( ! $is_configured ) {
			$is_configured = (bool) get_option( 'classifai_configured', false );
		}

		return $is_configured;
	}

	/**
	 * Register REST endpoints.
	 *
	 * @return void
	 */
	public function register_endpoints() {
		register_rest_route(
			'classifai/v1',
			'generate-tags/(?P<id>\d+)',
			[
				'methods'             => WP_REST_Server::READABLE,
				'callback'            => [ $this, 'generate_post_tags' ],
				'args'                => array(
					'id' => array(
						'required'          => true,
						'type'              => 'integer',
						'sanitize_callback' => 'absint',
						'description'       => esc_html__( 'Post ID to generate tags.', 'classifai' ),
					),
				),
				'permission_callback' => [ $this, 'generate_post_tags_permissions_check' ],
			]
		);
	}

	/**
	 * Handle request to generate tags for given post ID.
	 *
	 * @param WP_REST_Request $request The full request object.
	 *
	 * @return array|bool|string|WP_Error
	 */
	public function generate_post_tags( WP_REST_Request $request ) {
		$post_id = $request->get_param( 'id' );

		if ( empty( $post_id ) ) {
			return new WP_Error( 'post_id_required', esc_html__( 'Post ID is required to classify post.', 'classifai' ) );
		}

		$result = $this->rest_endpoint_callback(
			$post_id,
			'classify'
		);

		return rest_ensure_response(
			array(
				'terms'              => $result,
				'feature_taxonomies' => $this->get_all_feature_taxonomies(),
			)
		);
	}

	/**
	 * Get all feature taxonomies.
	 *
	 * @since 2.5.0
	 *
	 * @return array|WP_Error
	 */
	public function get_all_feature_taxonomies() {
		// Get all feature taxonomies.
		$feature_taxonomies = [];
		foreach ( [ 'category', 'keyword', 'concept', 'entity' ] as $feature ) {
			if ( \Classifai\get_feature_enabled( $feature ) ) {
				$taxonomy   = \Classifai\get_feature_taxonomy( $feature );
				$permission = check_term_permissions( $taxonomy );

				if ( is_wp_error( $permission ) ) {
					return $permission;
				}

				if ( 'post_tag' === $taxonomy ) {
					$taxonomy = 'tags';
				}
				if ( 'category' === $taxonomy ) {
					$taxonomy = 'categories';
				}
				$feature_taxonomies[] = $taxonomy;
			}
		}

		return $feature_taxonomies;
	}

	/**
	 * Common entry point for all REST endpoints for this provider.
	 * This is called by the Service.
	 *
	 * @param int    $post_id The Post Id we're processing.
	 * @param string $route_to_call The route we are processing.
	 * @param array  $args Optional arguments to pass to the route.
	 * @return string|WP_Error
	 */
	public function rest_endpoint_callback( $post_id = 0, $route_to_call = '', $args = [] ) {
		$route_to_call = strtolower( $route_to_call );

		if ( ! $post_id || ! get_post( $post_id ) ) {
			return new WP_Error( 'post_id_required', esc_html__( 'A valid post ID is required to generate an excerpt.', 'classifai' ) );
		}

		$return = '';

		// Handle all of our routes.
		switch ( $route_to_call ) {
			case 'classify':
				$return = ( new Classification() )->run( $post_id );
				break;
		}

		return $return;
	}

	/**
	 * Handle request to generate tags for given post ID.
	 *
	 * @param int $post_id The Post Id we're processing.
	 *
	 * @return mixed
	 */
	public function classify_post( $post_id ) {
		try {
			if ( empty( $post_id ) ) {
				return new WP_Error( 'post_id_required', esc_html__( 'Post ID is required to classify post.', 'classifai' ) );
			}

			$taxonomy_terms = [];
			$features       = [ 'category', 'keyword', 'concept', 'entity' ];

			// Process post content.
			$result = $this->classify( $post_id );

			if ( is_wp_error( $result ) ) {
				return $result;
			}

			foreach ( $features as $feature ) {
				$taxonomy = \Classifai\get_feature_taxonomy( $feature );
				$terms    = wp_get_object_terms( $post_id, $taxonomy );
				if ( ! is_wp_error( $terms ) ) {
					foreach ( $terms as $term ) {
						$taxonomy_terms[ $taxonomy ][] = $term->term_id;
					}
				}
			}

			// Return taxonomy terms.
			return rest_ensure_response( [ 'terms' => $taxonomy_terms ] );
		} catch ( \Exception $e ) {
			return new WP_Error( 'request_failed', $e->getMessage() );
		}
	}

	/**
	 * Check if a given request has access to generate tags
	 *
	 * @param WP_REST_Request $request Full data about the request.
	 * @return WP_Error|bool
	 */
	public function generate_post_tags_permissions_check( WP_REST_Request $request ) {
		$post_id = $request->get_param( 'id' );

		// Ensure we have a logged in user that can edit the item.
		if ( empty( $post_id ) || ! current_user_can( 'edit_post', $post_id ) ) {
			return false;
		}

		$post_type     = get_post_type( $post_id );
		$post_type_obj = get_post_type_object( $post_type );

		// Ensure the post type is allowed in REST endpoints.
		if ( ! $post_type || empty( $post_type_obj ) || empty( $post_type_obj->show_in_rest ) ) {
			return false;
		}

		// For all enabled features, ensure the user has proper permissions to add/edit terms.
		foreach ( [ 'category', 'keyword', 'concept', 'entity' ] as $feature ) {
			if ( ! \Classifai\get_feature_enabled( $feature ) ) {
				continue;
			}

			$taxonomy   = \Classifai\get_feature_taxonomy( $feature );
			$permission = check_term_permissions( $taxonomy );

			if ( is_wp_error( $permission ) ) {
				return $permission;
			}
		}

		$post_status   = get_post_status( $post_id );
		$supported     = \Classifai\get_supported_post_types();
		$post_statuses = \Classifai\get_supported_post_statuses();

		// Check if processing allowed.
		if ( ! in_array( $post_status, $post_statuses, true ) || ! in_array( $post_type, $supported, true ) || ! ( new Classification() )->is_feature_enabled() ) {
			return new WP_Error( 'not_enabled', esc_html__( 'Language Processing not enabled for current post.', 'classifai' ) );
		}

		return true;
	}

	/**
	 * Classifies the post specified with the PostClassifier object.
	 * Existing terms relationships are removed before classification.
	 *
	 * @param int $post_id the post to classify & link
	 *
	 * @return array
	 */
	public function classify( $post_id ) {
		/**
		 * Filter whether ClassifAI should classify a post.
		 *
		 * Default is true, return false to skip classifying a post.
		 *
		 * @since 1.2.0
		 * @hook classifai_should_classify_post
		 *
		 * @param {bool} $should_classify Whether the post should be classified. Default `true`, return `false` to skip
		 *                                classification for this post.
		 * @param {int}  $post_id         The ID of the post to be considered for classification.
		 *
		 * @return {bool} Whether the post should be classified.
		 */
		$classifai_should_classify_post = apply_filters( 'classifai_should_classify_post', true, $post_id );
		if ( ! $classifai_should_classify_post ) {
			return false;
		}

		$classifier = new \Classifai\PostClassifier();

		if ( \Classifai\get_feature_enabled( 'category' ) ) {
			wp_delete_object_term_relationships( $post_id, \Classifai\get_feature_taxonomy( 'category' ) );
		}

		if ( \Classifai\get_feature_enabled( 'keyword' ) ) {
			wp_delete_object_term_relationships( $post_id, \Classifai\get_feature_taxonomy( 'keyword' ) );
		}

		if ( \Classifai\get_feature_enabled( 'concept' ) ) {
			wp_delete_object_term_relationships( $post_id, \Classifai\get_feature_taxonomy( 'concept' ) );
		}

		if ( \Classifai\get_feature_enabled( 'entity' ) ) {
			wp_delete_object_term_relationships( $post_id, \Classifai\get_feature_taxonomy( 'entity' ) );
		}

		$output = $classifier->classify_and_link( $post_id );

		if ( is_wp_error( $output ) ) {
			update_post_meta(
				$post_id,
				'_classifai_error',
				wp_json_encode(
					[
						'code'    => $output->get_error_code(),
						'message' => $output->get_error_message(),
					]
				)
			);
		} else {
			// If there is no error, clear any existing error states.
			delete_post_meta( $post_id, '_classifai_error' );
		}

		return $output;
	}
<<<<<<< HEAD

	/**
	 * Returns the debug information for the provider settings.
	 *
	 * @return array
	 */
	public function get_debug_information() {
		$settings          = $this->feature_instance->get_settings();
		$provider_settings = $settings[ static::ID ];
		$debug_info        = [];

		if ( $this->feature_instance instanceof Classification ) {
			$debug_info[ __( 'Category (status)', 'classifai' ) ]    = Feature::get_debug_value_text( $provider_settings['category'], 1 );
			$debug_info[ __( 'Category (threshold)', 'classifai' ) ] = Feature::get_debug_value_text( $provider_settings['category_threshold'], 1 );
			$debug_info[ __( 'Category (taxonomy)', 'classifai' ) ]  = Feature::get_debug_value_text( $provider_settings['category_taxonomy'], 1 );

			$debug_info[ __( 'Keyword (status)', 'classifai' ) ]    = Feature::get_debug_value_text( $provider_settings['keyword'], 1 );
			$debug_info[ __( 'Keyword (threshold)', 'classifai' ) ] = Feature::get_debug_value_text( $provider_settings['keyword_threshold'], 1 );
			$debug_info[ __( 'Keyword (taxonomy)', 'classifai' ) ]  = Feature::get_debug_value_text( $provider_settings['keyword_taxonomy'], 1 );

			$debug_info[ __( 'Entity (status)', 'classifai' ) ]    = Feature::get_debug_value_text( $provider_settings['entity'], 1 );
			$debug_info[ __( 'Entity (threshold)', 'classifai' ) ] = Feature::get_debug_value_text( $provider_settings['entity_threshold'], 1 );
			$debug_info[ __( 'Entity (taxonomy)', 'classifai' ) ]  = Feature::get_debug_value_text( $provider_settings['entity_taxonomy'], 1 );

			$debug_info[ __( 'Concept (status)', 'classifai' ) ]    = Feature::get_debug_value_text( $provider_settings['concept'], 1 );
			$debug_info[ __( 'Concept (threshold)', 'classifai' ) ] = Feature::get_debug_value_text( $provider_settings['concept_threshold'], 1 );
			$debug_info[ __( 'Concept (taxonomy)', 'classifai' ) ]  = Feature::get_debug_value_text( $provider_settings['concept_taxonomy'], 1 );

			$debug_info[ __( 'Latest response', 'classifai' ) ] = $this->get_formatted_latest_response( get_transient( 'classifai_watson_nlu_latest_response' ) );
		}

		return apply_filters(
			'classifai_' . self::ID . '_debug_information',
			$debug_info,
			$settings,
			$this->feature_instance
		);
	}
=======
>>>>>>> aa01177b
}<|MERGE_RESOLUTION|>--- conflicted
+++ resolved
@@ -9,7 +9,6 @@
 use Classifai\Admin\PreviewClassifierData;
 use Classifai\Providers\Provider;
 use Classifai\Taxonomy\TaxonomyFactory;
-<<<<<<< HEAD
 use Classifai\Features\Classification;
 use Classifai\Features\Feature;
 use function Classifai\get_asset_info;
@@ -17,14 +16,6 @@
 use WP_Error;
 use WP_REST_Request;
 use WP_REST_Server;
-=======
-use WP_Error;
-use function Classifai\get_plugin_settings;
-use function Classifai\get_post_types_for_language_settings;
-use function Classifai\get_post_statuses_for_language_settings;
-use function Classifai\get_asset_info;
-use function Classifai\get_classification_mode;
->>>>>>> aa01177b
 
 class NLU extends Provider {
 
@@ -381,76 +372,6 @@
 			},
 			$this->get_option_name()
 		);
-<<<<<<< HEAD
-=======
-
-		// Create the Credentials Section.
-		$this->do_credentials_section();
-
-		// Create content tagging section
-		$this->do_nlu_features_sections();
-	}
-
-	/**
-	 * Helper method to create the credentials section
-	 */
-	protected function do_credentials_section() {
-		add_settings_field(
-			'url',
-			esc_html__( 'API URL', 'classifai' ),
-			[ $this, 'render_input' ],
-			$this->get_option_name(),
-			$this->get_option_name(),
-			[
-				'label_for'    => 'watson_url',
-				'option_index' => 'credentials',
-				'input_type'   => 'text',
-				'large'        => true,
-			]
-		);
-		add_settings_field(
-			'username',
-			esc_html__( 'API Username', 'classifai' ),
-			[ $this, 'render_input' ],
-			$this->get_option_name(),
-			$this->get_option_name(),
-			[
-				'label_for'     => 'watson_username',
-				'option_index'  => 'credentials',
-				'input_type'    => 'text',
-				'default_value' => 'apikey',
-				'large'         => true,
-				'class'         => $this->use_username_password() ? 'hidden' : '',
-			]
-		);
-		add_settings_field(
-			'password',
-			esc_html__( 'API Key', 'classifai' ),
-			[ $this, 'render_input' ],
-			$this->get_option_name(),
-			$this->get_option_name(),
-			[
-				'label_for'    => 'watson_password',
-				'option_index' => 'credentials',
-				'input_type'   => 'password',
-				'large'        => true,
-			]
-		);
-		add_settings_field(
-			'toggle',
-			'',
-			function () {
-				printf(
-					'<a id="classifai-waston-cred-toggle" href="#">%s</a>',
-					$this->use_username_password()
-						? esc_html__( 'Use a username/password instead?', 'classifai' )
-						: esc_html__( 'Use an API Key instead?', 'classifai' )
-				);
-			},
-			$this->get_option_name(),
-			$this->get_option_name()
-		);
->>>>>>> aa01177b
 	}
 
 	/**
@@ -639,46 +560,6 @@
 	}
 
 	/**
-<<<<<<< HEAD
-=======
-	 * Provides debug information related to the provider.
-	 *
-	 * @param array|null $settings Settings array. If empty, settings will be retrieved.
-	 * @param boolean    $configured Whether the provider is correctly configured. If null, the option will be retrieved.
-	 * @return string|array
-	 * @since 1.4.0
-	 */
-	public function get_provider_debug_information( $settings = null, $configured = null ) {
-		if ( is_null( $settings ) ) {
-			$settings = $this->sanitize_settings( $this->get_settings() );
-		}
-
-		if ( is_null( $configured ) ) {
-			$configured = get_option( 'classifai_configured' );
-		}
-
-		$settings_post_types = $settings['post_types'] ?? [];
-		$post_types          = array_filter(
-			array_keys( $settings_post_types ),
-			function ( $post_type ) use ( $settings_post_types ) {
-				return 1 === intval( $settings_post_types[ $post_type ] );
-			}
-		);
-
-		$credentials = $settings['credentials'] ?? [];
-
-		return [
-			__( 'Configured', 'classifai' )      => $configured ? __( 'yes', 'classifai' ) : __( 'no', 'classifai' ),
-			__( 'API URL', 'classifai' )         => $credentials['watson_url'] ?? '',
-			__( 'API username', 'classifai' )    => $credentials['watson_username'] ?? '',
-			__( 'Post types', 'classifai' )      => implode( ', ', $post_types ),
-			__( 'Features', 'classifai' )        => preg_replace( '/,"/', ', "', wp_json_encode( $settings['features'] ?? '' ) ),
-			__( 'Latest response', 'classifai' ) => $this->get_formatted_latest_response( get_transient( 'classifai_watson_nlu_latest_response' ) ),
-		];
-	}
-
-	/**
->>>>>>> aa01177b
 	 * Format the result of most recent request.
 	 *
 	 * @param array|WP_Error $data Response data to format.
@@ -1109,7 +990,6 @@
 
 		return $output;
 	}
-<<<<<<< HEAD
 
 	/**
 	 * Returns the debug information for the provider settings.
@@ -1148,6 +1028,4 @@
 			$this->feature_instance
 		);
 	}
-=======
->>>>>>> aa01177b
 }