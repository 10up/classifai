<?php
/**
 * IBM Watson NLU
 */

namespace Classifai\Providers\Watson;

use Classifai\Admin\SavePostHandler;
use Classifai\Admin\PreviewClassifierData;
use Classifai\Providers\Provider;
use Classifai\Taxonomy\TaxonomyFactory;
use function Classifai\get_plugin_settings;
use function Classifai\get_post_types_for_language_settings;
use function Classifai\get_post_statuses_for_language_settings;
use function Classifai\get_asset_info;
use function Classifai\get_classification_mode;
use WP_Error;

class NLU extends Provider {

	/**
	 * @var $taxonomy_factory TaxonomyFactory Watson taxonomy factory
	 */
	public $taxonomy_factory;

	/**
	 * @var $save_post_handler SavePostHandler Triggers a classification with Watson
	 */
	public $save_post_handler;

	/**
	 * @var $nlu_features array The list of NLU features
	 */
	protected $nlu_features = [];

	/**
	 * Watson NLU constructor.
	 *
	 * @param string $service The service this class belongs to.
	 */
	public function __construct( $service ) {
		parent::__construct(
			'IBM Watson',
			'Natural Language Understanding',
			'watson_nlu',
			$service
		);

		// Features provided by this provider.
		$this->features = array(
			'content_classification' => __( 'Classify content', 'classifai' ),
		);

		$this->nlu_features = [
			'category' => [
				'feature'           => __( 'Category', 'classifai' ),
				'threshold'         => __( 'Category Threshold (%)', 'classifai' ),
				'taxonomy'          => __( 'Category Taxonomy', 'classifai' ),
				'threshold_default' => WATSON_CATEGORY_THRESHOLD,
				'taxonomy_default'  => WATSON_CATEGORY_TAXONOMY,
			],
			'keyword'  => [
				'feature'           => __( 'Keyword', 'classifai' ),
				'threshold'         => __( 'Keyword Threshold (%)', 'classifai' ),
				'taxonomy'          => __( 'Keyword Taxonomy', 'classifai' ),
				'threshold_default' => WATSON_KEYWORD_THRESHOLD,
				'taxonomy_default'  => WATSON_KEYWORD_TAXONOMY,
			],
			'entity'   => [
				'feature'           => __( 'Entity', 'classifai' ),
				'threshold'         => __( 'Entity Threshold (%)', 'classifai' ),
				'taxonomy'          => __( 'Entity Taxonomy', 'classifai' ),
				'threshold_default' => WATSON_ENTITY_THRESHOLD,
				'taxonomy_default'  => WATSON_ENTITY_TAXONOMY,
			],
			'concept'  => [
				'feature'           => __( 'Concept', 'classifai' ),
				'threshold'         => __( 'Concept Threshold (%)', 'classifai' ),
				'taxonomy'          => __( 'Concept Taxonomy', 'classifai' ),
				'threshold_default' => WATSON_CONCEPT_THRESHOLD,
				'taxonomy_default'  => WATSON_CONCEPT_TAXONOMY,
			],
		];

		// Set the onboarding options.
		$this->onboarding_options = array(
			'title'    => __( 'IBM Watson NLU', 'classifai' ),
			'fields'   => array( 'url', 'username', 'password', 'toggle' ),
			'features' => array(
				'enable_content_classification' => __( 'Classify content', 'classifai' ),
			),
		);
	}

	/**
	 * Resets the settings for the NLU provider.
	 */
	public function reset_settings() {
		$settings = $this->get_default_settings() ?? [];
		update_option( $this->get_option_name(), $settings );
	}

	/**
	 * Default settings for Watson NLU.
	 *
	 * @return array
	 */
	public function get_default_settings() {
		$default_settings = parent::get_default_settings() ?? [];

		return array_merge(
			$default_settings,
			[
				'enable_content_classification' => false,
				'post_types'                    => [
					'post' => 1,
					'page' => null,
				],
				'post_statuses'                 => [
					'publish' => 1,
					'draft'   => null,
				],
				'features'                      => [
					'category'           => true,
					'category_threshold' => WATSON_CATEGORY_THRESHOLD,
					'category_taxonomy'  => WATSON_CATEGORY_TAXONOMY,

					'keyword'            => true,
					'keyword_threshold'  => WATSON_KEYWORD_THRESHOLD,
					'keyword_taxonomy'   => WATSON_KEYWORD_TAXONOMY,

					'concept'            => false,
					'concept_threshold'  => WATSON_CONCEPT_THRESHOLD,
					'concept_taxonomy'   => WATSON_CONCEPT_TAXONOMY,

					'entity'             => false,
					'entity_threshold'   => WATSON_ENTITY_THRESHOLD,
					'entity_taxonomy'    => WATSON_ENTITY_TAXONOMY,
				],
			]
		);
	}

	/**
	 * Register what we need for the plugin.
	 */
	public function register() {
		if ( $this->has_access( 'content_classification' ) ) {
			add_action( 'enqueue_block_editor_assets', [ $this, 'enqueue_editor_assets' ] );
			add_action( 'admin_enqueue_scripts', [ $this, 'enqueue_admin_assets' ] );

			// Add classifai meta box to classic editor.
			add_action( 'add_meta_boxes', [ $this, 'add_classifai_meta_box' ], 10, 2 );
			add_action( 'save_post', [ $this, 'classifai_save_post_metadata' ], 5 );

			add_filter( 'rest_api_init', [ $this, 'add_process_content_meta_to_rest_api' ] );

			$this->taxonomy_factory = new TaxonomyFactory();
			$this->taxonomy_factory->build_all();

			$this->save_post_handler = new SavePostHandler();

			if ( $this->save_post_handler->can_register() ) {
				$this->save_post_handler->register();
			}

			new PreviewClassifierData();
		}
	}

	/**
	 * Helper to get the settings and allow for settings default values.
	 *
	 * Overridden from parent to polyfill older settings storage schema.
	 *
	 * @param string|bool|mixed $index Optional. Name of the settings option index.
	 *
	 * @return array
	 */
	public function get_settings( $index = false ) {
		$defaults = $this->get_default_settings();
		$settings = get_option( $this->get_option_name(), [] );

		// If no settings have been saved, check for older storage to polyfill
		// These are pre-1.3 settings
		if ( empty( $settings ) ) {
			$old_settings = get_option( 'classifai_settings' );

			if ( isset( $old_settings['credentials'] ) ) {
				$defaults['credentials'] = $old_settings['credentials'];
			}

			if ( isset( $old_settings['classification_mode'] ) ) {
				$defaults['classification_mode'] = $old_settings['classification_mode'];
			}

			if ( isset( $old_settings['post_types'] ) ) {
				$defaults['post_types'] = $old_settings['post_types'];
			}

			if ( isset( $old_settings['features'] ) ) {
				$defaults['features'] = $old_settings['features'];
			}
		}

		// Backward compatibility for enable classification setting.
		if ( ! empty( $settings ) && ! isset( $settings['enable_content_classification'] ) ) {
			$feature_enabled = 'no';
			$features        = array(
				'category',
				'concept',
				'entity',
				'keyword',
			);
			foreach ( $features as $feature ) {
				if ( ! empty( $settings['features'][ $feature ] ) ) {
					$feature_enabled = '1';
					break;
				}
			}
			$settings['enable_content_classification'] = $feature_enabled;
		}

		$settings = wp_parse_args( $settings, $defaults );

		if ( $index && isset( $settings[ $index ] ) ) {
			return $settings[ $index ];
		}

		return $settings;
	}

	/**
	 * Enqueue the editor scripts.
	 */
	public function enqueue_editor_assets() {
		global $post;
		wp_enqueue_script(
			'classifai-editor',
			CLASSIFAI_PLUGIN_URL . 'dist/editor.js',
			get_asset_info( 'editor', 'dependencies' ),
			get_asset_info( 'editor', 'version' ),
			true
		);

		if ( empty( $post ) ) {
			return;
		}

		wp_enqueue_script(
			'classifai-gutenberg-plugin',
			CLASSIFAI_PLUGIN_URL . 'dist/gutenberg-plugin.js',
			array_merge( get_asset_info( 'gutenberg-plugin', 'dependencies' ), array( 'lodash' ) ),
			get_asset_info( 'gutenberg-plugin', 'dependencies' ),
			get_asset_info( 'gutenberg-plugin', 'version' ),
			true
		);

		wp_localize_script(
			'classifai-gutenberg-plugin',
			'classifaiPostData',
			[
				'NLUEnabled'           => $this->is_feature_enabled( 'content_classification' ),
				'supportedPostTypes'   => \Classifai\get_supported_post_types(),
				'supportedPostStatues' => \Classifai\get_supported_post_statuses(),
				'noPermissions'        => ! is_user_logged_in() || ! current_user_can( 'edit_post', $post->ID ),
			]
		);
	}

	/**
	 * Enqueue the admin scripts.
	 */
	public function enqueue_admin_assets() {
		wp_enqueue_script(
			'classifai-language-processing-script',
			CLASSIFAI_PLUGIN_URL . 'dist/language-processing.js',
			get_asset_info( 'language-processing', 'dependencies' ),
			get_asset_info( 'language-processing', 'version' ),
			true
		);

		wp_enqueue_style(
			'classifai-language-processing-style',
			CLASSIFAI_PLUGIN_URL . 'dist/language-processing.css',
			array(),
			get_asset_info( 'language-processing', 'version' ),
			'all'
		);
	}

	/**
	 * Setup fields
	 */
	public function setup_fields_sections() {
		// Add the settings section.
		add_settings_section(
			$this->get_option_name(),
			$this->provider_service_name,
			function() {
				printf(
					wp_kses(
						/* translators: %1$s is the link to register for an IBM Cloud account, %2$s is the link to setup the NLU service */
						__( 'Don\'t have an IBM Cloud account yet? <a title="Register for an IBM Cloud account" href="%1$s">Register for one</a> and set up a <a href="%2$s">Natural Language Understanding</a> Resource to get your API key.', 'classifai' ),
						[
							'a' => [
								'href'  => [],
								'title' => [],
							],
						]
					),
					esc_url( 'https://cloud.ibm.com/registration' ),
					esc_url( 'https://cloud.ibm.com/catalog/services/natural-language-understanding' )
				);

				$credentials = $this->get_settings( 'credentials' );
				$watson_url  = $credentials['watson_url'] ?? '';

				if ( ! empty( $watson_url ) && strpos( $watson_url, 'watsonplatform.net' ) !== false ) {
					echo '<div class="notice notice-error"><p><strong>';
						printf(
							wp_kses(
								/* translators: %s is the link to the IBM Watson documentation */
								__( 'The `watsonplatform.net` endpoint URLs were retired on 26 May 2021. Please update the endpoint url. Check <a title="Deprecated Endpoint: watsonplatform.net" href="%s">here</a> for details.', 'classifai' ),
								[
									'a' => [
										'href'  => [],
										'title' => [],
									],
								]
							),
							esc_url( 'https://cloud.ibm.com/docs/watson?topic=watson-endpoint-change' )
						);
					echo '</strong></p></div>';
				}

			},
			$this->get_option_name()
		);

		// Create the Credentials Section.
		$this->do_credentials_section();

		// Create content tagging section
		$this->do_nlu_features_sections();
	}

	/**
	 * Helper method to create the credentials section
	 */
	protected function do_credentials_section() {
		add_settings_field(
			'url',
			esc_html__( 'API URL', 'classifai' ),
			[ $this, 'render_input' ],
			$this->get_option_name(),
			$this->get_option_name(),
			[
				'label_for'    => 'watson_url',
				'option_index' => 'credentials',
				'input_type'   => 'text',
				'large'        => true,
			]
		);
		add_settings_field(
			'username',
			esc_html__( 'API Username', 'classifai' ),
			[ $this, 'render_input' ],
			$this->get_option_name(),
			$this->get_option_name(),
			[
				'label_for'     => 'watson_username',
				'option_index'  => 'credentials',
				'input_type'    => 'text',
				'default_value' => 'apikey',
				'large'         => true,
				'class'         => $this->use_username_password() ? 'hidden' : '',
			]
		);
		add_settings_field(
			'password',
			esc_html__( 'API Key', 'classifai' ),
			[ $this, 'render_input' ],
			$this->get_option_name(),
			$this->get_option_name(),
			[
				'label_for'    => 'watson_password',
				'option_index' => 'credentials',
				'input_type'   => 'password',
				'large'        => true,
			]
		);
		add_settings_field(
			'toggle',
			'',
			function() {
				printf(
					'<a id="classifai-waston-cred-toggle" href="#">%s</a>',
					$this->use_username_password()
						? esc_html__( 'Use a username/password instead?', 'classifai' )
						: esc_html__( 'Use an API Key instead?', 'classifai' )
				);
			},
			$this->get_option_name(),
			$this->get_option_name()
		);
	}

	/**
	 * Check if a username/password is used instead of API key.
	 *
	 * @return bool
	 */
	protected function use_username_password() {
		$settings = $this->get_settings( 'credentials' );

		if ( empty( $settings['watson_username'] ) ) {
			return false;
		}

		return 'apikey' === $settings['watson_username'];
	}

	/**
	 * Helper method to create the watson features section
	 */
	protected function do_nlu_features_sections() {
		$default_settings = $this->get_default_settings();

		add_settings_field(
			'enable_content_classification',
			esc_html__( 'Classify content', 'classifai' ),
			[ $this, 'render_input' ],
			$this->get_option_name(),
			$this->get_option_name(),
			[
				'label_for'     => 'enable_content_classification',
				'input_type'    => 'checkbox',
				'default_value' => $default_settings['enable_content_classification'],
				'description'   => __( 'Enables the automatic content classification of posts.', 'classifai' ),
			]
		);

		// Add user/role-based access settings for classify content.
		$this->add_access_settings( 'content_classification' );
		add_settings_field(
			'classification-mode',
			esc_html__( 'Classification Mode', 'classifai' ),
			[ $this, 'render_classification_mode_radios' ],
			$this->get_option_name(),
			$this->get_option_name(),
			[
				'option_index' => 'classification_mode',
				'input_type'   => 'radio',
			]
		);

		add_settings_field(
			'post-types',
			esc_html__( 'Post Types to Classify', 'classifai' ),
			[ $this, 'render_post_types_checkboxes' ],
			$this->get_option_name(),
			$this->get_option_name(),
			[
				'option_index' => 'post_types',
			]
		);

		add_settings_field(
			'post-statuses',
			esc_html__( 'Post Statuses to Classify', 'classifai' ),
			[ $this, 'render_post_statuses_checkboxes' ],
			$this->get_option_name(),
			$this->get_option_name(),
			[
				'option_index' => 'post_statuses',
			]
		);

		foreach ( $this->nlu_features as $feature => $labels ) {
			add_settings_field(
				$feature,
				esc_html( $labels['feature'] ),
				[ $this, 'render_nlu_feature_settings' ],
				$this->get_option_name(),
				$this->get_option_name(),
				[
					'option_index' => 'features',
					'feature'      => $feature,
					'labels'       => $labels,
				]
			);
		}
	}

	/**
	 * Generic text input field callback
	 *
	 * @param array $args The args passed to add_settings_field.
	 */
	public function render_input( $args ) {
		$option_index  = isset( $args['option_index'] ) ? $args['option_index'] : false;
		$setting_index = $this->get_settings( $option_index );
		$type          = $args['input_type'] ?? 'text';
		$value         = ( isset( $setting_index[ $args['label_for'] ] ) ) ? $setting_index[ $args['label_for'] ] : '';

		// Check for a default value
		$value = ( empty( $value ) && isset( $args['default_value'] ) ) ? $args['default_value'] : $value;
		$attrs = '';
		$class = '';

		switch ( $type ) {
			case 'text':
			case 'password':
				$attrs = ' value="' . esc_attr( $value ) . '"';
				$class = empty( $args['large'] ) ? 'regular-text' : 'large-text';
				break;
			case 'number':
				$attrs = ' value="' . esc_attr( $value ) . '"';
				$class = 'small-text';
				break;
			case 'checkbox':
				$attrs = ' value="1"' . checked( '1', $value, false );
				break;
			case 'radio':
				if ( 'classification_mode' === $args['option_index'] ) {
					// Detect the existing vs new users and serve default value accordingly.
					$get_classification_mode = get_classification_mode();
					if ( $value === $get_classification_mode ) {
						$attrs = ' value="' . esc_attr( $value ) . '" checked="checked"';
					}
				}
				$setting_index = ! is_array( $setting_index ) ? $setting_index : '';
				$attrs = empty( $attrs )
						? ' value="' . esc_attr( $value ) . '"' . checked( $setting_index, $value, false )
						: $attrs;
				break;
		}
		?>
		<input
			type="<?php echo esc_attr( $type ); ?>"
			id="classifai-settings-<?php echo esc_attr( $args['label_for'] ); ?>"
			class="<?php echo esc_attr( $class ); ?>"
<<<<<<< HEAD
			name="classifai_<?php echo esc_attr( $this->option_name ); ?>[<?php echo esc_attr( $args['option_index'] ); ?>]<?php echo 'radio' === $type ? '' : '[' . esc_attr( $args['label_for'] . ']' ); ?>"
=======
			name="classifai_<?php echo esc_attr( $this->option_name ); ?><?php echo $option_index ? '[' . esc_attr( $option_index ) . ']' : ''; ?>[<?php echo esc_attr( $args['label_for'] ); ?>]"
>>>>>>> 65cdddf0
			<?php echo $attrs; // phpcs:ignore WordPress.Security.EscapeOutput.OutputNotEscaped ?> />
		<?php
		if ( ! empty( $args['description'] ) ) {
			echo '<br /><span class="description">' . wp_kses_post( $args['description'] ) . '</span>';
		}
	}

	/**
	 * Render the classification modes.
	 *
	 * @param array $args Settings for the input
	 *
	 * @return void
	 */
	public function render_classification_mode_radios( $args ) {
		echo '<ul>';
		$modes = [
			'manual_review' => [
				'label' => 'Manual review',
				'default_value' => 'manual_review',
			],
			'automatic_classification' => [
				'label' => 'Automatic classification',
				'default_value' => 'automatic_classification',
			],
		];
		foreach ( $modes as $name => $data ) {
			$args = array_merge(
				$args,
				$data,
				[ 'label_for' => $name ]
			);

			echo '<li>';
			$this->render_input( $args );
			echo '<label for="classifai-settings-' . esc_attr( $name ) . '">' . esc_html( $data['label'] ) . '</label>';
			echo '</li>';
		}

		echo '</ul>';
	}

	/**
	 * Render the post types checkbox array.
	 *
	 * @param array $args Settings for the input
	 *
	 * @return void
	 */
	public function render_post_types_checkboxes( $args ) {
		echo '<ul>';
		$post_types = get_post_types_for_language_settings();
		foreach ( $post_types as $post_type ) {
			$args = [
				'label_for'    => $post_type->name,
				'option_index' => 'post_types',
				'input_type'   => 'checkbox',
			];

			echo '<li>';
			$this->render_input( $args );
			echo '<label for="classifai-settings-' . esc_attr( $post_type->name ) . '">' . esc_html( $post_type->label ) . '</label>';
			echo '</li>';
		}

		echo '</ul>';
	}

	/**
	 * Render the post statuses checkbox array.
	 *
	 * @param array $args Settings for the input
	 *
	 * @return void
	 */
	public function render_post_statuses_checkboxes( $args ) {
		echo '<ul>';
		$post_statuses = get_post_statuses_for_language_settings();
		foreach ( $post_statuses as $post_status_key => $post_status_label ) {
			$args = [
				'label_for'    => $post_status_key,
				'option_index' => 'post_statuses',
				'input_type'   => 'checkbox',
			];

			echo '<li>';
			$this->render_input( $args );
			echo '<label for="classifai-settings-' . esc_attr( $post_status_key ) . '">' . esc_html( $post_status_label ) . '</label>';
			echo '</li>';
		}

		echo '</ul>';
	}

	/**
	 * Render the NLU features settings.
	 *
	 * @param array $args Settings for the inputs
	 *
	 * @return void
	 */
	public function render_nlu_feature_settings( $args ) {
		$feature = $args['feature'];
		$labels  = $args['labels'];

		$taxonomies = $this->get_supported_taxonomies();
		$features   = $this->get_settings( 'features' );
		$taxonomy   = isset( $features[ "{$feature}_taxonomy" ] ) ? $features[ "{$feature}_taxonomy" ] : $labels['taxonomy_default'];

		// Enable classification type
		$feature_args = [
			'label_for'    => $feature,
			'option_index' => 'features',
			'input_type'   => 'checkbox',
		];

		$threshold_args = [
			'label_for'     => "{$feature}_threshold",
			'option_index'  => 'features',
			'input_type'    => 'number',
			'default_value' => $labels['threshold_default'],
		];
		?>

		<fieldset>
		<legend class="screen-reader-text"><?php esc_html_e( 'Watson Category Settings', 'classifai' ); ?></legend>

		<p>
			<?php $this->render_input( $feature_args ); ?>
			<label
				for="classifai-settings-<?php echo esc_attr( $feature ); ?>"><?php esc_html_e( 'Enable', 'classifai' ); ?></label>
		</p>

		<p>
			<label
				for="classifai-settings-<?php echo esc_attr( "{$feature}_threshold" ); ?>"><?php echo esc_html( $labels['threshold'] ); ?></label><br/>
			<?php $this->render_input( $threshold_args ); ?>
		</p>

		<p>
			<label
				for="classifai-settings-<?php echo esc_attr( "{$feature}_taxonomy" ); ?>"><?php echo esc_html( $labels['taxonomy'] ); ?></label><br/>
			<select id="classifai-settings-<?php echo esc_attr( "{$feature}_taxonomy" ); ?>"
				name="classifai_<?php echo esc_attr( $this->option_name ); ?>[features][<?php echo esc_attr( "{$feature}_taxonomy" ); ?>]">
				<?php foreach ( $taxonomies as $name => $singular_name ) : ?>
					<option
						value="<?php echo esc_attr( $name ); ?>" <?php selected( $taxonomy, esc_attr( $name ) ); ?> ><?php echo esc_html( $singular_name ); ?></option>
				<?php endforeach; ?>
			</select>
		</p>
		<?php
	}

	/**
	 * Return the list of supported taxonomies
	 *
	 * @return array
	 */
	public function get_supported_taxonomies() {
		$taxonomies = \get_taxonomies( [], 'objects' );
		$supported  = [];

		foreach ( $taxonomies as $taxonomy ) {
			$supported[ $taxonomy->name ] = $taxonomy->labels->singular_name;
		}

		return $supported;
	}


	/**
	 * Helper to ensure the authentication works.
	 *
	 * @param array $settings The list of settings to be saved
	 *
	 * @return bool|WP_Error
	 */
	protected function nlu_authentication_check( $settings ) {

		// Check that we have credentials before hitting the API.
		if ( ! isset( $settings['credentials'] )
			|| empty( $settings['credentials']['watson_username'] )
			|| empty( $settings['credentials']['watson_password'] )
			|| empty( $settings['credentials']['watson_url'] )
		) {
			return new WP_Error( 'auth', esc_html__( 'Please enter your credentials.', 'classifai' ) );
		}

		$request           = new \Classifai\Watson\APIRequest();
		$request->username = $settings['credentials']['watson_username'];
		$request->password = $settings['credentials']['watson_password'];
		$base_url          = trailingslashit( $settings['credentials']['watson_url'] ) . 'v1/analyze';
		$url               = esc_url( add_query_arg( [ 'version' => WATSON_NLU_VERSION ], $base_url ) );
		$options           = [
			'body' => wp_json_encode(
				[
					'text'     => 'Lorem ipsum dolor sit amet.',
					'language' => 'en',
					'features' => [
						'keywords' => [
							'emotion' => false,
							'limit'   => 1,
						],
					],
				]
			),
		];
		$response          = $request->post( $url, $options );

		if ( ! is_wp_error( $response ) ) {
			update_option( 'classifai_configured', true );
			return true;
		} else {
			delete_option( 'classifai_configured' );
			return $response;
		}
	}


	/**
	 * Sanitization for the options being saved.
	 *
	 * @param array $settings Array of settings about to be saved.
	 *
	 * @return array The sanitized settings to be saved.
	 */
	public function sanitize_settings( $settings ) {
		$new_settings  = $this->get_settings();
		$new_settings  = array_merge( $new_settings, $this->sanitize_access_settings( $settings, 'content_classification' ) );
		$authenticated = $this->nlu_authentication_check( $settings );

		if ( is_wp_error( $authenticated ) ) {
			$new_settings['authenticated'] = false;
			add_settings_error(
				'credentials',
				'classifai-auth',
				$authenticated->get_error_message(),
				'error'
			);
		} else {
			$new_settings['authenticated'] = true;
		}

<<<<<<< HEAD
		if ( isset( $settings['classification_mode'] ) ) {
			$new_settings['classification_mode'] = sanitize_text_field( $settings['classification_mode'] );
=======
		if ( empty( $settings['enable_content_classification'] ) || 1 !== (int) $settings['enable_content_classification'] ) {
			$new_settings['enable_content_classification'] = 'no';
		} else {
			$new_settings['enable_content_classification'] = '1';
>>>>>>> 65cdddf0
		}

		if ( isset( $settings['credentials']['watson_url'] ) ) {
			$new_settings['credentials']['watson_url'] = esc_url_raw( $settings['credentials']['watson_url'] );
		}

		if ( isset( $settings['credentials']['watson_username'] ) ) {
			$new_settings['credentials']['watson_username'] = sanitize_text_field( $settings['credentials']['watson_username'] );
		}

		if ( isset( $settings['credentials']['watson_password'] ) ) {
			$new_settings['credentials']['watson_password'] = sanitize_text_field( $settings['credentials']['watson_password'] );
		}

		// Sanitize the post type checkboxes
		$post_types = get_post_types( [ 'public' => true ], 'objects' );
		foreach ( $post_types as $post_type ) {
			if ( isset( $settings['post_types'][ $post_type->name ] ) ) {
				$new_settings['post_types'][ $post_type->name ] = absint( $settings['post_types'][ $post_type->name ] );
			} else {
				$new_settings['post_types'][ $post_type->name ] = null;
			}
		}

		// Sanitize the post statuses checkboxes
		$post_statuses = get_post_statuses_for_language_settings();
		foreach ( $post_statuses as $post_status_key => $post_status_value ) {
			if ( isset( $settings['post_statuses'][ $post_status_key ] ) ) {
				$new_settings['post_statuses'][ $post_status_key ] = absint( $settings['post_statuses'][ $post_status_key ] );
			} else {
				$new_settings['post_statuses'][ $post_status_key ] = null;
			}
		}

		$feature_enabled = false;

		foreach ( $this->nlu_features as $feature => $labels ) {
			// Set the enabled flag.
			if ( isset( $settings['features'][ $feature ] ) ) {
				$new_settings['features'][ $feature ] = absint( $settings['features'][ $feature ] );
				$feature_enabled                      = true;
			} else {
				$new_settings['features'][ $feature ] = null;
			}

			// Set the threshold
			if ( isset( $settings['features'][ "{$feature}_threshold" ] ) ) {
				$new_settings['features'][ "{$feature}_threshold" ] = min( absint( $settings['features'][ "{$feature}_threshold" ] ), 100 );
			}

			if ( isset( $settings['features'][ "{$feature}_taxonomy" ] ) ) {
				$new_settings['features'][ "{$feature}_taxonomy" ] = sanitize_text_field( $settings['features'][ "{$feature}_taxonomy" ] );
			}
		}

		// Show a warning if the NLU feature and Embeddings feature are both enabled.
		if ( $feature_enabled && '1' === $new_settings['enable_content_classification'] ) {
			$embeddings_settings = get_plugin_settings( 'language_processing', 'Embeddings' );

			if ( isset( $embeddings_settings['enable_classification'] ) && 1 === (int) $embeddings_settings['enable_classification'] ) {
				add_settings_error(
					'features',
					'conflict',
					esc_html__( 'OpenAI Embeddings classification is turned on. This may conflict with the NLU classification feature. It is possible to run both features but if they use the same taxonomies, one will overwrite the other.', 'classifai' ),
					'warning'
				);
			}
		}

		return $new_settings;
	}

	/**
	 * Provides debug information related to the provider.
	 *
	 * @param array|null $settings Settings array. If empty, settings will be retrieved.
	 * @param boolean    $configured Whether the provider is correctly configured. If null, the option will be retrieved.
	 * @return string|array
	 * @since 1.4.0
	 */
	public function get_provider_debug_information( $settings = null, $configured = null ) {
		if ( is_null( $settings ) ) {
			$settings = $this->sanitize_settings( $this->get_settings() );
		}

		if ( is_null( $configured ) ) {
			$configured = get_option( 'classifai_configured' );
		}

		$settings_post_types = $settings['post_types'] ?? [];
		$post_types          = array_filter(
			array_keys( $settings_post_types ),
			function( $post_type ) use ( $settings_post_types ) {
				return 1 === intval( $settings_post_types[ $post_type ] );
			}
		);

		$credentials = $settings['credentials'] ?? [];

		return [
			__( 'Configured', 'classifai' )      => $configured ? __( 'yes', 'classifai' ) : __( 'no', 'classifai' ),
			__( 'API URL', 'classifai' )         => $credentials['watson_url'] ?? '',
			__( 'API username', 'classifai' )    => $credentials['watson_username'] ?? '',
			__( 'Post types', 'classifai' )      => implode( ', ', $post_types ),
			__( 'Features', 'classifai' )        => preg_replace( '/,"/', ', "', wp_json_encode( $settings['features'] ?? '' ) ),
			__( 'Latest response', 'classifai' ) => $this->get_formatted_latest_response( get_transient( 'classifai_watson_nlu_latest_response' ) ),
		];
	}

	/**
	 * Format the result of most recent request.
	 *
	 * @param array|WP_Error $data Response data to format.
	 *
	 * @return string
	 */
	protected function get_formatted_latest_response( $data ) {
		if ( ! $data ) {
			return __( 'N/A', 'classifai' );
		}

		if ( is_wp_error( $data ) ) {
			return $data->get_error_message();
		}

		$formatted_data = array_intersect_key(
			$data,
			[
				'usage'    => 1,
				'language' => 1,
			]
		);

		foreach ( array_diff_key( $data, $formatted_data ) as $key => $value ) {
			$formatted_data[ $key ] = count( $value );
		}

		return preg_replace( '/,"/', ', "', wp_json_encode( $formatted_data ) );
	}

	/**
	 * Add metabox to enable/disable language processing on post/post types.
	 *
	 * @param string  $post_type Post Type.
	 * @param WP_Post $post      WP_Post object.
	 *
	 * @since 1.8.0
	 */
	public function add_classifai_meta_box( $post_type, $post ) {
		$supported_post_types = \Classifai\get_supported_post_types();
		$post_statuses        = \Classifai\get_supported_post_statuses();
		$post_status          = get_post_status( $post );
		if ( in_array( $post_type, $supported_post_types, true ) && in_array( $post_status, $post_statuses, true ) ) {
			add_meta_box(
				'classifai_language_processing_metabox',
				__( 'ClassifAI Language Processing', 'classifai' ),
				[ $this, 'render_classifai_meta_box' ],
				null,
				'side',
				'low',
				array( '__back_compat_meta_box' => true )
			);
		}
	}

	/**
	 * Render metabox content.
	 *
	 * @param WP_Post $post WP_Post object.
	 *
	 * @since 1.8.0
	 */
	public function render_classifai_meta_box( $post ) {
		wp_nonce_field( 'classifai_language_processing_meta_action', 'classifai_language_processing_meta' );
		$classifai_process_content = get_post_meta( $post->ID, '_classifai_process_content', true );
		$classifai_process_content = ( 'no' === $classifai_process_content ) ? 'no' : 'yes';

		$post_type       = get_post_type_object( get_post_type( $post ) );
		$post_type_label = esc_html__( 'Post', 'classifai' );
		if ( $post_type ) {
			$post_type_label = $post_type->labels->singular_name;
		}
		?>
		<p>
			<label for="_classifai_process_content">
				<input type="checkbox" value="yes" id="_classifai_process_content" name="_classifai_process_content" <?php checked( $classifai_process_content, 'yes' ); ?> />
				<?php esc_html_e( 'Automatically tag content on update', 'classifai' ); ?>
			</label>
		</p>
		<div class="classifai-clasify-post-wrapper" style="display: none;">
			<a href="<?php echo esc_url( wp_nonce_url( admin_url( 'admin-post.php?action=classifai_classify_post&post_id=' . $post->ID ), 'classifai_classify_post_action', 'classifai_classify_post_nonce' ) ); ?>" class="button button-classify-post">
				<?php
				/* translators: %s Post type label */
				printf( esc_html__( 'Classify %s', 'classifai' ), esc_html( $post_type_label ) );
				?>
			</a>
		</div>
		<?php
	}

	/**
	 * Save language processing meta data on post/post types.
	 *
	 * @param int $post_id Post ID.
	 *
	 * @since 1.8.0
	 */
	public function classifai_save_post_metadata( $post_id ) {
		if ( ( defined( 'DOING_AUTOSAVE' ) && DOING_AUTOSAVE ) || ! current_user_can( 'edit_post', $post_id ) || 'revision' === get_post_type( $post_id ) ) {
			return;
		}

		if ( empty( $_POST['classifai_language_processing_meta'] ) || ! wp_verify_nonce( sanitize_text_field( wp_unslash( $_POST['classifai_language_processing_meta'] ) ), 'classifai_language_processing_meta_action' ) ) {
			return;
		}

		$supported_post_types = \Classifai\get_supported_post_types();
		if ( ! in_array( get_post_type( $post_id ), $supported_post_types, true ) ) {
			return;
		}

		if ( isset( $_POST['_classifai_process_content'] ) && 'yes' === sanitize_text_field( wp_unslash( $_POST['_classifai_process_content'] ) ) ) {
			$classifai_process_content = 'yes';
		} else {
			$classifai_process_content = 'no';
		}

		update_post_meta( $post_id, '_classifai_process_content', $classifai_process_content );
	}

	/**
	 * Add `classifai_process_content` to rest API for view/edit.
	 */
	public function add_process_content_meta_to_rest_api() {
		$supported_post_types = \Classifai\get_supported_post_types();
		register_rest_field(
			$supported_post_types,
			'classifai_process_content',
			array(
				'get_callback'    => function( $object ) {
					$process_content = get_post_meta( $object['id'], '_classifai_process_content', true );
					return ( 'no' === $process_content ) ? 'no' : 'yes';
				},
				'update_callback' => function ( $value, $object ) {
					$value = ( 'no' === $value ) ? 'no' : 'yes';
					return update_post_meta( $object->ID, '_classifai_process_content', $value );
				},
				'schema'          => [
					'type'    => 'string',
					'context' => [ 'view', 'edit' ],
				],
			)
		);
	}

	/**
	 * Returns whether the provider is configured or not.
	 *
	 * For backwards compat, we've maintained the use of the
	 * `classifai_configured` option. We default to looking for
	 * the `authenticated` setting though.
	 *
	 * @return bool
	 */
	public function is_configured() {
		$is_configured = parent::is_configured();

		if ( ! $is_configured ) {
			$is_configured = (bool) get_option( 'classifai_configured', false );
		}

		return $is_configured;
	}

	/**
	 * Determine if the feature is turned on.
	 * Note: This function does not check if the user has access to the feature.
	 *
	 * @param string $feature Feature to check.
	 * @return bool
	 */
	public function is_enabled( string $feature ) {
		$settings   = $this->get_settings();
		$enable_key = 'enable_' . $feature;

		$is_enabled = ( isset( $settings[ $enable_key ] ) && 1 === (int) $settings[ $enable_key ] && \Classifai\language_processing_features_enabled() );

		/** This filter is documented in includes/Classifai/Providers/Provider.php */
		return apply_filters( "classifai_is_{$feature}_enabled", $is_enabled, $settings );
	}
}<|MERGE_RESOLUTION|>--- conflicted
+++ resolved
@@ -541,11 +541,7 @@
 			type="<?php echo esc_attr( $type ); ?>"
 			id="classifai-settings-<?php echo esc_attr( $args['label_for'] ); ?>"
 			class="<?php echo esc_attr( $class ); ?>"
-<<<<<<< HEAD
-			name="classifai_<?php echo esc_attr( $this->option_name ); ?>[<?php echo esc_attr( $args['option_index'] ); ?>]<?php echo 'radio' === $type ? '' : '[' . esc_attr( $args['label_for'] . ']' ); ?>"
-=======
-			name="classifai_<?php echo esc_attr( $this->option_name ); ?><?php echo $option_index ? '[' . esc_attr( $option_index ) . ']' : ''; ?>[<?php echo esc_attr( $args['label_for'] ); ?>]"
->>>>>>> 65cdddf0
+			name="classifai_<?php echo esc_attr( $this->option_name ); ?><?php echo $option_index ? '[' . esc_attr( $option_index ) . ']' : ''; ?><?php echo 'radio' === $type ? '' : '[' . esc_attr( $args['label_for'] . ']' ); ?>"
 			<?php echo $attrs; // phpcs:ignore WordPress.Security.EscapeOutput.OutputNotEscaped ?> />
 		<?php
 		if ( ! empty( $args['description'] ) ) {
@@ -789,27 +785,26 @@
 			$new_settings['authenticated'] = true;
 		}
 
-<<<<<<< HEAD
-		if ( isset( $settings['classification_mode'] ) ) {
-			$new_settings['classification_mode'] = sanitize_text_field( $settings['classification_mode'] );
-=======
+		if ( isset( $settings['credentials']['watson_url'] ) ) {
+			$new_settings['credentials']['watson_url'] = esc_url_raw( $settings['credentials']['watson_url'] );
+		}
+
+		if ( isset( $settings['credentials']['watson_username'] ) ) {
+			$new_settings['credentials']['watson_username'] = sanitize_text_field( $settings['credentials']['watson_username'] );
+		}
+
+		if ( isset( $settings['credentials']['watson_password'] ) ) {
+			$new_settings['credentials']['watson_password'] = sanitize_text_field( $settings['credentials']['watson_password'] );
+		}
+
 		if ( empty( $settings['enable_content_classification'] ) || 1 !== (int) $settings['enable_content_classification'] ) {
 			$new_settings['enable_content_classification'] = 'no';
 		} else {
 			$new_settings['enable_content_classification'] = '1';
->>>>>>> 65cdddf0
-		}
-
-		if ( isset( $settings['credentials']['watson_url'] ) ) {
-			$new_settings['credentials']['watson_url'] = esc_url_raw( $settings['credentials']['watson_url'] );
-		}
-
-		if ( isset( $settings['credentials']['watson_username'] ) ) {
-			$new_settings['credentials']['watson_username'] = sanitize_text_field( $settings['credentials']['watson_username'] );
-		}
-
-		if ( isset( $settings['credentials']['watson_password'] ) ) {
-			$new_settings['credentials']['watson_password'] = sanitize_text_field( $settings['credentials']['watson_password'] );
+		}
+
+		if ( isset( $settings['classification_mode'] ) ) {
+			$new_settings['classification_mode'] = sanitize_text_field( $settings['classification_mode'] );
 		}
 
 		// Sanitize the post type checkboxes
