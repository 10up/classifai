--- conflicted
+++ resolved
@@ -405,16 +405,10 @@
 		}
 
 		// Iterate through all of our options.
-<<<<<<< HEAD
 		foreach ( $options as $option_value => $option_label ) {
-			$value       = '';
-			$default_key = array_search( $option_value, $args['default_values'], true );
-=======
-		foreach ( $args['options'] as $option_value => $option_label ) {
 			$value                 = '';
 			$default_key           = array_search( $option_value, $args['default_values'], true );
 			$option_value_theshold = $option_value . '_threshold';
->>>>>>> a45e54a7
 
 			// Get saved value, if any.
 			if ( isset( $setting_index[ $args['label_for'] ] ) ) {
@@ -464,7 +458,6 @@
 	}
 
 	/**
-<<<<<<< HEAD
 	 * Render a group of radio.
 	 *
 	 * @param array $args The args passed to add_settings_field
@@ -503,7 +496,8 @@
 			);
 		}
 	}
-=======
+
+	/**
 	 * Render a threshold field.
 	 *
 	 * @since 2.5.0
@@ -519,7 +513,7 @@
 			'<p class="threshold_wrapper">
 				<label for="%1$s_%2$s_%3$s">%4$s</label>
 				<br>
-				<input type="number" id="%1$s_%2$s_%3$s" class="small-text" name="classifai_%1$s[%2$s][%3$s]" value="%5$s" />				
+				<input type="number" id="%1$s_%2$s_%3$s" class="small-text" name="classifai_%1$s[%2$s][%3$s]" value="%5$s" />
 			</p>',
 			esc_attr( $this->option_name ),
 			esc_attr( $args['label_for'] ?? '' ),
@@ -528,9 +522,6 @@
 			$value ? esc_attr( $value ) : 75
 		);
 	}
-
-
->>>>>>> a45e54a7
 
 	/**
 	 * Renders the checkbox group for 'Generate descriptive text' setting.
