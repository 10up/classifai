--- conflicted
+++ resolved
@@ -44,6 +44,11 @@
 	protected $feature_instance = null;
 
 	/**
+	 * @var array $features Array of features provided by this provider.
+	 */
+	protected $features = array();
+
+	/**
 	 * Provider constructor.
 	 *
 	 * @param string $provider_name         The name of the Provider that will appear in the admin tab
@@ -83,46 +88,12 @@
 	}
 
 	/**
-<<<<<<< HEAD
 	 * Get provider features.
 	 *
 	 * @return array
 	 */
 	public function get_features() {
 		return $this->features;
-=======
-	 * Get the onboarding options.
-	 *
-	 * @return array
-	 */
-	public function get_onboarding_options() {
-		if ( empty( $this->onboarding_options ) || ! isset( $this->onboarding_options['features'] ) ) {
-			return array();
-		}
-
-		$settings      = $this->get_settings();
-		$is_configured = $this->is_configured();
-
-		foreach ( $this->onboarding_options['features'] as $key => $title ) {
-			$enabled = isset( $settings[ $key ] ) ? 1 === absint( $settings[ $key ] ) : false;
-			if ( count( explode( '__', $key ) ) > 1 ) {
-				$keys    = explode( '__', $key );
-				$enabled = isset( $settings[ $keys[0] ][ $keys[1] ] ) ? 1 === absint( $settings[ $keys[0] ][ $keys[1] ] ) : false;
-			}
-			// Handle enable_image_captions
-			if ( 'enable_image_captions' === $key ) {
-				$enabled = isset( $settings['enable_image_captions']['alt'] ) && 'alt' === $settings['enable_image_captions']['alt'];
-			}
-			$enabled = $enabled && $is_configured;
-
-			$this->onboarding_options['features'][ $key ] = array(
-				'title'   => $title,
-				'enabled' => $enabled,
-			);
-		}
-
-		return $this->onboarding_options;
->>>>>>> 29083980
 	}
 
 	/**
