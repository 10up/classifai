<?php
/**
 *  Abtract class that defines the providers for a service.
 */

namespace Classifai\Providers;

abstract class Provider {

	/**
	 * @var string The display name for the provider. ie. Azure
	 */
	public $provider_name;


	/**
	 * @var string $provider_service_name The formal name of the service being provided. i.e Computer Vision, NLU, Rekongnition.
	 */
	public $provider_service_name;

	/**
	 * @var string $option_name Name of the option where the provider settings are stored.
	 */
	protected $option_name;


	/**
	 * @var string $service The name of the service this provider belongs to.
	 */
	protected $service;

	/**
	 * @var array $onboarding The onboarding options for this provider.
	 */
	public $onboarding_options;


	/**
	 * Provider constructor.
	 *
	 * @param string $provider_name         The name of the Provider that will appear in the admin tab
	 * @param string $provider_service_name The name of the Service.
	 * @param string $option_name           Name of the option where the provider settings are stored.
	 * @param string $service               What service does this provider belong to.
	 */
	public function __construct( $provider_name, $provider_service_name, $option_name, $service ) {
		$this->provider_name         = $provider_name;
		$this->provider_service_name = $provider_service_name;
		$this->option_name           = $option_name;
		$this->service               = $service;
		$this->onboarding_options    = array();
	}

	/**
	 * Provides the provider name.
	 *
	 * @return string
	 */
	public function get_provider_name() {
		return $this->provider_name;
	}

	/** Returns the name of the settings section for this provider
	 *
	 * @return string
	 */
	public function get_settings_section() {
		return $this->option_name;
	}

	/**
	 * Get the option name.
	 *
	 * @return string
	 */
	public function get_option_name() {
		return 'classifai_' . $this->option_name;
	}

	/**
	 * Get the onboarding options.
	 *
	 * @return array
	 */
	public function get_onboarding_options() {
		$settings      = $this->get_settings();
		$is_configured = $this->is_configured();

		foreach ( $this->onboarding_options['features'] as $key => $title ) {
			$enabled = isset( $settings[ $key ] ) ? 1 === absint( $settings[ $key ] ) : false;
			if ( count( explode( '__', $key ) ) > 1 ) {
				$keys    = explode( '__', $key );
				$enabled = isset( $settings[ $keys[0] ][ $keys[1] ] ) ? 1 === absint( $settings[ $keys[0] ][ $keys[1] ] ) : false;
			}
			// Handle enable_image_captions
			if ( 'enable_image_captions' === $key ) {
				$enabled = isset( $settings['enable_image_captions']['alt'] ) && 'alt' === $settings['enable_image_captions']['alt'];
			}
			$enabled = $enabled && $is_configured;

			$this->onboarding_options['features'][ $key ] = array(
				'title'   => $title,
				'enabled' => $enabled,
			);
		}

		return $this->onboarding_options;
	}

	/**
	 * Can the Provider be initalized?
	 */
	abstract public function can_register();

	/**
	 * Register the functionality for the Provider.
	 */
	abstract public function register();

	/**
	 * Resets the settings for this provider.
	 */
	abstract public function reset_settings();

	/**
	 * Initialization routine
	 */
	public function register_admin() {
		add_action( 'admin_init', [ $this, 'register_settings' ] );
		add_action( 'admin_init', [ $this, 'setup_fields_sections' ] );
	}

	/**
	 * Register the settings and sanitization callback method.
	 *
	 * It's very important that the option group matches the page slug.
	 */
	public function register_settings() {
		register_setting( $this->get_option_name(), $this->get_option_name(), [ $this, 'sanitize_settings' ] );
	}

	/**
	 * Helper to get the settings and allow for settings default values.
	 *
	 * @param string|bool|mixed $index Optional. Name of the settings option index.
	 *
	 * @return string|array|mixed
	 */
	public function get_settings( $index = false ) {
		$defaults = [];
		$settings = get_option( $this->get_option_name(), [] );
		$settings = wp_parse_args( $settings, $defaults );

		if ( $index && isset( $settings[ $index ] ) ) {
			return $settings[ $index ];
		}

		return $settings;
	}

	/**
	 * Generic text input field callback
	 *
	 * @param array $args The args passed to add_settings_field.
	 */
	public function render_input( $args ) {
		$option_index  = isset( $args['option_index'] ) ? $args['option_index'] : false;
		$setting_index = $this->get_settings( $option_index );
		$type          = $args['input_type'] ?? 'text';
		$value         = ( isset( $setting_index[ $args['label_for'] ] ) ) ? $setting_index[ $args['label_for'] ] : '';

		// Check for a default value
		$value = ( empty( $value ) && isset( $args['default_value'] ) ) ? $args['default_value'] : $value;
		$attrs = '';
		$class = '';

		switch ( $type ) {
			case 'text':
			case 'password':
				$attrs = ' value="' . esc_attr( $value ) . '"';
				$class = 'regular-text';
				break;
			case 'number':
				$attrs = ' value="' . esc_attr( $value ) . '"';

				if ( isset( $args['max'] ) && is_numeric( $args['max'] ) ) {
					$attrs .= ' max="' . esc_attr( (float) $args['max'] ) . '"';
				}

				if ( isset( $args['min'] ) && is_numeric( $args['min'] ) ) {
					$attrs .= ' min="' . esc_attr( (float) $args['min'] ) . '"';
				}

				if ( isset( $args['step'] ) && is_numeric( $args['step'] ) ) {
					$attrs .= ' step="' . esc_attr( (float) $args['step'] ) . '"';
				}

				$class = 'small-text';
				break;
			case 'checkbox':
				$attrs = ' value="1"' . checked( '1', $value, false );
				break;
		}
		?>
		<input
			type="<?php echo esc_attr( $type ); ?>"
			id="<?php echo esc_attr( $args['label_for'] ); ?>"
			class="<?php echo esc_attr( $class ); ?>"
			name="classifai_<?php echo esc_attr( $this->option_name ); ?><?php echo $option_index ? '[' . esc_attr( $option_index ) . ']' : ''; ?>[<?php echo esc_attr( $args['label_for'] ); ?>]"
			<?php echo $attrs; // phpcs:ignore WordPress.Security.EscapeOutput.OutputNotEscaped ?> />
		<?php
		if ( ! empty( $args['description'] ) ) {
			echo '<span class="description classifai-input-description">' . wp_kses_post( $args['description'] ) . '</span>';
		}
	}

	/**
	 * Renders a select menu
	 *
	 * @param array $args The args passed to add_settings_field.
	 */
	public function render_select( $args ) {
		$setting_index = $this->get_settings();
		$saved         = ( isset( $setting_index[ $args['label_for'] ] ) ) ? $setting_index[ $args['label_for'] ] : '';

		// Check for a default value
		$saved   = ( empty( $saved ) && isset( $args['default_value'] ) ) ? $args['default_value'] : $saved;
		$options = isset( $args['options'] ) ? $args['options'] : [];
		?>

		<select
			id="<?php echo esc_attr( $args['label_for'] ); ?>"
			name="classifai_<?php echo esc_attr( $this->option_name ); ?>[<?php echo esc_attr( $args['label_for'] ); ?>]"
			>
			<?php foreach ( $options as $value => $name ) : ?>
				<option value="<?php echo esc_attr( $value ); ?>" <?php selected( $saved, $value ); ?>>
					<?php echo esc_attr( $name ); ?>
				</option>
			<?php endforeach; ?>
		</select>

		<?php
		if ( ! empty( $args['description'] ) ) {
			echo '<br /><span class="description">' . wp_kses_post( $args['description'] ) . '</span>';
		}
	}

	/**
	 * Render a group of checkboxes.
	 *
	 * @param array $args The args passed to add_settings_field
	 */
	public function render_checkbox_group( array $args = array() ) {
		$setting_index = $this->get_settings();

		// Iterate through all of our options.
		foreach ( $args['options'] as $option_value => $option_label ) {
			$value       = '';
			$default_key = array_search( $option_value, $args['default_values'], true );

			// Get saved value, if any.
			if ( isset( $setting_index[ $args['label_for'] ] ) ) {
				$value = $setting_index[ $args['label_for'] ][ $option_value ] ?? '';
			}

			// If no saved value, check if we have a default value.
			if ( empty( $value ) && '0' !== $value && isset( $args['default_values'][ $default_key ] ) ) {
				$value = $args['default_values'][ $default_key ];
			}

			// Render checkbox.
			printf(
				'<p>
					<label for="%1$s_%2$s_%3$s">
						<input type="hidden" name="classifai_%1$s[%2$s][%3$s]" value="0" />
						<input type="checkbox" id="%1$s_%2$s_%3$s" name="classifai_%1$s[%2$s][%3$s]" value="%3$s" %4$s />
						%5$s
					</label>
				</p>',
				esc_attr( $this->option_name ),
				esc_attr( $args['label_for'] ),
				esc_attr( $option_value ),
				checked( $value, $option_value, false ),
				esc_html( $option_label )
			);
		}

		// Render description, if any.
		if ( ! empty( $args['description'] ) ) {
			printf(
				'<span class="description classifai-input-description">%s</span>',
				esc_html( $args['description'] )
			);
		}
	}

	/**
	 * Renders the checkbox group for 'Generate descriptive text' setting.
	 *
	 * @param array $args The args passed to add_settings_field.
	 */
	public function render_auto_caption_fields( $args ) {
		$setting_index = $this->get_settings();

		$default_value = '';

		if ( isset( $setting_index['enable_image_captions'] ) ) {
			if ( ! is_array( $setting_index['enable_image_captions'] ) ) {
				if ( '1' === $setting_index['enable_image_captions'] ) {
					$default_value = 'alt';
				} elseif ( 'no' === $setting_index['enable_image_captions'] ) {
					$default_value = '';
				}
			}
		}

		$checkbox_options = array(
			'alt'         => esc_html__( 'Alt text', 'classifai' ),
			'caption'     => esc_html__( 'Image caption', 'classifai' ),
			'description' => esc_html__( 'Image description', 'classifai' ),
		);

		foreach ( $checkbox_options as $option_value => $option_label ) {
			if ( isset( $setting_index['enable_image_captions'] ) ) {
				if ( ! is_array( $setting_index['enable_image_captions'] ) ) {
					$default_value = '1' === $setting_index['enable_image_captions'] ? 'alt' : '';
				} else {
					$default_value = $setting_index['enable_image_captions'][ $option_value ];
				}
			}

			printf(
				'<p>
					<label for="%1$s_%2$s_%3$s">
						<input type="hidden" name="classifai_%1$s[%2$s][%3$s]" value="0" />
						<input type="checkbox" id="%1$s_%2$s_%3$s" name="classifai_%1$s[%2$s][%3$s]" value="%3$s" %4$s />
						%5$s
					</label>
				</p>',
				esc_attr( $this->option_name ),
				esc_attr( $args['label_for'] ),
				esc_attr( $option_value ),
				checked( $default_value, $option_value, false ),
				esc_html( $option_label )
			);
		}

		// Render description, if any.
		if ( ! empty( $args['description'] ) ) {
			printf(
				'<span class="description classifai-input-description">%s</span>',
				esc_html( $args['description'] )
			);
		}
	}

	/**
	 * Set up the fields for each section.
	 */
	abstract public function setup_fields_sections();

	/**
	 * Sanitization
	 *
	 * @param array $settings The settings being saved.
	 */
	abstract public function sanitize_settings( $settings );

	/**
	 * Provides debug information related to the provider.
	 *
	 * @return string|array Debug info to display on the Site Health screen. Accepts a string or key-value pairs.
	 * @since 1.4.0
	 */
	abstract public function get_provider_debug_information();

	/**
	 * Common entry point for all REST endpoints for this provider.
	 * This is called by the Service.
	 *
	 * @param int    $post_id       The Post Id we're processing.
	 * @param string $route_to_call The name of the route we're going to be processing.
	 *
	 * @return mixed
	 */
	public function rest_endpoint_callback( $post_id, $route_to_call ) {
		return null;
	}

	/**
<<<<<<< HEAD
	 * Format the result of most recent request.
	 *
	 * @param string $data Response data to format.
	 *
	 * @return string
	 */
	protected function get_formatted_latest_response( string $data = '' ) {
		if ( ! $data ) {
			return __( 'N/A', 'classifai' );
		}

		if ( is_wp_error( $data ) ) {
			return $data->get_error_message();
		}

		return preg_replace( '/,"/', ', "', wp_json_encode( $data ) );
=======
	 * Returns whether the provider is configured or not.
	 *
	 * @return bool
	 */
	public function is_configured() {
		$settings = $this->get_settings();

		$is_configured = false;
		if ( ! empty( $settings ) && ! empty( $settings['authenticated'] ) ) {
			$is_configured = true;
		}

		return $is_configured;
>>>>>>> e3674ea7
	}
}<|MERGE_RESOLUTION|>--- conflicted
+++ resolved
@@ -388,7 +388,6 @@
 	}
 
 	/**
-<<<<<<< HEAD
 	 * Format the result of most recent request.
 	 *
 	 * @param string $data Response data to format.
@@ -405,7 +404,9 @@
 		}
 
 		return preg_replace( '/,"/', ', "', wp_json_encode( $data ) );
-=======
+	}
+
+	/**
 	 * Returns whether the provider is configured or not.
 	 *
 	 * @return bool
@@ -419,6 +420,5 @@
 		}
 
 		return $is_configured;
->>>>>>> e3674ea7
 	}
 }