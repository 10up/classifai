--- conflicted
+++ resolved
@@ -79,19 +79,9 @@
 			'azure_text_to_speech'
 		);
 
-<<<<<<< HEAD
 		// Features provided by this provider.
 		$this->features = array(
 			'text_to_speech' => __( 'Text to speech', 'classifai' ),
-=======
-		// Set the onboarding options.
-		$this->onboarding_options = array(
-			'title'    => __( 'Microsoft Azure Text to Speech', 'classifai' ),
-			'fields'   => array( 'url', 'api-key' ),
-			'features' => array(
-				'enable_text_to_speech' => __( 'Generate speech for post content', 'classifai' ),
-			),
->>>>>>> 29083980
 		);
 
 		$this->feature_instance = $feature_instance;
