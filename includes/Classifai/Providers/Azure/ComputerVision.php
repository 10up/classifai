--- conflicted
+++ resolved
@@ -18,7 +18,11 @@
 	 */
 	protected $tag_url = '/vision/v2.0/tag';
 
-	protected $analyze_url = '/vision/v2.0/analyze?visualFeatures=Description,Tags';
+
+	/**
+	 * @var string URL fragment to the analye API endpoint
+	 */
+	protected $analyze_url = '/vision/v1.0/analyze?visualFeatures=Description,Tags';
 
 	/**
 	 * ComputerVision constructor.
@@ -61,20 +65,19 @@
 	 * Register the functionality.
 	 */
 	public function register() {
-		//add_filter( 'wp_generate_attachment_metadata', [ $this, 'generate_alt_tags' ], 10, 2 );
-
-		// Only tag if setting is enabled.
-		if ( 'no' !== $this->get_settings( 'enable_image_tagging' ) ) {
-<<<<<<< HEAD
-			add_filter( 'wp_generate_attachment_metadata', [ $this, 'generate_image_tags' ], 10, 2 );
-=======
-			//add_filter( 'wp_generate_attachment_metadata', [ $this, 'generate_img_tags' ], 10, 2 );
-		}
-
-		add_filter( 'wp_generate_attachment_metadata', [ $this, 'generate_items' ], 10, 2 );
-	}
-
-	public function generate_items( $metatdata, $attachment_id ) {
+//		add_filter( 'wp_generate_attachment_metadata', [ $this, 'generate_alt_tags' ], 10, 2 );
+//
+//		// Only tag if setting is enabled.
+//		if ( 'no' !== $this->get_settings( 'enable_image_tagging' ) ) {
+//			add_filter( 'wp_generate_attachment_metadata', [ $this, 'generate_image_tags' ], 10, 2 );
+//		}
+//		add_filter( 'wp_generate_attachment_metadata', [ $this, 'generate_items' ], 10, 2 );
+
+		// Add a single filter callback to process the image in Computer Vision
+		add_filter( 'wp_generate_attachment_metadata', [ $this, 'process_image' ], 10, 2 );
+	}
+
+	public function process_image( $metatdata, $attachment_id ) {
 
 		$settings = $this->get_settings();
 		$image_url = wp_get_attachment_image_url( $attachment_id );
@@ -107,7 +110,6 @@
 			}
 		} else {
 			$rtn = $request;
->>>>>>> 204f37a1
 		}
 
 		return $rtn;
