--- conflicted
+++ resolved
@@ -436,14 +436,10 @@
 			);
 		}
 
-<<<<<<< HEAD
-		if ( isset( $settings['caption_threshold'] ) && is_numeric( $settings['caption_threshold'] ) && (int) $settings['caption_threshold'] >= 0 && (int) $settings['caption_threshold'] <= 100 ) {
-=======
 		$caption_enabled                       = isset( $settings['enable_image_captions'] ) ? '1' : 'no';
 		$new_settings['enable_image_captions'] = $caption_enabled;
 
-		if ( is_numeric( $settings['caption_threshold'] ) && (int) $settings['caption_threshold'] >= 0 && (int) $settings['caption_threshold'] <= 100 ) {
->>>>>>> aa3d62b6
+		if ( isset( $settings['caption_threshold'] ) && is_numeric( $settings['caption_threshold'] ) && (int) $settings['caption_threshold'] >= 0 && (int) $settings['caption_threshold'] <= 100 ) {
 			$new_settings['caption_threshold'] = absint( $settings['caption_threshold'] );
 		} else {
 			$new_settings['caption_threshold'] = 75;
@@ -499,7 +495,6 @@
 	}
 
 	/**
-<<<<<<< HEAD
 	 * Provides debug information related to the provider.
 	 *
 	 * @param null|array $settings Settings array. If empty, settings will be retrieved.
@@ -517,7 +512,9 @@
 			__( 'API URL', 'classifai' )           => $settings['url'] ?? '',
 			__( 'Caption threshold', 'classifai' ) => $settings['caption_threshold'] ?? null,
 		];
-=======
+	}
+
+	/**
 	 * Filter the SQL clauses of an attachment query to include tags and alt text.
 	 *
 	 * @param array $clauses An array including WHERE, GROUP BY, JOIN, ORDER BY,
@@ -544,6 +541,5 @@
 		);
 
 		return $clauses;
->>>>>>> aa3d62b6
 	}
 }