--- conflicted
+++ resolved
@@ -145,7 +145,8 @@
 		$image_url  = get_largest_acceptable_image_url(
 			get_attached_file( $attachment_id ),
 			wp_get_attachment_url( $attachment_id ),
-			$metadata['sizes']
+			$metadata['sizes'],
+			computer_vision_max_filesize()
 		);
 
 		if ( filter_input( INPUT_POST, 'rescan-captions' ) ) {
@@ -831,18 +832,15 @@
 		$image_url = get_largest_acceptable_image_url(
 			get_attached_file( $post_id ),
 			wp_get_attachment_url( $post_id ),
-			$metadata['sizes']
-		);
-<<<<<<< HEAD
+			$metadata['sizes'],
+			computer_vision_max_filesize()
+		);
 
 		if ( empty( $image_url ) ) {
-			return '';
-		}
-
-		$image_scan_results = $this->scan_image( $image_url );
-=======
+			return new WP_Error( 'error', esc_html__( 'Valid image size not found. Make sure the image is less than 4MB.' ) );
+		}
+
 		$image_scan_results = $this->scan_image( $image_url, [ $route_to_call ] );
->>>>>>> 212e6dab
 
 		if ( is_wp_error( $image_scan_results ) ) {
 			return $image_scan_results;
