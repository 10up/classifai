--- conflicted
+++ resolved
@@ -226,7 +226,6 @@
 	 *
 	 * @return array
 	 */
-<<<<<<< HEAD
 	public function get_default_provider_settings() {
 		$common_settings = [
 			'endpoint_url'  => '',
@@ -315,31 +314,6 @@
 		}
 
 		return $new_settings;
-=======
-	public function get_default_settings() {
-		$default_settings = parent::get_default_settings() ?? [];
-
-		return array_merge(
-			$default_settings,
-			[
-				'valid'                 => false,
-				'url'                   => '',
-				'api_key'               => '',
-				'enable_image_captions' => array(
-					'alt'         => 0,
-					'caption'     => 0,
-					'description' => 0,
-				),
-				'enable_image_tagging'  => true,
-				'enable_smart_cropping' => false,
-				'enable_ocr'            => false,
-				'enable_read_pdf'       => false,
-				'caption_threshold'     => 75,
-				'tag_threshold'         => 70,
-				'image_tag_taxonomy'    => 'classifai-image-tags',
-			]
-		);
->>>>>>> 6734c62b
 	}
 
 	/**
@@ -391,7 +365,6 @@
 		add_action( 'rest_api_init', [ $this, 'register_endpoints' ] );
 		add_action( 'enqueue_block_editor_assets', [ $this, 'enqueue_editor_assets' ] );
 
-<<<<<<< HEAD
 
 		if ( ( new ImageCropping() )->is_feature_enabled() ) {
 			add_filter( 'wp_generate_attachment_metadata', [ $this, 'smart_crop_image' ], 7, 2 );
@@ -402,15 +375,6 @@
 		}
 
 		if ( ( new PDFTextExtraction )->is_feature_enabled() ) {
-=======
-		if ( $this->is_feature_enabled( 'ocr' ) ) {
-			add_action( 'enqueue_block_editor_assets', [ $this, 'enqueue_editor_assets' ] );
-			add_filter( 'the_content', [ $this, 'add_ocr_aria_describedby' ] );
-			add_filter( 'rest_api_init', [ $this, 'add_ocr_data_to_api_response' ] );
-		}
-
-		if ( $this->is_feature_enabled( 'read_pdf' ) ) {
->>>>>>> 6734c62b
 			add_action( 'add_attachment', [ $this, 'read_pdf' ] );
 			add_action( 'classifai_retry_get_read_result', [ $this, 'do_read_cron' ], 10, 2 );
 			add_action( 'wp_ajax_classifai_get_read_status', [ $this, 'get_read_status_ajax' ] );
@@ -527,11 +491,7 @@
 			);
 		}
 
-<<<<<<< HEAD
 		if ( ( new PDFTextExtraction() )->is_feature_enabled() && attachment_is_pdf( $post ) ) {
-=======
-		if ( attachment_is_pdf( $post ) && $this->is_feature_enabled( 'read_pdf' ) ) {
->>>>>>> 6734c62b
 			add_meta_box(
 				'attachment_meta_box',
 				__( 'ClassifAI PDF Processing', 'classifai' ),
@@ -549,14 +509,11 @@
 	 * @param \WP_Post $post The post object.
 	 */
 	public function attachment_data_meta_box( $post ) {
-<<<<<<< HEAD
 		$alt_generator  = new DescriptiveTextGenerator();
 		$image_tagging  = new ImageTagsGenerator();
 		$image_to_text  = new ImageTextExtraction();
 		$crop_generator = new ImageCropping();
 
-=======
->>>>>>> 6734c62b
 		$captions   = get_post_meta( $post->ID, '_wp_attachment_image_alt', true ) ? __( 'No descriptive text? Rescan image', 'classifai' ) : __( 'Generate descriptive text', 'classifai' );
 		$tags       = ! empty( wp_get_object_terms( $post->ID, 'classifai-image-tags' ) ) ? __( 'Rescan image for new tags', 'classifai' ) : __( 'Generate image tags', 'classifai' );
 		$ocr        = get_post_meta( $post->ID, 'classifai_computer_vision_ocr', true ) ? __( 'Rescan for text', 'classifai' ) : __( 'Scan image for text', 'classifai' );
@@ -564,11 +521,7 @@
 		?>
 
 		<div class="misc-publishing-actions">
-<<<<<<< HEAD
 			<?php if ( $alt_generator->is_feature_enabled() && ! empty( $this->get_alt_text_settings() ) ) : ?>
-=======
-			<?php if ( $this->is_feature_enabled( 'image_captions' ) ) : ?>
->>>>>>> 6734c62b
 				<div class="misc-pub-section">
 					<label for="rescan-captions">
 						<input type="checkbox" value="yes" id="rescan-captions" name="rescan-captions"/>
@@ -577,11 +530,7 @@
 				</div>
 			<?php endif; ?>
 
-<<<<<<< HEAD
 			<?php if ( $image_tagging->is_feature_enabled() ) : ?>
-=======
-			<?php if ( $this->is_feature_enabled( 'image_tagging' ) ) : ?>
->>>>>>> 6734c62b
 				<div class="misc-pub-section">
 					<label for="rescan-tags">
 						<input type="checkbox" value="yes" id="rescan-tags" name="rescan-tags"/>
@@ -590,11 +539,7 @@
 				</div>
 			<?php endif; ?>
 
-<<<<<<< HEAD
 			<?php if ( $image_to_text->is_feature_enabled() ) : ?>
-=======
-			<?php if ( $this->is_feature_enabled( 'ocr' ) ) : ?>
->>>>>>> 6734c62b
 				<div class="misc-pub-section">
 					<label for="rescan-ocr">
 						<input type="checkbox" value="yes" id="rescan-ocr" name="rescan-ocr"/>
@@ -603,11 +548,7 @@
 				</div>
 			<?php endif; ?>
 
-<<<<<<< HEAD
 			<?php if ( $crop_generator->is_feature_enabled() ) : ?>
-=======
-			<?php if ( $this->is_feature_enabled( 'smart_cropping' ) ) : ?>
->>>>>>> 6734c62b
 				<div class="misc-pub-section">
 					<label for="rescan-smart-crop">
 						<input type="checkbox" value="yes" id="rescan-smart-crop" name="rescan-smart-crop"/>
@@ -650,7 +591,6 @@
 	 * @param \WP_post $post        Post object for the attachment being viewed.
 	 */
 	public function add_rescan_button_to_media_modal( $form_fields, $post ) {
-<<<<<<< HEAD
 		$pdf_to_text   = new PDFTextExtraction();
 		$alt_generator = new DescriptiveTextGenerator();
 		$image_to_text = new ImageTextExtraction();
@@ -659,9 +599,6 @@
 
 		// PDF to text.
 		if ( $pdf_to_text->is_feature_enabled() && attachment_is_pdf( $post ) ) {
-=======
-		if ( attachment_is_pdf( $post ) && $this->is_feature_enabled( 'read_pdf' ) ) {
->>>>>>> 6734c62b
 			$read_text = empty( get_the_content( null, false, $post ) ) ? __( 'Scan', 'classifai' ) : __( 'Rescan', 'classifai' );
 			$status    = get_post_meta( $post->ID, '_classifai_azure_read_status', true );
 			if ( ! empty( $status['status'] ) && 'running' === $status['status'] ) {
@@ -678,20 +615,10 @@
 			];
 		}
 
-<<<<<<< HEAD
 		// Description generator.
 		if ( $alt_generator->is_feature_enabled() && wp_attachment_is_image( $post ) ) {
 			if ( ! empty( $this->get_alt_text_settings() ) ) {
 				$alt_tags_text                  = empty( get_post_meta( $post->ID, '_wp_attachment_image_alt', true ) ) ? __( 'Generate', 'classifai' ) : __( 'Rescan', 'classifai' );
-=======
-		if ( wp_attachment_is_image( $post ) ) {
-			$alt_tags_text   = empty( get_post_meta( $post->ID, '_wp_attachment_image_alt', true ) ) ? __( 'Generate', 'classifai' ) : __( 'Rescan', 'classifai' );
-			$image_tags_text = empty( wp_get_object_terms( $post->ID, 'classifai-image-tags' ) ) ? __( 'Generate', 'classifai' ) : __( 'Rescan', 'classifai' );
-			$ocr_text        = empty( get_post_meta( $post->ID, 'classifai_computer_vision_ocr', true ) ) ? __( 'Scan', 'classifai' ) : __( 'Rescan', 'classifai' );
-			$smart_crop_text = empty( get_transient( 'classifai_azure_computer_vision_smart_cropping_latest_response' ) ) ? __( 'Generate', 'classifai' ) : __( 'Regenerate', 'classifai' );
-
-			if ( $this->is_feature_enabled( 'image_captions' ) ) {
->>>>>>> 6734c62b
 				$form_fields['rescan_alt_tags'] = [
 					'label'        => __( 'Descriptive text', 'classifai' ),
 					'input'        => 'html',
@@ -700,7 +627,6 @@
 				];
 			}
 
-<<<<<<< HEAD
 		}
 
 		// Image tagging.
@@ -734,34 +660,6 @@
 				'html'         => '<button class="button secondary" id="classifai-rescan-ocr" data-id="' . esc_attr( absint( $post->ID ) ) . '">' . esc_html( $ocr_text ) . '</button><span class="spinner" style="display:none;float:none;"></span><span class="error" style="display:none;color:#bc0b0b;padding:5px;"></span>',
 				'show_in_edit' => false,
 			];
-=======
-			if ( $this->is_feature_enabled( 'image_tagging' ) ) {
-				$form_fields['rescan_captions'] = [
-					'label'        => __( 'Image tags', 'classifai' ),
-					'input'        => 'html',
-					'html'         => '<button class="button secondary" id="classifai-rescan-image-tags" data-id="' . esc_attr( absint( $post->ID ) ) . '">' . esc_html( $image_tags_text ) . '</button><span class="spinner" style="display:none;float:none;"></span><span class="error" style="display:none;color:#bc0b0b;padding:5px;"></span>',
-					'show_in_edit' => false,
-				];
-			}
-
-			if ( $this->is_feature_enabled( 'smart_cropping' ) ) {
-				$form_fields['rescan_smart_crop'] = [
-					'label'        => __( 'Smart thumbnail', 'classifai' ),
-					'input'        => 'html',
-					'html'         => '<button class="button secondary" id="classifai-rescan-smart-crop" data-id="' . esc_attr( absint( $post->ID ) ) . '">' . esc_html( $smart_crop_text ) . '</button><span class="spinner" style="display:none;float:none;"></span><span class="error" style="display:none;color:#bc0b0b;padding:5px;"></span>',
-					'show_in_edit' => false,
-				];
-			}
-
-			if ( $this->is_feature_enabled( 'ocr' ) ) {
-				$form_fields['rescan_ocr'] = [
-					'label'        => __( 'Scan image for text', 'classifai' ),
-					'input'        => 'html',
-					'html'         => '<button class="button secondary" id="classifai-rescan-ocr" data-id="' . esc_attr( absint( $post->ID ) ) . '">' . esc_html( $ocr_text ) . '</button><span class="spinner" style="display:none;float:none;"></span><span class="error" style="display:none;color:#bc0b0b;padding:5px;"></span>',
-					'show_in_edit' => false,
-				];
-			}
->>>>>>> 6734c62b
 		}
 
 		return $form_fields;
@@ -850,18 +748,9 @@
 			);
 		}
 
-<<<<<<< HEAD
 		if ( clean_input( 'rescan-smart-crop' ) ) {
 			$feature = new ImageCropping();
 			$feature->run( $metadata, $attachment_id );
-=======
-		if ( clean_input( 'rescan-captions' ) && $this->is_feature_enabled( 'image_captions' ) ) {
-			$routes[] = 'alt-tags';
-		} elseif ( clean_input( 'rescan-tags' ) && $this->is_feature_enabled( 'image_tagging' ) ) {
-			$routes[] = 'image-tags';
-		} elseif ( clean_input( 'rescan-smart-crop' ) && $this->is_feature_enabled( 'smart_cropping' ) ) {
-			$routes[] = 'smart-crop';
->>>>>>> 6734c62b
 		}
 
 		if ( clean_input( 'rescan-tags' ) ) {
@@ -908,11 +797,7 @@
 			return $metadata;
 		}
 
-<<<<<<< HEAD
 		$should_smart_crop = $feature->is_feature_enabled();
-=======
-		$should_smart_crop = $this->is_feature_enabled( 'smart_cropping' );
->>>>>>> 6734c62b
 
 		/**
 		 * Filters whether to apply smart cropping to the current image.
@@ -955,16 +840,9 @@
 	 */
 	public function generate_image_alt_tags( $metadata, $attachment_id ) {
 		$image_scan = false;
-<<<<<<< HEAD
 		$feature    = new ImageTagsGenerator();
 
 		if ( $feature->is_feature_enabled() && ! empty( $this->get_alt_text_settings() ) ) {
-=======
-		if (
-			$this->is_feature_enabled( 'image_tagging' ) ||
-			$this->is_feature_enabled( 'image_captions' )
-		) {
->>>>>>> 6734c62b
 
 			// Allow scanning image that are not stored in local storage.
 			$image_url = get_modified_image_source_url( $attachment_id );
@@ -1028,11 +906,7 @@
 			return $metadata;
 		}
 
-<<<<<<< HEAD
 		$should_ocr_scan = $feature->is_feature_enabled();
-=======
-		$should_ocr_scan = $this->is_feature_enabled( 'ocr' );
->>>>>>> 6734c62b
 
 		/**
 		 * Filters whether to run OCR scanning on the current image.
@@ -1123,19 +997,11 @@
 		$settings     = $feature->get_settings( static::ID );
 		$api_features = [];
 
-<<<<<<< HEAD
 		if ( $feature instanceof DescriptiveTextGenerator && $feature->is_feature_enabled() && ! empty( $this->get_alt_text_settings() ) ) {
 			$api_features[] = 'Description';
 		}
 
 		if ( $feature instanceof ImageTagsGenerator && $feature->is_feature_enabled() ) {
-=======
-		if ( in_array( 'alt-tags', $routes, true ) || $this->is_feature_enabled( 'image_captions' ) ) {
-			$api_features[] = 'Description';
-		}
-
-		if ( in_array( 'image-tags', $routes, true ) || $this->is_feature_enabled( 'image_tagging' ) ) {
->>>>>>> 6734c62b
 			$api_features[] = 'Tags';
 		}
 
@@ -1234,19 +1100,9 @@
 	 * @param int $attachment_id Attachment ID.
 	 */
 	public function read_pdf( $attachment_id ) {
-<<<<<<< HEAD
 		$feature         = new PDFTextExtraction();
 		$settings        = $feature->get_settings( static::ID );
 		$should_read_pdf = $feature->is_feature_enabled();
-=======
-		$settings = $this->get_settings();
-
-		if ( ! is_array( $settings ) ) {
-			return new WP_Error( 'invalid_settings', 'Can not retrieve the plugin settings.' );
-		}
-
-		$should_read_pdf = $this->is_feature_enabled( 'read_pdf' );
->>>>>>> 6734c62b
 
 		if ( ! $should_read_pdf ) {
 			return false;
@@ -1288,20 +1144,12 @@
 	 *
 	 * @return string|array|WP_Error
 	 */
-<<<<<<< HEAD
 	public function generate_image_tags( $tags, $attachment_id, $feature = null ) {
 		$rtn      = '';
 		$settings = $feature->get_settings( static::ID );
 
 		// Don't save tags if the setting is disabled.
 		if ( ! $feature->is_feature_enabled() ) {
-=======
-	protected function generate_image_tags( $tags, $attachment_id ) {
-		$rtn = '';
-
-		// Don't save tags if the setting is disabled.
-		if ( ! $this->is_feature_enabled( 'image_tagging' ) ) {
->>>>>>> 6734c62b
 			return new WP_Error( 'invalid_settings', esc_html__( 'Image tagging is disabled.', 'classifai' ) );
 		}
 
@@ -1357,7 +1205,6 @@
 	/**
 	 * Setup fields
 	 */
-<<<<<<< HEAD
 	public function setup_fields_sections() {}
 
 	/**
@@ -1372,89 +1219,6 @@
 		$rtn     = false;
 		$request = wp_remote_post(
 			trailingslashit( $url ) . $this->analyze_url,
-=======
-	public function setup_fields_sections() {
-		add_settings_section( $this->get_option_name(), $this->provider_service_name, '', $this->get_option_name() );
-		$default_settings = $this->get_default_settings();
-		add_settings_field(
-			'url',
-			esc_html__( 'Endpoint URL', 'classifai' ),
-			[ $this, 'render_input' ],
-			$this->get_option_name(),
-			$this->get_option_name(),
-			[
-				'label_for'     => 'url',
-				'input_type'    => 'text',
-				'default_value' => $default_settings['url'],
-				'description'   => __( 'Supported protocol and hostname endpoints, e.g., <code>https://REGION.api.cognitive.microsoft.com</code> or <code>https://EXAMPLE.cognitiveservices.azure.com</code>. This can look different based on your setting choices in Azure.', 'classifai' ),
-			]
-		);
-		add_settings_field(
-			'api-key',
-			esc_html__( 'API Key', 'classifai' ),
-			[ $this, 'render_input' ],
-			$this->get_option_name(),
-			$this->get_option_name(),
-			[
-				'label_for'     => 'api_key',
-				'input_type'    => 'password',
-				'default_value' => $default_settings['api_key'],
-			]
-		);
-
-		// Add Image descriptive text fields.
-		add_settings_section(
-			$this->get_option_name() . '_image_captions',
-			esc_html__( 'Image descriptive text settings', 'classifai' ),
-			'',
-			$this->get_option_name()
-		);
-
-		add_settings_field(
-			'enable-image-captions',
-			esc_html__( 'Generate descriptive text', 'classifai' ),
-			[ $this, 'render_auto_caption_fields' ],
-			$this->get_option_name(),
-			$this->get_option_name() . '_image_captions',
-			[
-				'label_for'     => 'enable_image_captions',
-				'input_type'    => 'checkbox',
-				'default_value' => $default_settings['enable_image_captions'],
-				'description'   => __( 'Choose image fields where the generated captions should be applied.', 'classifai' ),
-			]
-		);
-
-		$this->add_access_settings( 'image_captions', $this->get_option_name() . '_image_captions' );
-
-		add_settings_field(
-			'caption-threshold',
-			esc_html__( 'Descriptive text confidence threshold', 'classifai' ),
-			[ $this, 'render_input' ],
-			$this->get_option_name(),
-			$this->get_option_name() . '_image_captions',
-			[
-				'label_for'     => 'caption_threshold',
-				'input_type'    => 'number',
-				'default_value' => $default_settings['caption_threshold'],
-				'description'   => __( 'Minimum confidence score for automatically added alt text, numeric value from 0-100. Recommended to be set to at least 75.', 'classifai' ),
-			]
-		);
-
-		// Add Tag images fields.
-		add_settings_section(
-			$this->get_option_name() . '_image_tagging',
-			esc_html__( 'Image tagging settings', 'classifai' ),
-			'',
-			$this->get_option_name()
-		);
-
-		add_settings_field(
-			'enable-image-tagging',
-			esc_html__( 'Tag images', 'classifai' ),
-			[ $this, 'render_input' ],
-			$this->get_option_name(),
-			$this->get_option_name() . '_image_tagging',
->>>>>>> 6734c62b
 			[
 				'headers' => [
 					'Ocp-Apim-Subscription-Key' => $api_key,
@@ -1464,7 +1228,6 @@
 			]
 		);
 
-<<<<<<< HEAD
 		if ( ! is_wp_error( $request ) ) {
 			$response = json_decode( wp_remote_retrieve_body( $request ) );
 			if ( ! empty( $response->error ) ) {
@@ -1481,16 +1244,6 @@
 		register_rest_route(
 			'classifai/v1',
 			'alt-tags/(?P<id>\d+)',
-=======
-		$this->add_access_settings( 'image_tagging', $this->get_option_name() . '_image_tagging' );
-
-		add_settings_field(
-			'image-tag-threshold',
-			esc_html__( 'Tag confidence threshold', 'classifai' ),
-			[ $this, 'render_input' ],
-			$this->get_option_name(),
-			$this->get_option_name() . '_image_tagging',
->>>>>>> 6734c62b
 			[
 				'methods'             => WP_REST_Server::READABLE,
 				'callback'            => [ $this, 'computer_vision_endpoint_callback' ],
@@ -1506,25 +1259,10 @@
 				'permission_callback' => [ $this, 'descriptive_text_generator_permissions_check' ],
 			]
 		);
-<<<<<<< HEAD
 
 		register_rest_route(
 			'classifai/v1',
 			'image-tags/(?P<id>\d+)',
-=======
-		// What taxonomy should we tag images with?
-		$attachment_taxonomies = get_object_taxonomies( 'attachment', 'objects' );
-		$options               = [];
-		foreach ( $attachment_taxonomies as $name => $taxonomy ) {
-			$options[ $name ] = $taxonomy->label;
-		}
-		add_settings_field(
-			'image-tag-taxonomy',
-			esc_html__( 'Tag taxonomy', 'classifai' ),
-			[ $this, 'render_select' ],
-			$this->get_option_name(),
-			$this->get_option_name() . '_image_tagging',
->>>>>>> 6734c62b
 			[
 				'methods'             => WP_REST_Server::READABLE,
 				'callback'            => [ $this, 'computer_vision_endpoint_callback' ],
@@ -1541,26 +1279,9 @@
 			]
 		);
 
-<<<<<<< HEAD
 		register_rest_route(
 			'classifai/v1',
 			'smart-crop/(?P<id>\d+)',
-=======
-		// Add Smart cropping fields.
-		add_settings_section(
-			$this->get_option_name() . '_smart_cropping',
-			esc_html__( 'Smart cropping settings', 'classifai' ),
-			'',
-			$this->get_option_name()
-		);
-
-		add_settings_field(
-			'enable-smart-cropping',
-			esc_html__( 'Enable smart cropping', 'classifai' ),
-			[ $this, 'render_input' ],
-			$this->get_option_name(),
-			$this->get_option_name() . '_smart_cropping',
->>>>>>> 6734c62b
 			[
 				'methods'             => WP_REST_Server::READABLE,
 				'callback'            => [ $this, 'computer_vision_endpoint_callback' ],
@@ -1577,28 +1298,9 @@
 			]
 		);
 
-<<<<<<< HEAD
 		register_rest_route(
 			'classifai/v1',
 			'read-pdf/(?P<id>\d+)',
-=======
-		$this->add_access_settings( 'smart_cropping', $this->get_option_name() . '_smart_cropping' );
-
-		// Add OCR fields.
-		add_settings_section(
-			$this->get_option_name() . '_ocr',
-			esc_html__( 'Scan images for text settings', 'classifai' ),
-			'',
-			$this->get_option_name()
-		);
-
-		add_settings_field(
-			'enable-ocr',
-			esc_html__( 'Scan images for text', 'classifai' ),
-			[ $this, 'render_input' ],
-			$this->get_option_name(),
-			$this->get_option_name() . '_ocr',
->>>>>>> 6734c62b
 			[
 				'methods'             => WP_REST_Server::READABLE,
 				'callback'            => [ $this, 'computer_vision_endpoint_callback' ],
@@ -1615,28 +1317,9 @@
 			]
 		);
 
-<<<<<<< HEAD
 		register_rest_route(
 			'classifai/v1',
 			'ocr/(?P<id>\d+)',
-=======
-		$this->add_access_settings( 'ocr', $this->get_option_name() . '_ocr' );
-
-		// Add PDF fields.
-		add_settings_section(
-			$this->get_option_name() . '_read_pdf',
-			esc_html__( 'Scan PDF documents settings', 'classifai' ),
-			'',
-			$this->get_option_name()
-		);
-
-		add_settings_field(
-			'enable-read-pdf',
-			esc_html__( 'Enable scanning PDF', 'classifai' ),
-			[ $this, 'render_input' ],
-			$this->get_option_name(),
-			$this->get_option_name() . '_read_pdf',
->>>>>>> 6734c62b
 			[
 				'methods'             => WP_REST_Server::READABLE,
 				'callback'            => [ $this, 'computer_vision_endpoint_callback' ],
@@ -1652,8 +1335,6 @@
 				'permission_callback' => [ $this, 'image_text_extractor_permissions_check' ],
 			]
 		);
-
-		$this->add_access_settings( 'read_pdf', $this->get_option_name() . '_read_pdf' );
 	}
 
 	public function computer_vision_endpoint_callback( $request ) {
@@ -1667,33 +1348,10 @@
 			return new WP_Error( 'incorrect_ID', sprintf( esc_html__( '%1$d is not found or is not an attachment', 'classifai' ), $attachment_id ), [ 'status' => 404 ] );
 		}
 
-<<<<<<< HEAD
 		// If no args, we can't pass the call into the active provider.
 		if ( false === $route_to_call ) {
 			return new WP_Error( 'no_route', esc_html__( 'No route indicated for the provider class to use.', 'classifai' ), [ 'status' => 404 ] );
 		}
-=======
-		$features = [
-			'image_captions',
-			'image_tagging',
-			'smart_cropping',
-			'ocr',
-			'read_pdf',
-		];
-
-		$access_settings = [];
-		foreach ( $features as $feature ) {
-			$access_settings = array_merge( $access_settings, $this->sanitize_access_settings( $settings, $feature ) );
-		}
-		$new_settings = array_merge( $new_settings, $access_settings );
-
-		$checkbox_settings = [
-			'enable_image_tagging',
-			'enable_smart_cropping',
-			'enable_ocr',
-			'enable_read_pdf',
-		];
->>>>>>> 6734c62b
 
 		// Call the provider endpoint function
 		return rest_ensure_response( $this->rest_endpoint_callback( $attachment_id, $route_to_call ) );
@@ -1841,100 +1499,4 @@
 
 		return $clauses;
 	}
-<<<<<<< HEAD
-=======
-
-	/**
-	 * Common entry point for all REST endpoints for this provider.
-	 * This is called by the Service.
-	 *
-	 * @param int    $post_id       The Post Id we're processing.
-	 * @param string $route_to_call The name of the route we're going to be processing.
-	 * @param array  $args          Optional arguments to pass to the route.
-	 * @return array|string|WP_Error
-	 */
-	public function rest_endpoint_callback( $post_id, $route_to_call, $args = [] ) {
-		$route_to_call = strtolower( $route_to_call );
-		// Check to be sure the post both exists and is an attachment.
-		if ( ! get_post( $post_id ) || 'attachment' !== get_post_type( $post_id ) ) {
-			/* translators: %1$s: the attachment ID */
-			return new WP_Error( 'incorrect_ID', sprintf( esc_html__( '%1$d is not found or is not an attachment', 'classifai' ), $post_id ), [ 'status' => 404 ] );
-		}
-
-		$metadata = wp_get_attachment_metadata( $post_id );
-
-		if ( 'ocr' === $route_to_call ) {
-			return $this->ocr_processing( $metadata, $post_id, true );
-		}
-
-		if ( 'read-pdf' === $route_to_call ) {
-			return $this->read_pdf( $post_id );
-		}
-
-		// Allow rescanning image that are not stored in local storage.
-		$image_url = get_modified_image_source_url( $post_id );
-
-		if ( empty( $image_url ) || ! filter_var( $image_url, FILTER_VALIDATE_URL ) ) {
-			$image_url = get_largest_acceptable_image_url(
-				get_attached_file( $post_id ),
-				wp_get_attachment_url( $post_id ),
-				$metadata['sizes'],
-				computer_vision_max_filesize()
-			);
-		}
-
-		if ( empty( $image_url ) ) {
-			return new WP_Error( 'error', esc_html__( 'Valid image size not found. Make sure the image is less than 4MB.' ) );
-		}
-
-		$image_scan_results = $this->scan_image( $image_url, [ $route_to_call ] );
-
-		if ( is_wp_error( $image_scan_results ) ) {
-			return $image_scan_results;
-		}
-
-		switch ( $route_to_call ) {
-			case 'alt-tags':
-				if ( isset( $image_scan_results->description->captions ) ) {
-					// Process the captions.
-					return $this->generate_alt_tags( $image_scan_results->description->captions, $post_id );
-				}
-				break;
-			case 'image-tags':
-				if ( isset( $image_scan_results->tags ) ) {
-					// Process the tags.
-					return $this->generate_image_tags( $image_scan_results->tags, $post_id );
-				}
-				break;
-			case 'smart-crop':
-				if ( ! empty( $metadata ) ) {
-					// Process the smart crop.
-					return $this->smart_crop_image( $metadata, $post_id );
-				}
-				break;
-		}
-	}
-
-	/**
-	 * Determine if the feature is turned on.
-	 * Note: This function does not check if the user has access to the feature.
-	 *
-	 * @since 2.5.0
-	 *
-	 * @param string $feature Feature to check.
-	 * @return bool
-	 */
-	public function is_enabled( string $feature ) {
-		$settings   = $this->get_settings();
-		$enable_key = 'enable_' . $feature;
-
-		$is_enabled = ( isset( $settings[ $enable_key ] ) && 1 === (int) $settings[ $enable_key ] );
-		if ( 'image_captions' === $feature ) {
-			$is_enabled = ( ! empty( $this->get_alt_text_settings() ) );
-		}
-
-		/** This filter is documented in includes/Classifai/Providers/Provider.php */
-		return apply_filters( "classifai_is_{$feature}_enabled", $is_enabled, $settings );
-	}
->>>>>>> 6734c62b
 }