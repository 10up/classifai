<?php
/**
 * Azure Computer vision
 */

namespace Classifai\Providers\Azure;

use Classifai\Providers\Provider;

class ComputerVision extends Provider {

	/**
	 * @var string URL fragment to the analyze API endpoint
	 */
	protected $analyze_url = '/vision/v1.0/analyze';

	/**
	 * ComputerVision constructor.
	 *
	 * @param string $service The service this class belongs to.
	 */
	public function __construct( $service ) {
		parent::__construct(
			'Microsoft Azure',
			'Computer Vision',
			'computer_vision',
			$service
		);
	}

	/**
	 * Resets settings for the ComputerVision provider.
	 */
	public function reset_settings() {
		// TODO: Implement reset_settings() method.
	}

	/**
	 * Can the functionality be initialized?
	 *
	 * @return bool
	 */
	public function can_register() {
		$options = get_option( $this->get_option_name() );
		if ( isset( $options['authenticated'] ) && false === $options['authenticated'] ) {
			return false;
		}
		if ( empty( $options ) ) {
			return false;
		}
		return true;
	}

	/**
	 * Register the functionality.
	 */
	public function register() {
		add_filter( 'wp_generate_attachment_metadata', [ $this, 'process_image' ], 10, 2 );
	}


	/**
<<<<<<< HEAD
	 * Provides the max filesize for the ComputerVision service.
	 *
	 * @return int
	 *
	 * @since 1.4.0
	 */
	public function get_max_filesize() {
		/**
		 * Filters the ComputerVision maximum allowed filesize.
		 *
		 * @param int Default 4MB.
		 */
		return apply_filters( 'classifai_computervision_max_filesize', 4000000 ); // 4MB default.
	}

	/**
	 * Generate the alt tags for the image being uploaded.
=======
	 * Process the image via Computer Vision based on the settings.
>>>>>>> 62b73d33
	 *
	 * @param array $metadata      The metadata for the image.
	 * @param int   $attachment_id Post ID for the attachment.
	 *
	 * @return mixed
	 */
	public function process_image( $metadata, $attachment_id ) {

<<<<<<< HEAD
		$image_url = $this->get_largest_acceptable_image_url(
			get_attached_file( $attachment_id ),
			wp_get_attachment_url( $attachment_id, 'full' ),
			$metadata['sizes']
		);

		if ( empty( $image_url ) ) {
			return $metadata;
		}

		$captions = $this->scan_image( $image_url );
		if ( ! is_wp_error( $captions ) && isset( $captions[0] ) ) {
			// Save the first caption as the alt text if it passes the threshold.
			if ( $captions[0]->confidence * 100 > $threshold ) {
				update_post_meta( $attachment_id, '_wp_attachment_image_alt', $captions[0]->text );
=======
		$settings = $this->get_settings();
		if (
			'no' !== $settings['enable_image_tagging'] ||
			'no' !== $settings['enable_image_captions']
		) {
			$image_url  = wp_get_attachment_image_url( $attachment_id );
			$image_scan = $this->scan_image( $image_url );
			if ( ! is_wp_error( $image_scan ) ) {
				// Check for captions
				if ( isset( $image_scan->description->captions ) ) {
					// Process the captions
					$this->generate_alt_tags( $image_scan->description->captions, $attachment_id );
				}
				// Check for tags
				if ( isset( $image_scan->tags ) ) {
					// Process the tags
					$this->generate_image_tags( $image_scan->tags, $attachment_id );
				}
>>>>>>> 62b73d33
			}
		}

		return $metadata;
	}

	/**
	 * Retrieves the URL of the largest version of an attachment image accepted by the ComputerVision service.
	 *
	 * @param string $full_image The path to the full-sized image source file.
	 * @param string $full_url   The URL of the full-sized image.
	 * @param array  $sizes      Intermediate size data from attachment meta.
	 * @return string|null The image URL, or null if no acceptable image found.
	 *
	 * @since 1.4.0
	 */
	public function get_largest_acceptable_image_url( $full_image, $full_url, $sizes ) {
		$file_size = @filesize( $full_image ); // phpcs:ignore WordPress.PHP.NoSilencedErrors.Discouraged
		if ( $file_size && $this->get_max_filesize() >= $file_size ) {
			return $full_url;
		}

		// Sort the image sizes in order of total width + height, descending.
		$sort_sizes = function( $size_1, $size_2 ) {
			$size_1_total = $size_1['width'] + $size_1['height'];
			$size_2_total = $size_2['width'] + $size_2['height'];

			if ( $size_1_total === $size_2_total ) {
				return 0;
			}

			return $size_1_total > $size_2_total ? -1 : 1;
		};

		usort( $sizes, $sort_sizes );

		foreach ( $sizes as $size ) {
			$sized_file = str_replace( basename( $full_image ), $size['file'], $full_image );
			$file_size  = @filesize( $sized_file ); // phpcs:ignore WordPress.PHP.NoSilencedErrors.Discouraged

			if ( $file_size && $this->get_max_filesize() >= $file_size ) {
				return str_replace( basename( $full_url ), $size['file'], $full_url );
			}
		}

		return null;
	}

	/**
	 * Scan the image and return the captions.
	 *
	 * @param string $image_url Path to the uploaded image.
	 *
	 * @return bool|object|\WP_Error
	 */
	protected function scan_image( $image_url ) {
		$settings = $this->get_settings();
		$url      = $this->prep_api_url();

		$request = wp_remote_post(
			$url,
			[
				'headers' => [
					'Ocp-Apim-Subscription-Key' => $settings['api_key'],
					'Content-Type'              => 'application/json',
				],
				'body'    => '{"url":"' . $image_url . '"}',
			]
		);

		if ( ! is_wp_error( $request ) ) {
			$response = json_decode( wp_remote_retrieve_body( $request ) );
			if ( isset( $response->error ) ) {
				$rtn = new \WP_Error( 'auth', $response->error->message );
			} else {
				return $response;
			}
		} else {
			$rtn = $request;
		}

		return $rtn;
	}

	/**
	 * Build and return the API endpoint based on settings.
	 *
	 * @return string
	 */
	protected function prep_api_url() {
		$settings     = $this->get_settings();
		$api_features = [];
		if ( 'no' !== $settings['enable_image_captions'] ) {
			$api_features[] = 'Description';
		}
		if ( 'no' !== $settings['enable_image_tagging'] ) {
			$api_features[] = 'Tags';
		}
		$endpoint = add_query_arg( 'visualFeatures', implode( ',', $api_features ), trailingslashit( $settings['url'] ) . $this->analyze_url );
		return $endpoint;
	}

	/**
	 * Generate the alt tags for the image being uploaded.
	 *
	 * @param array $captions      Captions returned from the API
	 * @param int   $attachment_id Post ID for the attachment.
	 */
	protected function generate_alt_tags( $captions, $attachment_id ) {
		/**
		 * Filter the captions returned from the API.
		 *
		 * @param array $captions. The caption data.
		 *
		 * @return array $captions The filtered caption data.
		 */
		$captions = apply_filters( 'classifai_computer_vision_captions', $captions );
		// If $captions isn't an array, don't save them.
		if ( is_array( $captions ) && ! empty( $captions ) ) {
			$threshold = $this->get_settings( 'caption_threshold' );
			// Save the first caption as the alt text if it passes the threshold.
			if ( $captions[0]->confidence * 100 > $threshold ) {
				update_post_meta( $attachment_id, '_wp_attachment_image_alt', $captions[0]->text );
			} else {
				/**
				 * Fire an action if there were no captions added.
				 *
				 * @param array $tags.   The caption data.
				 * @param int $threshold The caption_threshold setting.
				 */
				do_action( 'classifai_computer_vision_caption_failed', $captions, $threshold );
			}
			// Save all the results for later.
			update_post_meta( $attachment_id, 'classifai_computer_vision_captions', $captions );
		}
	}

	/**
	 * Generate the image tags for the image being uploaded.
	 *
	 * @param array $tags          Array ot tags returned from the API.
	 * @param int   $attachment_id Post ID for the attachment.
	 *
	 * @return mixed
	 */
	protected function generate_image_tags( $tags, $attachment_id ) {
		/**
		 * Filter the tags returned from the API.
		 *
		 * @param array $tags. The image tag data.
		 *
		 * @return array $tags The filtered image tags.
		 */
		$tags = apply_filters( 'classifai_computer_vision_image_tags', $tags );
		// If $tags isn't an array, don't save them.
		if ( is_array( $tags ) && ! empty( $tags ) ) {
			$threshold = $this->get_settings( 'tag_threshold' );
			$taxonomy  = $this->get_settings( 'image_tag_taxonomy' );
			// Save the first caption as the alt text if it passes the threshold.
			$custom_tags = [];
			foreach ( $tags as $tag ) {
				if ( $tag->confidence * 100 > $threshold ) {
					$custom_tags[] = $tag->name;
					wp_add_object_terms( $attachment_id, $tag->name, $taxonomy );
				}
			}
			if ( ! empty( $custom_tags ) ) {
				wp_update_term_count_now( $custom_tags, $taxonomy );
			} else {
				/**
				 * Fire an action if there were no tags added.
				 *
				 * @param array $tags.   The image tag data.
				 * @param int $threshold The tag_threshold setting.
				 */
				do_action( 'classifai_computer_vision_image_tag_failed', $tags, $threshold );
			}

			// Save the tags for later
			update_post_meta( $attachment_id, 'classifai_computer_vision_image_tags', $tags );
		}
	}

	/**
	 * Setup fields
	 */
	public function setup_fields_sections() {
		add_settings_section( $this->get_option_name(), $this->provider_service_name, '', $this->get_option_name() );
		add_settings_field(
			'url',
			esc_html__( 'Endpoint URL', 'classifai' ),
			[ $this, 'render_input' ],
			$this->get_option_name(),
			$this->get_option_name(),
			[
				'label_for'   => 'url',
				'input_type'  => 'text',
				'description' => __( 'e.g. <code>https://REGION.api.cognitive.microsoft.com/</code>', 'classifai' ),
			]
		);
		add_settings_field(
			'api-key',
			esc_html__( 'API Key', 'classifai' ),
			[ $this, 'render_input' ],
			$this->get_option_name(),
			$this->get_option_name(),
			[
				'label_for'  => 'api_key',
				'input_type' => 'password',
			]
		);
		add_settings_field(
			'enable-image-captions',
			esc_html__( 'Automatically Caption Images', 'classifai' ),
			[ $this, 'render_input' ],
			$this->get_option_name(),
			$this->get_option_name(),
			[
				'label_for'     => 'enable_image_captions',
				'input_type'    => 'checkbox',
				'default_value' => true,
				'description'   => __( 'Uploaded images will be auto-captioned', 'classifai' ),
			]
		);
		add_settings_field(
			'caption-threshold',
			esc_html__( 'Caption Confidence Threshold', 'classifai' ),
			[ $this, 'render_input' ],
			$this->get_option_name(),
			$this->get_option_name(),
			[
				'label_for'     => 'caption_threshold',
				'input_type'    => 'number',
				'default_value' => 75,
				'description'   => __( 'Minimum confidence score for automatically applied image captions, numeric value from 0-100. Recommended to be set to at least 75.', 'classifai' ),
			]
		);
		add_settings_field(
			'enable-image-tagging',
			esc_html__( 'Automatically Tag Images', 'classifai' ),
			[ $this, 'render_input' ],
			$this->get_option_name(),
			$this->get_option_name(),
			[
				'label_for'     => 'enable_image_tagging',
				'input_type'    => 'checkbox',
				'default_value' => true,
				'description'   => __( 'Uploaded images will be auto-tagged', 'classifai' ),
			]
		);
		add_settings_field(
			'image-tag-threshold',
			esc_html__( 'Tag Confidence Threshold', 'classifai' ),
			[ $this, 'render_input' ],
			$this->get_option_name(),
			$this->get_option_name(),
			[
				'label_for'     => 'tag_threshold',
				'input_type'    => 'number',
				'default_value' => 70,
				'description'   => __( 'Minimum confidence score for automatically applied image tags, numeric value from 0-100. Recommended to be set to at least 75.', 'classifai' ),
			]
		);

		// What taxonomy should we tag images with?
		$attachment_taxonomies = get_object_taxonomies( 'attachment', 'objects' );
		$options               = [];
		foreach ( $attachment_taxonomies as $name => $taxonomy ) {
			$options[ $name ] = $taxonomy->label;
		}
		add_settings_field(
			'image-tag-taxonomy',
			esc_html__( 'Tag Taxonomy', 'classifai' ),
			[ $this, 'render_select' ],
			$this->get_option_name(),
			$this->get_option_name(),
			[
				'label_for'   => 'image_tag_taxonomy',
				'options'     => $options,
				'description' => __( 'Minimum confidence score for automatically applied image tags, numeric value from 0-100. Recommended to be set to at least 75.', 'classifai' ),
			]
		);
	}

	/**
	 * Sanitization
	 *
	 * @param array $settings The settings being saved.
	 *
	 * @return array|mixed
	 */
	public function sanitize_settings( $settings ) {
		// TODO: Implement sanitize_settings() method.
		$new_settings = [];
		if ( ! empty( $settings['url'] ) && ! empty( $settings['api_key'] ) ) {
			$auth_check = $this->authenticate_credentials( $settings['url'], $settings['api_key'] );
			if ( is_wp_error( $auth_check ) ) {
				add_settings_error(
					$this->get_option_name(),
					'classifai-registration',
					$auth_check->get_error_message(),
					'error'
				);
				$new_settings['authenticated'] = false;
			} else {
				$new_settings['authenticated'] = true;
			}
			$new_settings['url']     = esc_url_raw( $settings['url'] );
			$new_settings['api_key'] = sanitize_text_field( $settings['api_key'] );
		} else {
			$new_settings['valid']   = false;
			$new_settings['url']     = '';
			$new_settings['api_key'] = '';
			add_settings_error(
				$this->get_option_name(),
				'classifai-registration',
				esc_html__( 'Please enter your credentials', 'classifai' ),
				'error'
			);
		}

		$caption_enabled                       = isset( $settings['enable_image_captions'] ) ? '1' : 'no';
		$new_settings['enable_image_captions'] = $caption_enabled;

		if ( is_numeric( $settings['caption_threshold'] ) && (int) $settings['caption_threshold'] >= 0 && (int) $settings['caption_threshold'] <= 100 ) {
			$new_settings['caption_threshold'] = absint( $settings['caption_threshold'] );
		} else {
			$new_settings['caption_threshold'] = 75;
		}

		$tag_enabled                          = isset( $settings['enable_image_tagging'] ) ? '1' : 'no';
		$new_settings['enable_image_tagging'] = $tag_enabled;

		if ( is_numeric( $settings['tag_threshold'] ) && (int) $settings['tag_threshold'] >= 0 && (int) $settings['tag_threshold'] <= 100 ) {
			$new_settings['tag_threshold'] = absint( $settings['tag_threshold'] );
		} else {
			$new_settings['tag_threshold'] = 75;
		}

		if ( isset( $settings['image_tag_taxonomy'] ) && taxonomy_exists( $settings['image_tag_taxonomy'] ) ) {
			$new_settings['image_tag_taxonomy'] = $settings['image_tag_taxonomy'];
		}

		return $new_settings;
	}

	/**
	 * Authenitcates our credentials.
	 *
	 * @param string $url     Endpoint URL.
	 * @param string $api_key Api Key.
	 *
	 * @return bool|\WP_Error
	 */
	protected function authenticate_credentials( $url, $api_key ) {
		$rtn     = false;
		$request = wp_remote_post(
			trailingslashit( $url ) . $this->analyze_url,
			[
				'headers' => [
					'Ocp-Apim-Subscription-Key' => $api_key,
					'Content-Type'              => 'application/json',
				],
				'body'    => '{"url":"https://classifaiplugin.com/wp-content/themes/classifai-theme/assets/img/header.png"}',
			]
		);

		if ( ! is_wp_error( $request ) ) {
			$response = json_decode( wp_remote_retrieve_body( $request ) );
			if ( ! empty( $response->error ) ) {
				$rtn = new \WP_Error( 'auth', $response->error->message );
			} else {
				$rtn = true;
			}
		}

		return $rtn;
	}
}<|MERGE_RESOLUTION|>--- conflicted
+++ resolved
@@ -60,7 +60,6 @@
 
 
 	/**
-<<<<<<< HEAD
 	 * Provides the max filesize for the ComputerVision service.
 	 *
 	 * @return int
@@ -78,9 +77,6 @@
 
 	/**
 	 * Generate the alt tags for the image being uploaded.
-=======
-	 * Process the image via Computer Vision based on the settings.
->>>>>>> 62b73d33
 	 *
 	 * @param array $metadata      The metadata for the image.
 	 * @param int   $attachment_id Post ID for the attachment.
@@ -89,42 +85,31 @@
 	 */
 	public function process_image( $metadata, $attachment_id ) {
 
-<<<<<<< HEAD
-		$image_url = $this->get_largest_acceptable_image_url(
-			get_attached_file( $attachment_id ),
-			wp_get_attachment_url( $attachment_id, 'full' ),
-			$metadata['sizes']
-		);
-
-		if ( empty( $image_url ) ) {
-			return $metadata;
-		}
-
-		$captions = $this->scan_image( $image_url );
-		if ( ! is_wp_error( $captions ) && isset( $captions[0] ) ) {
-			// Save the first caption as the alt text if it passes the threshold.
-			if ( $captions[0]->confidence * 100 > $threshold ) {
-				update_post_meta( $attachment_id, '_wp_attachment_image_alt', $captions[0]->text );
-=======
 		$settings = $this->get_settings();
 		if (
 			'no' !== $settings['enable_image_tagging'] ||
 			'no' !== $settings['enable_image_captions']
 		) {
-			$image_url  = wp_get_attachment_image_url( $attachment_id );
-			$image_scan = $this->scan_image( $image_url );
-			if ( ! is_wp_error( $image_scan ) ) {
-				// Check for captions
-				if ( isset( $image_scan->description->captions ) ) {
-					// Process the captions
-					$this->generate_alt_tags( $image_scan->description->captions, $attachment_id );
+			$image_url = $this->get_largest_acceptable_image_url(
+				get_attached_file( $attachment_id ),
+				wp_get_attachment_url( $attachment_id, 'full' ),
+				$metadata['sizes']
+			);
+
+			if ( ! empty( $image_url ) ) {
+				$image_scan = $this->scan_image( $image_url );
+				if ( ! is_wp_error( $image_scan ) ) {
+					// Check for captions
+					if ( isset( $image_scan->description->captions ) ) {
+						// Process the captions
+						$this->generate_alt_tags( $image_scan->description->captions, $attachment_id );
+					}
+					// Check for tags
+					if ( isset( $image_scan->tags ) ) {
+						// Process the tags
+						$this->generate_image_tags( $image_scan->tags, $attachment_id );
+					}
 				}
-				// Check for tags
-				if ( isset( $image_scan->tags ) ) {
-					// Process the tags
-					$this->generate_image_tags( $image_scan->tags, $attachment_id );
-				}
->>>>>>> 62b73d33
 			}
 		}
 
