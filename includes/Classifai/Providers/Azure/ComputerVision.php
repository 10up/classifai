<?php
/**
 * Azure Computer vision
 */

namespace Classifai\Providers\Azure;

use Classifai\Providers\Provider;
use WP_Error;

use function Classifai\computer_vision_max_filesize;
use function Classifai\get_largest_acceptable_image_url;

class ComputerVision extends Provider {

	/**
	 * @var string URL fragment to the analyze API endpoint
	 */
	protected $analyze_url = 'vision/v1.0/analyze';

	/**
	 * ComputerVision constructor.
	 *
	 * @param string $service The service this class belongs to.
	 */
	public function __construct( $service ) {
		parent::__construct(
			'Microsoft Azure',
			'Computer Vision',
			'computer_vision',
			$service
		);
	}

	/**
	 * Resets settings for the ComputerVision provider.
	 */
	public function reset_settings() {
		// TODO: Implement reset_settings() method.
	}

	/**
	 * Can the functionality be initialized?
	 *
	 * @return bool
	 */
	public function can_register() {
		$options = get_option( $this->get_option_name() );
		if ( isset( $options['authenticated'] ) && false === $options['authenticated'] ) {
			return false;
		}
		if ( empty( $options ) ) {
			return false;
		}

		return true;
	}

	/**
	 * Register the functionality.
	 */
	public function register() {
		add_action( 'add_meta_boxes_attachment', [ $this, 'setup_attachment_meta_box' ] );
		add_action( 'edit_attachment', [ $this, 'maybe_rescan_image' ] );
		add_filter( 'posts_clauses', [ $this, 'filter_attachment_query_keywords' ], 10, 1 );
		add_filter( 'wp_generate_attachment_metadata', [ $this, 'smart_crop_image' ], 8, 2 );
		add_filter( 'wp_generate_attachment_metadata', [ $this, 'generate_image_alt_tags' ], 8, 2 );
		add_filter( 'posts_clauses', [ $this, 'filter_attachment_query_keywords' ], 10, 1 );
	}

	/**
	 * Adds a meta box for rescanning options if the settings are configured
	 */
	public function setup_attachment_meta_box() {
		add_meta_box(
			'attachment_meta_box',
			__( 'ClassifAI Image Processing', 'classifai' ),
			[ $this, 'attachment_data_meta_box' ],
			'attachment',
			'side',
			'high'
		);
	}

	/**
	 * Display meta data
	 *
	 * @param \WP_Post $post The post object.
	 */
	public function attachment_data_meta_box( $post ) {
		$captions = get_post_meta( $post->ID, '_wp_attachment_image_alt', true ) ? __( 'Rescan Alt Text', 'classifai' ) : __( 'Scan Alt Text', 'classifai' );
		$tags     = ! empty( wp_get_object_terms( $post->ID, 'classifai-image-tags' ) ) ? __( 'Rescan Tags', 'classifai' ) : __( 'Generate Tags', 'classifai' );
		?>
		<div class="misc-publishing-actions">
			<div class="misc-pub-section">
				<label for="rescan-captions">
					<input type="checkbox" value="yes" id="rescan-captions" name="rescan-captions"/>
					<?php echo esc_html( $captions ); ?>
				</label>
			</div>
			<div class="misc-pub-section">
				<label for="rescan-tags">
					<input type="checkbox" value="yes" id="rescan-tags" name="rescan-tags"/>
					<?php echo esc_html( $tags ); ?>
				</label>
			</div>
		</div>
		<?php
	}

	/**
	 *
	 * @param int $attachment_id Post id for the attachment
	 */
	public function maybe_rescan_image( $attachment_id ) {
		$routes     = [];
		$metadata   = wp_get_attachment_metadata( $attachment_id );
		$image_url  = get_largest_acceptable_image_url(
			get_attached_file( $attachment_id ),
			wp_get_attachment_url( $attachment_id ),
			$metadata['sizes']
		);

		if ( filter_input( INPUT_POST, 'rescan-captions' ) ) {
			$routes[] = 'alt-tags';
		} else if ( filter_input( INPUT_POST, 'rescan-tags' ) ) {
			$routes[] = 'image-tags';
		}

		$image_scan = $this->scan_image( $image_url, $routes );

		if ( ! is_wp_error( $image_scan ) ) {
			// Are we updating the captions?
			if ( filter_input( INPUT_POST, 'rescan-captions' ) && isset( $image_scan->description->captions ) ) {
				$this->generate_alt_tags( $image_scan->description->captions, $attachment_id );
			}
			// Are we updating the tags?
			if ( filter_input( INPUT_POST, 'rescan-tags' ) && isset( $image_scan->tags ) ) {
				$this->generate_image_tags( $image_scan->tags, $attachment_id );
			}
		}
	}

	/**
	 * Adds smart-cropped image thumbnails to the attachment metadata.
	 *
	 * @since 1.5.0
	 * @filter wp_generate_attachment_metadata
	 *
	 * @param array $metadata Attachment metadata.
	 * @param int   $attachment_id Attachment ID.
	 * @return array Filtered attachment metadata.
	 */
	public function smart_crop_image( $metadata, $attachment_id ) {
		$settings = $this->get_settings();

		if ( ! is_array( $metadata ) || ! is_array( $settings ) ) {
			return $metadata;
		}

		$should_smart_crop = isset( $settings['enable_smart_cropping'] ) && '1' === $settings['enable_smart_cropping'];

		/**
		 * Filters whether to apply smart cropping to the current image.
		 *
		 * @since 1.5.0
		 * @hook classifai_should_smart_crop_image
		 *
		 * @param {bool}  $should_smart_crop Whether to apply smart cropping. The default value is set in ComputerVision settings.
		 * @param {array} $metadata          Image metadata.
		 * @param {int}   $attachment_id     The attachment ID.
		 *
		 * @return {bool} Whether to apply smart cropping.
		 */
		if ( ! apply_filters( 'classifai_should_smart_crop_image', $should_smart_crop, $metadata, $attachment_id ) ) {
			return $metadata;
		}

		// Direct file system access is required for the current implementation of this feature.
		$access_type = get_filesystem_method();
		if ( 'direct' !== $access_type || ! WP_Filesystem() ) {
			return $metadata;
		}

		$smart_cropping = new SmartCropping( $settings );

		return $smart_cropping->generate_attachment_metadata( $metadata, intval( $attachment_id ) );
	}

	/**
	 * Generate the alt tags for the image being uploaded.
	 *
	 * @param array $metadata      The metadata for the image.
	 * @param int   $attachment_id Post ID for the attachment.
	 *
	 * @return mixed
	 */
	public function generate_image_alt_tags( $metadata, $attachment_id ) {

		$settings = $this->get_settings();
		if (
			'no' !== $settings['enable_image_tagging'] ||
			'no' !== $settings['enable_image_captions']
		) {

			$image_url = apply_filters( 'classifai_generate_image_alt_tags_source_url', null, $attachment_id );

			if ( empty( $image_url ) || ! filter_var( $image_url, FILTER_VALIDATE_URL ) ) {
				if ( isset( $metadata['sizes'] ) && is_array( $metadata['sizes'] ) ) {
					$image_url = get_largest_acceptable_image_url(
						get_attached_file( $attachment_id ),
						wp_get_attachment_url( $attachment_id, 'full' ),
						$metadata['sizes'],
						computer_vision_max_filesize()
					);
				} else {
					$image_url = wp_get_attachment_url( $attachment_id, 'full' );
				}
			}

			if ( ! empty( $image_url ) ) {
				$image_scan = $this->scan_image( $image_url );
				set_transient( 'classifai_azure_computer_vision_image_scan_latest_response', $image_scan, DAY_IN_SECONDS * 30 );
				if ( ! is_wp_error( $image_scan ) ) {
					// Check for captions
					if ( isset( $image_scan->description->captions ) ) {
						// Process the captions
						$this->generate_alt_tags( $image_scan->description->captions, $attachment_id );
					}
					// Check for tags
					if ( isset( $image_scan->tags ) ) {
						// Process the tags
						$this->generate_image_tags( $image_scan->tags, $attachment_id );
					}
				}
			}
		}

		return $metadata;
	}

	/**
	 * Scan the image and return the captions.
	 *
	 * @param string $image_url Path to the uploaded image.
<<<<<<< HEAD
	 *
	 * @return bool|object|WP_Error
=======
	 * @param array  $routes Routes we are calling.
	 * @return bool|object|\WP_Error
>>>>>>> 4bbf7eb3
	 */
	protected function scan_image( $image_url, array $routes = [] ) {
		$settings = $this->get_settings();
		$url      = $this->prep_api_url( $routes );

		$request = wp_remote_post(
			$url,
			[
				'headers' => [
					'Ocp-Apim-Subscription-Key' => $settings['api_key'],
					'Content-Type'              => 'application/json',
				],
				'body'    => '{"url":"' . $image_url . '"}',
			]
		);

		if ( ! is_wp_error( $request ) ) {
			$body = json_decode( wp_remote_retrieve_body( $request ) );

			if ( 200 !== wp_remote_retrieve_response_code( $request ) && isset( $body->message ) ) {
				$rtn = new WP_Error( $body->code ?? 'error', $body->message, $body );
			} else {
				$rtn = $body;
			}
		} else {
			$rtn = $request;
		}

		return $rtn;
	}

	/**
	 * Build and return the API endpoint based on settings.
	 *
	 * @param array $routes The routes we are calling.
	 *
	 * @return string
	 */
	protected function prep_api_url( array $routes = [] ) {
		$settings     = $this->get_settings();
		$api_features = [];
		if ( in_array( 'alt-tags', $routes, true ) || 'no' !== $settings['enable_image_captions'] ) {
			$api_features[] = 'Description';
		}
		if ( in_array( 'image-tags', $routes, true ) || 'no' !== $settings['enable_image_tagging'] ) {
			$api_features[] = 'Tags';
		}
		$endpoint = add_query_arg( 'visualFeatures', implode( ',', $api_features ), trailingslashit( $settings['url'] ) . $this->analyze_url );
		return $endpoint;
	}

	/**
	 * Generate the alt tags for the image being uploaded.
	 *
	 * @param array $captions      Captions returned from the API
	 * @param int   $attachment_id Post ID for the attachment.
	 *
	 * @return string
	 */
	protected function generate_alt_tags( $captions, $attachment_id ) {
		$rtn = '';

		/**
		 * Filter the captions returned from the API.
		 *
		 * @since 1.4.0
		 * @hook classifai_computer_vision_captions
		 *
		 * @param {array} $captions The returned caption data.
		 *
		 * @return {array} The filtered caption data.
		 */
		$captions = apply_filters( 'classifai_computer_vision_captions', $captions );

		// If $captions isn't an array, don't save them.
		if ( is_array( $captions ) && ! empty( $captions ) ) {
			$threshold = $this->get_settings( 'caption_threshold' );

			// Save the first caption as the alt text if it passes the threshold.
			if ( $captions[0]->confidence * 100 > $threshold ) {
				update_post_meta( $attachment_id, '_wp_attachment_image_alt', $captions[0]->text );
				$rtn = $captions[0]->text;
			} else {
				/**
				 * Fires if there were no captions returned.
				 *
				 * @since 1.5.0
				 * @hook classifai_computer_vision_caption_failed
				 *
				 * @param array $tags      The caption data.
				 * @param int   $threshold The caption_threshold setting.
				 */
				do_action( 'classifai_computer_vision_caption_failed', $captions, $threshold );
			}

			// Save all the results for later.
			update_post_meta( $attachment_id, 'classifai_computer_vision_captions', $captions );
		}

		// return the caption or empty string
		return $rtn;
	}

	/**
	 * Generate the image tags for the image being uploaded.
	 *
	 * @param array $tags          Array ot tags returned from the API.
	 * @param int   $attachment_id Post ID for the attachment.
	 *
	 * @return string|array
	 */
	protected function generate_image_tags( $tags, $attachment_id ) {
		$rtn = '';

		/**
		 * Filter the tags returned from the API.
		 *
		 * @since 1.4.0
		 * @hook classifai_computer_vision_image_tags
		 *
		 * @param {array} $tags The image tag data.
		 *
		 * @return {array} The filtered image tags.
		 */
		$tags = apply_filters( 'classifai_computer_vision_image_tags', $tags );

		// If $tags isn't an array, don't save them.
		if ( is_array( $tags ) && ! empty( $tags ) ) {
			$threshold   = $this->get_settings( 'tag_threshold' );
			$taxonomy    = $this->get_settings( 'image_tag_taxonomy' );
			$custom_tags = [];

			// Save the first caption as the alt text if it passes the threshold.
			foreach ( $tags as $tag ) {
				if ( $tag->confidence * 100 > $threshold ) {
					$custom_tags[] = $tag->name;
					wp_add_object_terms( $attachment_id, $tag->name, $taxonomy );
				}
			}

			if ( ! empty( $custom_tags ) ) {
				wp_update_term_count_now( $custom_tags, $taxonomy );
				$rtn = $custom_tags;
			} else {
				/**
				 * Fires if there were no tags added.
				 *
				 * @since 1.5.0
				 * @hook classifai_computer_vision_image_tag_failed
				 *
				 * @param array $tags      The image tag data.
				 * @param int   $threshold The tag_threshold setting.
				 */
				do_action( 'classifai_computer_vision_image_tag_failed', $tags, $threshold );
			}

			// Save the tags for later
			update_post_meta( $attachment_id, 'classifai_computer_vision_image_tags', $tags );
		}

		return $rtn;
	}

	/**
	 * Setup fields
	 */
	public function setup_fields_sections() {
		add_settings_section( $this->get_option_name(), $this->provider_service_name, '', $this->get_option_name() );
		add_settings_field(
			'url',
			esc_html__( 'Endpoint URL', 'classifai' ),
			[ $this, 'render_input' ],
			$this->get_option_name(),
			$this->get_option_name(),
			[
				'label_for'   => 'url',
				'input_type'  => 'text',
				'description' => __( 'e.g. <code>https://REGION.api.cognitive.microsoft.com/</code>', 'classifai' ),
			]
		);
		add_settings_field(
			'api-key',
			esc_html__( 'API Key', 'classifai' ),
			[ $this, 'render_input' ],
			$this->get_option_name(),
			$this->get_option_name(),
			[
				'label_for'  => 'api_key',
				'input_type' => 'password',
			]
		);
		add_settings_field(
			'enable-image-captions',
			esc_html__( 'Automatically Caption Images', 'classifai' ),
			[ $this, 'render_input' ],
			$this->get_option_name(),
			$this->get_option_name(),
			[
				'label_for'     => 'enable_image_captions',
				'input_type'    => 'checkbox',
				'default_value' => true,
				'description'   => __( 'Images will be captioned with alt text upon upload', 'classifai' ),
			]
		);
		add_settings_field(
			'caption-threshold',
			esc_html__( 'Caption Confidence Threshold', 'classifai' ),
			[ $this, 'render_input' ],
			$this->get_option_name(),
			$this->get_option_name(),
			[
				'label_for'     => 'caption_threshold',
				'input_type'    => 'number',
				'default_value' => 75,
				'description'   => __( 'Minimum confidence score for automatically applied image captions, numeric value from 0-100. Recommended to be set to at least 75.', 'classifai' ),
			]
		);
		add_settings_field(
			'enable-image-tagging',
			esc_html__( 'Automatically Tag Images', 'classifai' ),
			[ $this, 'render_input' ],
			$this->get_option_name(),
			$this->get_option_name(),
			[
				'label_for'     => 'enable_image_tagging',
				'input_type'    => 'checkbox',
				'default_value' => true,
				'description'   => __( 'Images will be tagged upon upload', 'classifai' ),
			]
		);
		add_settings_field(
			'image-tag-threshold',
			esc_html__( 'Tag Confidence Threshold', 'classifai' ),
			[ $this, 'render_input' ],
			$this->get_option_name(),
			$this->get_option_name(),
			[
				'label_for'     => 'tag_threshold',
				'input_type'    => 'number',
				'default_value' => 70,
				'description'   => __( 'Minimum confidence score for automatically applied image tags, numeric value from 0-100. Recommended to be set to at least 70.', 'classifai' ),
			]
		);

		// What taxonomy should we tag images with?
		$attachment_taxonomies = get_object_taxonomies( 'attachment', 'objects' );
		$options               = [];
		foreach ( $attachment_taxonomies as $name => $taxonomy ) {
			$options[ $name ] = $taxonomy->label;
		}
		add_settings_field(
			'image-tag-taxonomy',
			esc_html__( 'Tag Taxonomy', 'classifai' ),
			[ $this, 'render_select' ],
			$this->get_option_name(),
			$this->get_option_name(),
			[
				'label_for' => 'image_tag_taxonomy',
				'options'   => $options,
			]
		);

		add_settings_field(
			'enable-smart-cropping',
			esc_html__( 'Enable smart cropping', 'classifai' ),
			[ $this, 'render_input' ],
			$this->get_option_name(),
			$this->get_option_name(),
			[
				'label_for'     => 'enable_smart_cropping',
				'input_type'    => 'checkbox',
				'default_value' => false,
				'description'   => __(
					'Crop images around a region of interest identified by ComputerVision',
					'classifai'
				),
			]
		);
	}

	/**
	 * Sanitization
	 *
	 * @param array $settings The settings being saved.
	 *
	 * @return array|mixed
	 */
	public function sanitize_settings( $settings ) {
		$new_settings = [];
		if ( ! empty( $settings['url'] ) && ! empty( $settings['api_key'] ) ) {
			$auth_check = $this->authenticate_credentials( $settings['url'], $settings['api_key'] );
			if ( is_wp_error( $auth_check ) ) {
				$settings_errors['classifai-registration-credentials-error'] = $auth_check->get_error_message();
				$new_settings['authenticated'] = false;
			} else {
				$new_settings['authenticated'] = true;
			}
			$new_settings['url']     = esc_url_raw( $settings['url'] );
			$new_settings['api_key'] = sanitize_text_field( $settings['api_key'] );
		} else {
			$new_settings['valid']   = false;
			$new_settings['url']     = '';
			$new_settings['api_key'] = '';

			$settings_errors['classifai-registration-credentials-empty'] = __( 'Please enter your credentials', 'classifai' );
		}

		$checkbox_settings = [
			'enable_image_captions',
			'enable_image_tagging',
			'enable_smart_cropping',
		];

		foreach ( $checkbox_settings as $checkbox_setting ) {

			if ( empty( $settings[ $checkbox_setting ] ) || 1 !== (int) $settings[ $checkbox_setting ] ) {
				$new_settings[ $checkbox_setting ] = 'no';
			} else {
				$new_settings[ $checkbox_setting ] = '1';
			}
		}

		if ( isset( $settings['caption_threshold'] ) && is_numeric( $settings['caption_threshold'] ) && (int) $settings['caption_threshold'] >= 0 && (int) $settings['caption_threshold'] <= 100 ) {
			$new_settings['caption_threshold'] = absint( $settings['caption_threshold'] );
		} else {
			$new_settings['caption_threshold'] = 75;
		}

		if ( isset( $settings['tag_threshold'] ) && is_numeric( $settings['tag_threshold'] ) && (int) $settings['tag_threshold'] >= 0 && (int) $settings['tag_threshold'] <= 100 ) {
			$new_settings['tag_threshold'] = absint( $settings['tag_threshold'] );
		} else {
			$new_settings['tag_threshold'] = 75;
		}

		if ( isset( $settings['image_tag_taxonomy'] ) && taxonomy_exists( $settings['image_tag_taxonomy'] ) ) {
			$new_settings['image_tag_taxonomy'] = $settings['image_tag_taxonomy'];
		}

		if ( ! empty( $settings_errors ) ) {

			$registered_settings_errors = wp_list_pluck( get_settings_errors( $this->get_option_name() ), 'code' );

			foreach ( $settings_errors as $code => $message ) {

				if ( ! in_array( $code, $registered_settings_errors, true ) ) {
					add_settings_error(
						$this->get_option_name(),
						$code,
						esc_html( $message ),
						'error'
					);
				}
			}
		}

		return $new_settings;
	}

	/**
	 * Authenitcates our credentials.
	 *
	 * @param string $url     Endpoint URL.
	 * @param string $api_key Api Key.
	 *
	 * @return bool|WP_Error
	 */
	protected function authenticate_credentials( $url, $api_key ) {
		$rtn     = false;
		$request = wp_remote_post(
			trailingslashit( $url ) . $this->analyze_url,
			[
				'headers' => [
					'Ocp-Apim-Subscription-Key' => $api_key,
					'Content-Type'              => 'application/json',
				],
				'body'    => '{"url":"https://classifaiplugin.com/wp-content/themes/classifai-theme/assets/img/header.png"}',
			]
		);

		if ( ! is_wp_error( $request ) ) {
			$response = json_decode( wp_remote_retrieve_body( $request ) );
			if ( ! empty( $response->error ) ) {
				$rtn = new WP_Error( 'auth', $response->error->message );
			} else {
				$rtn = true;
			}
		}

		return $rtn;
	}

	/**
	 * Provides debug information related to the provider.
	 *
	 * @param null|array $settings Settings array. If empty, settings will be retrieved.
	 * @return array Keyed array of debug information.
	 * @since 1.4.0
	 */
	public function get_provider_debug_information( $settings = null ) {
		if ( is_null( $settings ) ) {
			$settings = $this->sanitize_settings( $this->get_settings() );
		}

		$authenticated = 1 === intval( $settings['authenticated'] ?? 0 );

		return [
			__( 'Authenticated', 'classifai' )                    => $authenticated ? __( 'yes', 'classifai' ) : __( 'no', 'classifai' ),
			__( 'API URL', 'classifai' )                          => $settings['url'] ?? '',
			__( 'Caption threshold', 'classifai' )                => $settings['caption_threshold'] ?? null,
			__( 'Latest response - Image Scan', 'classifai' )     => $this->get_formatted_latest_response( get_transient( 'classifai_azure_computer_vision_image_scan_latest_response' ) ),
			__( 'Latest response - Smart Cropping', 'classifai' ) => $this->get_formatted_latest_response( get_transient( 'classifai_azure_computer_vision_smart_cropping_latest_response' ) ),
		];
	}

	/**
	 * Format the result of most recent request.
	 *
	 * @param mixed $data Response data to format.
	 *
	 * @return string
	 */
	private function get_formatted_latest_response( $data ) {
		if ( ! $data ) {
			return __( 'N/A', 'classifai' );
		}

		if ( is_wp_error( $data ) ) {
			return $data->get_error_message();
		}

		return preg_replace( '/,"/', ', "', wp_json_encode( $data ) );
	}

	/**
	 * Filter the SQL clauses of an attachment query to include tags and alt text.
	 *
	 * @param array $clauses An array including WHERE, GROUP BY, JOIN, ORDER BY,
	 *                       DISTINCT, fields (SELECT), and LIMITS clauses.
	 * @return array The modified clauses.
	 */
	public function filter_attachment_query_keywords( $clauses ) {
		global $wpdb;
		remove_filter( 'posts_clauses', __FUNCTION__ );

		if ( ! preg_match( "/\({$wpdb->posts}.post_content (NOT LIKE|LIKE) (\'[^']+\')\)/", $clauses['where'] ) ) {
			return $clauses;
		}

		// Add a LEFT JOIN of the postmeta table so we don't trample existing JOINs.
		$clauses['join'] .= " LEFT JOIN {$wpdb->postmeta} AS classifai_postmeta ON ( {$wpdb->posts}.ID = classifai_postmeta.post_id AND ( classifai_postmeta.meta_key = 'classifai_computer_vision_image_tags' OR classifai_postmeta.meta_key = '_wp_attachment_image_alt' ) )";

		$clauses['groupby'] = "{$wpdb->posts}.ID";

		$clauses['where'] = preg_replace(
			"/\({$wpdb->posts}.post_content (NOT LIKE|LIKE) (\'[^']+\')\)/",
			'$0 OR ( classifai_postmeta.meta_value $1 $2 )',
			$clauses['where']
		);

		return $clauses;
	}

	/**
	 * Common entry point for all REST endpoints for this provider.
	 * This is called by the Service.
	 *
	 * @param int    $post_id       The Post Id we're processing.
	 * @param string $route_to_call The name of the route we're going to be processing.
	 *
	 * @return array|string|WP_Error
	 */
	public function rest_endpoint_callback( $post_id, $route_to_call ) {
		$metadata           = wp_get_attachment_metadata( $post_id );
		$image_url          = get_largest_acceptable_image_url(
			get_attached_file( $post_id ),
			wp_get_attachment_url( $post_id ),
			$metadata['sizes']
		);
		$image_scan_results = $this->scan_image( $image_url, [ $route_to_call ] );

		if ( is_wp_error( $image_scan_results ) ) {
			return $image_scan_results;
		}

		switch ( $route_to_call ) {
			case 'alt-tags':
				if ( isset( $image_scan_results->description->captions ) ) {
					// Process the captions.
					return $this->generate_alt_tags( $image_scan_results->description->captions, $post_id );
				}
				break;
			case 'image-tags':
				if ( isset( $image_scan_results->tags ) ) {
					// Process the tags.
					return $this->generate_image_tags( $image_scan_results->tags, $post_id );
				}
				break;
		}
	}
}<|MERGE_RESOLUTION|>--- conflicted
+++ resolved
@@ -243,13 +243,9 @@
 	 * Scan the image and return the captions.
 	 *
 	 * @param string $image_url Path to the uploaded image.
-<<<<<<< HEAD
-	 *
-	 * @return bool|object|WP_Error
-=======
-	 * @param array  $routes Routes we are calling.
+	 * @param array  $routes    Routes we are calling.
+	 *
 	 * @return bool|object|\WP_Error
->>>>>>> 4bbf7eb3
 	 */
 	protected function scan_image( $image_url, array $routes = [] ) {
 		$settings = $this->get_settings();
