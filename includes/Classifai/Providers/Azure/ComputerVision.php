--- conflicted
+++ resolved
@@ -59,10 +59,12 @@
 	 * Register the functionality.
 	 */
 	public function register() {
-<<<<<<< HEAD
 		add_filter( 'wp_generate_attachment_metadata', [ $this, 'process_image' ], 10, 2 );
 		add_action( 'add_meta_boxes_attachment', [ $this, 'setup_attachment_meta_box' ] );
 		add_action( 'edit_attachment', [ $this, 'maybe_rescan_image' ] );
+		add_filter( 'posts_clauses', [ $this, 'filter_attachment_query_keywords' ], 10, 1 );
+		add_filter( 'wp_generate_attachment_metadata', [ $this, 'smart_crop_image' ], 8, 2 );
+		add_filter( 'wp_generate_attachment_metadata', [ $this, 'generate_image_alt_tags' ], 8, 2 );
 		add_filter( 'posts_clauses', [ $this, 'filter_attachment_query_keywords' ], 10, 1 );
 	}
 
@@ -125,13 +127,6 @@
 		}
 	}
 
-=======
-		add_filter( 'wp_generate_attachment_metadata', [ $this, 'smart_crop_image' ], 8, 2 );
-		add_filter( 'wp_generate_attachment_metadata', [ $this, 'generate_image_alt_tags' ], 8, 2 );
-		add_filter( 'posts_clauses', [ $this, 'filter_attachment_query_keywords' ], 10, 1 );
-	}
-
->>>>>>> 00ff3659
 	/**
 	 * Adds smart-cropped image thumbnails to the attachment metadata.
 	 *
@@ -636,7 +631,7 @@
 	 */
 	public function rest_endpoint_callback( $post_id, $route_to_call ) {
 		$metadata           = wp_get_attachment_metadata( $post_id );
-		$image_url          = $this->get_largest_acceptable_image_url(
+		$image_url          = get_largest_acceptable_image_url(
 			get_attached_file( $post_id ),
 			wp_get_attachment_url( $post_id ),
 			$metadata['sizes']
