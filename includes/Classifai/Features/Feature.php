--- conflicted
+++ resolved
@@ -5,11 +5,8 @@
 use WP_REST_Request;
 use WP_Error;
 use function Classifai\find_provider_class;
-<<<<<<< HEAD
 use function Classifai\should_use_legacy_settings_panel;
-=======
 use function Classifai\get_asset_info;
->>>>>>> c1da04fd
 
 abstract class Feature {
 	/**
@@ -66,17 +63,13 @@
 	 */
 	public function setup() {
 		add_action( 'admin_init', [ $this, 'setup_roles' ] );
-<<<<<<< HEAD
 		add_action( 'rest_api_init', [ $this, 'setup_roles' ] );
 		if ( should_use_legacy_settings_panel() ) {
 			add_action( 'admin_init', [ $this, 'register_setting' ] );
 			add_action( 'admin_init', [ $this, 'setup_fields_sections' ] );
 		}
-=======
-		add_action( 'admin_init', [ $this, 'register_setting' ] );
-		add_action( 'admin_init', [ $this, 'setup_fields_sections' ] );
+
 		add_action( 'admin_enqueue_scripts', [ $this, 'register_plugin_area_script' ] );
->>>>>>> c1da04fd
 
 		if ( $this->is_feature_enabled() ) {
 			$this->feature_setup();
