--- conflicted
+++ resolved
@@ -229,11 +229,7 @@
 		$rest_bases = apply_filters( 'classifai_rest_bases', array( 'posts', 'pages' ) );
 
 		foreach ( $rest_bases as $rest_base ) {
-<<<<<<< HEAD
-			if ( false !== strpos( $_SERVER['REQUEST_URI'], 'wp-json/wp/v2/' . $rest_base ) || false !== strpos( $_SERVER['REQUEST_URI'], 'wp-json/classifai/' ) ) {
-=======
-			if ( false !== strpos( sanitize_text_field( $_SERVER['REQUEST_URI'] ), 'wp-json/wp/v2/' . $rest_base ) ) {
->>>>>>> 5cbcbf6e
+			if ( false !== strpos( sanitize_text_field( $_SERVER['REQUEST_URI'] ), 'wp-json/wp/v2/' . $rest_base ) || false !== strpos( $_SERVER['REQUEST_URI'], 'wp-json/classifai/' ) ) {
 				return true;
 			}
 		}
