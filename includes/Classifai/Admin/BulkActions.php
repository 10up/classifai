--- conflicted
+++ resolved
@@ -75,15 +75,9 @@
 	 * Register bulk actions for language processing.
 	 */
 	public function register_language_processing_hooks() {
-<<<<<<< HEAD
 		$this->chat_gpt       = new ChatGPT( false );
 		$this->moderation     = new Moderation( false );
 		$this->embeddings     = new Embeddings( false );
-		$this->text_to_speech = new TextToSpeech( false );
-=======
-		$this->chat_gpt   = new ChatGPT( false );
-		$this->embeddings = new Embeddings( false );
->>>>>>> 61e98adc
 
 		$user_roles                = wp_get_current_user()->roles ?? [];
 		$embedding_settings        = $this->embeddings->get_settings();
@@ -119,7 +113,6 @@
 			$this->embeddings = null;
 		}
 
-<<<<<<< HEAD
 		// Set up the embeddings post types if the feature is enabled. Otherwise clear our embeddings handler.
 		if ( isset( $moderation_settings['enable_moderation'] ) && 1 === (int) $moderation_settings['enable_moderation'] ) {
 			$moderation_post_types = $this->moderation->get_supported_post_types();
@@ -127,13 +120,6 @@
 			$this->moderation = null;
 		}
 
-		// Clear our TextToSpeech handler if no post types are set up.
-		if ( empty( $text_to_speech_post_types ) ) {
-			$this->text_to_speech = null;
-		}
-
-=======
->>>>>>> 61e98adc
 		// Merge our post types together and make them unique.
 		$post_types = array_unique(
 			array_merge(
