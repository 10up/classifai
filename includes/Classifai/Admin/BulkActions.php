<?php
namespace Classifai\Admin;

<<<<<<< HEAD
use Classifai\Features\TextToSpeech;
use Classifai\Providers\Azure\ComputerVision;
use Classifai\Providers\Azure\Speech;
use Classifai\Providers\OpenAI\ChatGPT;
use Classifai\Providers\OpenAI\Embeddings;
use Classifai\Providers\OpenAI\Whisper;
use Classifai\Providers\OpenAI\Whisper\Transcribe;
use function Classifai\get_post_types_for_language_settings;
use function Classifai\get_supported_post_types;
use function Classifai\get_tts_supported_post_types;
=======
use Classifai\Features\AudioTranscriptsGeneration;
use Classifai\Features\DescriptiveTextGenerator;
use Classifai\Features\ExcerptGeneration;
use Classifai\Features\ImageCropping;
use Classifai\Features\ImageTagsGenerator;
use Classifai\Features\ImageTextExtraction;
use Classifai\Features\PDFTextExtraction;
use Classifai\Features\TextToSpeech;
use function Classifai\attachment_is_pdf;
>>>>>>> efb3aa94

/**
 * Handle bulk actions.
 */
class BulkActions {

	/**
	 * Check to see if we can register this class.
	 *
	 * @return bool
	 */
	public function can_register() {
		return is_admin();
	}

	/**
	 * Array of language processing features.
	 *
	 * @var \Classifai\Features\Feature[]
	 */
	private $language_processing_features = [];

	/**
<<<<<<< HEAD
	 * @var \Classifai\Features\TextToSpeech
=======
	 * Array of media processing features.
	 *
	 * @var \Classifai\Features\Feature[]
>>>>>>> efb3aa94
	 */
	private $media_processing_features = [];

	/**
	 * Register the actions needed.
	 */
	public function register() {
		$this->register_language_processing_hooks();
		$this->register_image_processing_hooks();

		add_action( 'admin_notices', [ $this, 'bulk_action_admin_notice' ] );
	}

	/**
	 * Register hooks for the features.
	 */
	public function register_language_processing_hooks() {
<<<<<<< HEAD
		$this->chat_gpt       = new ChatGPT( false );
		$this->embeddings     = new Embeddings( false );
		$this->text_to_speech = new TextToSpeech( false );

		$embeddings_post_types     = [];
		$nlu_post_types            = get_supported_post_types();
		$text_to_speech_post_types = get_tts_supported_post_types();
		$chat_gpt_post_types       = [];

		// Set up the save post handler if we have any post types.
		if ( ! empty( $nlu_post_types ) || ! empty( $text_to_speech_post_types ) ) {
			$this->save_post_handler = new SavePostHandler();
		}

		// Set up the ChatGPT post types if the feature is enabled. Otherwise clear our handler.
		if (
			$this->chat_gpt &&
			$this->chat_gpt->is_feature_enabled( 'excerpt_generation' )
		) {
			$chat_gpt_post_types = array_keys( get_post_types_for_language_settings() );
		} else {
			$this->chat_gpt = null;
		}

		// Set up the embeddings post types if the feature is enabled. Otherwise clear our embeddings handler.
		if ( $this->embeddings && $this->embeddings->is_feature_enabled( 'classification' ) ) {
			$embeddings_post_types = $this->embeddings->supported_post_types();
		} else {
			$this->embeddings = null;
		}

		// Clear our TextToSpeech handler if no post types are set up.
		if ( empty( $text_to_speech_post_types ) ) {
			$this->text_to_speech = null;
		}

		// Merge our post types together and make them unique.
		$post_types = array_unique( array_merge( $chat_gpt_post_types, $embeddings_post_types, $nlu_post_types, $text_to_speech_post_types ) );

		if ( empty( $post_types ) ) {
			return;
		}

		foreach ( $post_types as $post_type ) {
			add_filter( "bulk_actions-edit-$post_type", [ $this, 'register_bulk_actions' ] );
			add_filter( "handle_bulk_actions-edit-$post_type", [ $this, 'bulk_action_handler' ], 10, 3 );

			if ( is_post_type_hierarchical( $post_type ) ) {
				add_filter( 'page_row_actions', [ $this, 'register_row_action' ], 10, 2 );
			} else {
				add_filter( 'post_row_actions', [ $this, 'register_row_action' ], 10, 2 );
=======
		$this->language_processing_features = [
			new ExcerptGeneration(),
			new TextToSpeech(),
		];

		foreach ( $this->language_processing_features as $feature ) {
			if ( ! $feature->is_feature_enabled() ) {
				continue;
>>>>>>> efb3aa94
			}

			$settings = $feature->get_settings();

			if ( ! isset( $settings['post_types'] ) ) {
				continue;
			}

			foreach ( $settings['post_types'] as $key => $post_type ) {
				add_filter( "bulk_actions-edit-$post_type", [ $this, 'register_language_processing_actions' ] );
				add_filter( "handle_bulk_actions-edit-$post_type", [ $this, 'language_processing_actions_handler' ], 10, 3 );

<<<<<<< HEAD
		if (
			is_a( $this->text_to_speech, '\Classifai\Features\TextToSpeech' ) &&
			in_array( get_current_screen()->post_type, get_tts_supported_post_types(), true ) &&
			$this->text_to_speech->is_feature_enabled()
		) {
			$bulk_actions['text_to_speech'] = __( 'Text to speech', 'classifai' );
=======
				if ( is_post_type_hierarchical( $post_type ) ) {
					add_filter( 'page_row_actions', [ $this, 'register_language_processing_row_action' ], 10, 2 );
				} else {
					add_filter( 'post_row_actions', [ $this, 'register_language_processing_row_action' ], 10, 2 );
				}
			}
>>>>>>> efb3aa94
		}
	}

	/**
	 * Register Classifai bulk actions.
	 *
	 * @param array $bulk_actions Current bulk actions.
	 *
	 * @return array
	 */
<<<<<<< HEAD
	public function register_media_bulk_actions( $bulk_actions ) {
		$whisper_enabled = $this->whisper->is_feature_enabled( 'speech_to_text' );

		if (
			$this->computer_vision->is_feature_enabled( 'image_tagging' ) ||
			$this->computer_vision->is_feature_enabled( 'image_captions' )
		) {
			$bulk_actions['scan_image'] = __( 'Scan image', 'classifai' );
		}

		if ( $this->computer_vision && $this->computer_vision->is_feature_enabled( 'smart_cropping' ) ) {
			$bulk_actions['smart_crop'] = __( 'Smart crop', 'classifai' );
		}
=======
	public function register_language_processing_actions( $bulk_actions ) {
		foreach ( $this->language_processing_features as $feature ) {
			if ( ! $feature->is_feature_enabled() ) {
				continue;
			}

			$bulk_actions[ $feature::ID ] = $feature->get_label();

			switch ( $feature::ID ) {
				case ExcerptGeneration::ID:
					$bulk_actions[ $feature::ID ] = esc_html__( 'Generate Excerpt', 'classifai' );
					break;
>>>>>>> efb3aa94

				case TextToSpeech::ID:
					$bulk_actions[ $feature::ID ] = esc_html__( 'Generate audio (text to speech)', 'classifai' );
					break;
			}
		}

		return $bulk_actions;
	}

	/**
	 * Handle language processing bulk actions.
	 *
	 * @param string $redirect_to Redirect URL after bulk actions.
	 * @param string $doaction    Action ID.
	 * @param array  $post_ids    Post ids to apply bulk actions to.
	 *
	 * @return string
	 */
	public function language_processing_actions_handler( $redirect_to, $doaction, $post_ids ) {
		$feature_ids = array_map(
			function( $feature ) {
				return $feature::ID;
			},
			$this->language_processing_features
		);

		if (
			empty( $post_ids ) ||
			! in_array( $doaction, $feature_ids, true )
		) {
			return $redirect_to;
		}

		foreach ( $post_ids as $post_id ) {
			switch ( $doaction ) {
				case ExcerptGeneration::ID:
					$excerpt = ( new ExcerptGeneration() )->run( $post_id );
					$action  = $doaction;

					if ( ! is_wp_error( $excerpt ) ) {
						wp_update_post(
							[
								'ID'           => $post_id,
								'post_excerpt' => $excerpt,
							]
						);
					}
					break;

				case TextToSpeech::ID:
					( new TextToSpeech() )->run( $post_id );
					$action = $doaction;
					break;
			}
		}

		$args_to_remove = array_map(
			function ( $feature ) {
				return "bulk_{$feature}";
			},
			$feature_ids
		);

		$redirect_to = remove_query_arg( $args_to_remove, $redirect_to );
		$redirect_to = add_query_arg( rawurlencode( "bulk_{$action}" ), count( $post_ids ), $redirect_to );

		return esc_url_raw( $redirect_to );
	}

	/**
	 * Register Classifai row action.
	 *
	 * @param array    $actions Current row actions.
	 * @param \WP_Post $post    Post object.
	 *
	 * @return array
	 */
	public function register_language_processing_row_action( $actions, $post ) {
		foreach ( $this->language_processing_features as $feature ) {
			if ( ! $feature->is_feature_enabled() ) {
				continue;
			}

			switch ( $feature::ID ) {
				case ExcerptGeneration::ID:
					$actions[ ExcerptGeneration::ID ] = sprintf(
						'<a href="%s">%s</a>',
						esc_url( wp_nonce_url( admin_url( sprintf( 'edit.php?action=%s&ids=%d&post_type=%s', ExcerptGeneration::ID, $post->ID, $post->post_type ) ), 'bulk-posts' ) ),
						esc_html__( 'Generate excerpt', 'classifai' )
					);
					break;

				case TextToSpeech::ID:
					$actions[ TextToSpeech::ID ] = sprintf(
						'<a href="%s">%s</a>',
						esc_url( wp_nonce_url( admin_url( sprintf( 'edit.php?action=%s&ids=%d&post_type=%s', TextToSpeech::ID, $post->ID, $post->post_type ) ), 'bulk-posts' ) ),
						esc_html__( 'Text to speech', 'classifai' )
					);
					break;
			}
		}

		return $actions;
	}

	/**
	 * Register bulk actions for the Computer Vision provider.
	 */
	public function register_image_processing_hooks() {
		$this->media_processing_features = [
			new DescriptiveTextGenerator(),
			new ImageTagsGenerator(),
			new ImageCropping(),
			new ImageTextExtraction(),
			new PDFTextExtraction(),
			new AudioTranscriptsGeneration(),
		];

		add_filter( 'bulk_actions-upload', [ $this, 'register_media_processing_media_bulk_actions' ] );
		add_filter( 'handle_bulk_actions-upload', [ $this, 'media_processing_bulk_action_handler' ], 10, 3 );
		add_filter( 'media_row_actions', [ $this, 'register_media_processing_row_action' ], 10, 2 );
	}

	/**
	 * Register Classifai media bulk actions.
	 *
	 * @param array $bulk_actions Current bulk actions.
	 *
	 * @return array
	 */
	public function register_media_processing_media_bulk_actions( $bulk_actions ) {
		foreach ( $this->media_processing_features as $feature ) {
			if ( ! $feature->is_feature_enabled() ) {
				continue;
			}

			$bulk_actions[ $feature::ID ] = $feature->get_label();

			switch ( $feature::ID ) {
				case DescriptiveTextGenerator::ID:
					$bulk_actions[ $feature::ID ] = esc_html__( 'Generate descriptive text', 'classifai' );
					break;

				case ImageTagsGenerator::ID:
					$bulk_actions[ $feature::ID ] = esc_html__( 'Generate image tags', 'classifai' );
					break;

				case ImageCropping::ID:
					$bulk_actions[ $feature::ID ] = esc_html__( 'Crop image', 'classifai' );
					break;

				case ImageTextExtraction::ID:
					$bulk_actions[ $feature::ID ] = esc_html__( 'Extract text from images', 'classifai' );
					break;

				case PDFTextExtraction::ID:
					$bulk_actions[ $feature::ID ] = esc_html__( 'Extract text from PDFs', 'classifai' );
					break;

				case AudioTranscriptsGeneration::ID:
					$bulk_actions[ $feature::ID ] = esc_html__( 'Transcribe audio', 'classifai' );
					break;
			}
		}

		return $bulk_actions;
	}

	/**
	 * Handle media bulk actions.
	 *
	 * @param string $redirect_to       Redirect URL after bulk actions.
	 * @param string $doaction          Action ID.
	 * @param array  $attachment_ids    Attachment ids to apply bulk actions to.
	 *
	 * @return string
	 */
	public function media_processing_bulk_action_handler( $redirect_to, $doaction, $attachment_ids ) {
		$feature_ids = array_map(
			function( $feature ) {
				return $feature::ID;
			},
			$this->media_processing_features
		);

		if (
			empty( $attachment_ids ) ||
			! in_array( $doaction, $feature_ids, true )
		) {
			return $redirect_to;
		}

		foreach ( $attachment_ids as $attachment_id ) {
			$current_meta = wp_get_attachment_metadata( $attachment_id );

			switch ( $doaction ) {
				case DescriptiveTextGenerator::ID:
					if ( wp_attachment_is_image( $attachment_id ) ) {
						( new DescriptiveTextGenerator() )->run( $attachment_id );
					}
					break;

				case ImageTagsGenerator::ID:
					if ( wp_attachment_is_image( $attachment_id ) ) {
						( new ImageTagsGenerator() )->run( $attachment_id );
					}
					break;

				case ImageCropping::ID:
					if ( wp_attachment_is_image( $attachment_id ) ) {
						( new ImageCropping() )->run( $current_meta, $attachment_id );
					}
					break;

				case ImageTextExtraction::ID:
					if ( wp_attachment_is_image( $attachment_id ) ) {
						( new ImageTextExtraction() )->run( $current_meta, $attachment_id, true );
					}
					break;

				case PDFTextExtraction::ID:
					if ( attachment_is_pdf( $attachment_id ) ) {
						( new PDFTextExtraction() )->run( $attachment_id );
					}
					break;

				case AudioTranscriptsGeneration::ID:
					if ( wp_attachment_is( 'audio', $attachment_id ) ) {
						( new AudioTranscriptsGeneration() )->run( $attachment_id );
					}
					break;
			}
		}

		$args_to_remove = array_map(
			function ( $feature ) {
				return "bulk_{$feature}";
			},
			$feature_ids
		);

		$redirect_to = remove_query_arg( $args_to_remove, $redirect_to );
		$redirect_to = add_query_arg( rawurlencode( "bulk_{$doaction}" ), count( $attachment_ids ), $redirect_to );

		return esc_url_raw( $redirect_to );
	}

	/**
	 * Register media row actions.
	 *
	 * @param array    $actions An array of action links for each attachment.
	 * @param \WP_Post $post WP_Post object for the current attachment.
	 * @return array
	 */
	public function register_media_processing_row_action( $actions, $post ) {
		if ( attachment_is_pdf( $post ) && ( new PDFTextExtraction() )->is_feature_enabled() ) {
			$actions[ PDFTextExtraction::ID ] = sprintf(
				'<a href="%s">%s</a>',
				esc_url( wp_nonce_url( admin_url( sprintf( 'upload.php?action=%s&ids=%d&post_type=%s', PDFTextExtraction::ID, $post->ID, $post->post_type ) ), 'bulk-media' ) ),
				esc_html__( 'Extract text from PDF', 'classifai' )
			);
		}

		if ( wp_attachment_is( 'image' ) ) {
			if ( ( new DescriptiveTextGenerator() )->is_feature_enabled() ) {
				$actions[ DescriptiveTextGenerator::ID ] = sprintf(
					'<a href="%s">%s</a>',
					esc_url( wp_nonce_url( admin_url( sprintf( 'upload.php?action=%s&ids=%d&post_type=%s', DescriptiveTextGenerator::ID, $post->ID, $post->post_type ) ), 'bulk-media' ) ),
					esc_html__( 'Generate descriptive text', 'classifai' )
				);
			}

			if ( ( new ImageTagsGenerator() )->is_feature_enabled() ) {
				$actions[ ImageTagsGenerator::ID ] = sprintf(
					'<a href="%s">%s</a>',
					esc_url( wp_nonce_url( admin_url( sprintf( 'upload.php?action=%s&ids=%d&post_type=%s', ImageTagsGenerator::ID, $post->ID, $post->post_type ) ), 'bulk-media' ) ),
					esc_html__( 'Generate image tags', 'classifai' )
				);
			}

			if ( ( new ImageCropping() )->is_feature_enabled() ) {
				$actions[ ImageCropping::ID ] = sprintf(
					'<a href="%s">%s</a>',
					esc_url( wp_nonce_url( admin_url( sprintf( 'upload.php?action=%s&ids=%d&post_type=%s', ImageCropping::ID, $post->ID, $post->post_type ) ), 'bulk-media' ) ),
					esc_html__( 'Crop image', 'classifai' )
				);
			}

			if ( ( new ImageTextExtraction() )->is_feature_enabled() ) {
				$actions[ ImageTextExtraction::ID ] = sprintf(
					'<a href="%s">%s</a>',
					esc_url( wp_nonce_url( admin_url( sprintf( 'upload.php?action=%s&ids=%d&post_type=%s', ImageTextExtraction::ID, $post->ID, $post->post_type ) ), 'bulk-media' ) ),
					esc_html__( 'Extract text from image', 'classifai' )
				);
			}
		}

		if ( wp_attachment_is( 'audio', $post ) && ( new AudioTranscriptsGeneration() )->is_feature_enabled() ) {
			$actions[ AudioTranscriptsGeneration::ID ] = sprintf(
				'<a href="%s">%s</a>',
				esc_url( wp_nonce_url( admin_url( sprintf( 'upload.php?action=%s&ids=%d&post_type=%s', AudioTranscriptsGeneration::ID, $post->ID, $post->post_type ) ), 'bulk-media' ) ),
				esc_html__( 'Transcribe audio', 'classifai' )
			);
		}

		return $actions;
	}

	/**
	 * Display an admin notice after bulk updates.
	 */
	public function bulk_action_admin_notice() {
		$post_count      = 0;
		$action          = '';
		$post_type       = ! empty( $_GET['post_type'] ) ? sanitize_text_field( wp_unslash( $_GET['post_type'] ) ) : 'post'; // phpcs:ignore WordPress.Security.NonceVerification.Recommended
		$all_feature_ids = array_map(
			function( $feature ) {
				return $feature::ID;
			},
			array_merge( $this->language_processing_features, $this->media_processing_features )
		);

		foreach ( $all_feature_ids as $feature_id ) {
			$post_count = ! empty( $_GET[ "bulk_{$feature_id}" ] ) ? intval( wp_unslash( $_GET[ "bulk_{$feature_id}" ] ) ) : 0; // phpcs:ignore WordPress.Security.NonceVerification.Recommended

			if ( $post_count ) {
				$action = $feature_id;
				break;
			}
		}

		if ( ! $action ) {
			return;
		}

		switch ( $feature_id ) {
			case ExcerptGeneration::ID:
				$action_text = __( 'Excerpts generated for', 'classifai' );
				break;

			case TextToSpeech::ID:
				$action_text = __( 'Text to speech conversion done for', 'classifai' );
				break;

			case PDFTextExtraction::ID:
				$action_text = __( 'PDF Text extraction done for', 'classifai' );
				$post_type   = 'file';
				break;

			case DescriptiveTextGenerator::ID:
				$action_text = __( 'Alt text generated for', 'classifai' );
				$post_type   = 'image';
				break;

			case ImageTagsGenerator::ID:
				$action_text = __( 'Tags generated for', 'classifai' );
				$post_type   = 'image';
				break;

			case ImageCropping::ID:
				$action_text = __( 'Cropping done for', 'classifai' );
				$post_type   = 'image';
				break;

			case ImageTextExtraction::ID:
				$action_text = __( 'Text extraction done for', 'classifai' );
				$post_type   = 'image';
				break;

			case AudioTranscriptsGeneration::ID:
				$action_text = __( 'Audio transcribed for', 'classifai' );
				$post_type   = 'file';
				break;

		}

		$output  = '<div id="message" class="notice notice-success is-dismissible fade"><p>';
		$output .= sprintf(
			/* translators: %1$s: action, %2$s: number of posts, %3$s: post type*/
			_n(
				'%1$s %2$s %3$s.',
				'%1$s %2$s %3$ss.',
				$post_count,
				'classifai'
			),
			$action_text,
			$post_count,
			$post_type
		);
		$output .= '</p></div>';

		echo wp_kses(
			$output,
			[
				'div' => [
					'class' => [],
					'id'    => [],
				],
				'p'   => [],
			]
		);
	}
<<<<<<< HEAD

	/**
	 * Register Classifai row action.
	 *
	 * @param array    $actions Current row actions.
	 * @param \WP_Post $post    Post object.
	 *
	 * @return array
	 */
	public function register_row_action( $actions, $post ) {
		$post_types = [];

		if ( is_a( $this->save_post_handler, '\Classifai\Admin\SavePostHandler' ) ) {
			$post_types = array_merge( $post_types, get_supported_post_types() );
		}

		if ( is_a( $this->embeddings, '\Classifai\Providers\OpenAI\Embeddings' ) ) {
			$post_types = array_merge( $post_types, $this->embeddings->supported_post_types() );
		}

		if ( in_array( $post->post_type, $post_types, true ) ) {
			$actions['classify'] = sprintf(
				'<a href="%s">%s</a>',
				esc_url( wp_nonce_url( admin_url( sprintf( 'edit.php?action=classify&ids=%d&post_type=%s', $post->ID, $post->post_type ) ), 'bulk-posts' ) ),
				esc_html__( 'Classify', 'classifai' )
			);
		}

		if ( is_a( $this->chat_gpt, '\Classifai\Providers\OpenAI\ChatGPT' ) ) {
			if ( in_array( $post->post_type, array_keys( get_post_types_for_language_settings() ), true ) ) {
				$actions['generate_excerpt'] = sprintf(
					'<a href="%s">%s</a>',
					esc_url( wp_nonce_url( admin_url( sprintf( 'edit.php?action=generate_excerpt&ids=%d&post_type=%s', $post->ID, $post->post_type ) ), 'bulk-posts' ) ),
					esc_html__( 'Generate excerpt', 'classifai' )
				);
			}
		}

		if ( is_a( $this->text_to_speech, '\Classifai\Features\TextToSpeech' ) && $this->text_to_speech->is_feature_enabled() && in_array( $post->post_type, get_tts_supported_post_types(), true ) ) {
			$actions['text_to_speech'] = sprintf(
				'<a href="%s">%s</a>',
				esc_url( wp_nonce_url( admin_url( sprintf( 'edit.php?action=text_to_speech&ids=%d&post_type=%s', $post->ID, $post->post_type ) ), 'bulk-posts' ) ),
				esc_html__( 'Text to speech', 'classifai' )
			);
		}

		return $actions;
	}

	/**
	 * Register media row actions.
	 *
	 * @param array    $actions An array of action links for each attachment.
	 * @param \WP_Post $post WP_Post object for the current attachment.
	 * @return array
	 */
	public function register_media_row_action( $actions, $post ) {
		$whisper_settings = $this->whisper->get_settings();
		$whisper_enabled  = $this->whisper->is_feature_enabled( 'speech_to_text', $post->ID );

		if ( is_wp_error( $whisper_enabled ) ) {
			return $actions;
		}

		$transcribe = new Transcribe( $post->ID, $whisper_settings );

		if ( $transcribe->should_process( $post->ID ) ) {
			$actions['transcribe'] = sprintf(
				'<a href="%s">%s</a>',
				esc_url( wp_nonce_url( admin_url( sprintf( 'upload.php?action=transcribe&ids=%d&post_type=%s', $post->ID, $post->post_type ) ), 'bulk-media' ) ),
				esc_html__( 'Transcribe', 'classifai' )
			);
		}

		return $actions;
	}

=======
>>>>>>> efb3aa94
}<|MERGE_RESOLUTION|>--- conflicted
+++ resolved
@@ -1,18 +1,6 @@
 <?php
 namespace Classifai\Admin;
 
-<<<<<<< HEAD
-use Classifai\Features\TextToSpeech;
-use Classifai\Providers\Azure\ComputerVision;
-use Classifai\Providers\Azure\Speech;
-use Classifai\Providers\OpenAI\ChatGPT;
-use Classifai\Providers\OpenAI\Embeddings;
-use Classifai\Providers\OpenAI\Whisper;
-use Classifai\Providers\OpenAI\Whisper\Transcribe;
-use function Classifai\get_post_types_for_language_settings;
-use function Classifai\get_supported_post_types;
-use function Classifai\get_tts_supported_post_types;
-=======
 use Classifai\Features\AudioTranscriptsGeneration;
 use Classifai\Features\DescriptiveTextGenerator;
 use Classifai\Features\ExcerptGeneration;
@@ -22,7 +10,6 @@
 use Classifai\Features\PDFTextExtraction;
 use Classifai\Features\TextToSpeech;
 use function Classifai\attachment_is_pdf;
->>>>>>> efb3aa94
 
 /**
  * Handle bulk actions.
@@ -46,13 +33,9 @@
 	private $language_processing_features = [];
 
 	/**
-<<<<<<< HEAD
-	 * @var \Classifai\Features\TextToSpeech
-=======
 	 * Array of media processing features.
 	 *
 	 * @var \Classifai\Features\Feature[]
->>>>>>> efb3aa94
 	 */
 	private $media_processing_features = [];
 
@@ -70,59 +53,6 @@
 	 * Register hooks for the features.
 	 */
 	public function register_language_processing_hooks() {
-<<<<<<< HEAD
-		$this->chat_gpt       = new ChatGPT( false );
-		$this->embeddings     = new Embeddings( false );
-		$this->text_to_speech = new TextToSpeech( false );
-
-		$embeddings_post_types     = [];
-		$nlu_post_types            = get_supported_post_types();
-		$text_to_speech_post_types = get_tts_supported_post_types();
-		$chat_gpt_post_types       = [];
-
-		// Set up the save post handler if we have any post types.
-		if ( ! empty( $nlu_post_types ) || ! empty( $text_to_speech_post_types ) ) {
-			$this->save_post_handler = new SavePostHandler();
-		}
-
-		// Set up the ChatGPT post types if the feature is enabled. Otherwise clear our handler.
-		if (
-			$this->chat_gpt &&
-			$this->chat_gpt->is_feature_enabled( 'excerpt_generation' )
-		) {
-			$chat_gpt_post_types = array_keys( get_post_types_for_language_settings() );
-		} else {
-			$this->chat_gpt = null;
-		}
-
-		// Set up the embeddings post types if the feature is enabled. Otherwise clear our embeddings handler.
-		if ( $this->embeddings && $this->embeddings->is_feature_enabled( 'classification' ) ) {
-			$embeddings_post_types = $this->embeddings->supported_post_types();
-		} else {
-			$this->embeddings = null;
-		}
-
-		// Clear our TextToSpeech handler if no post types are set up.
-		if ( empty( $text_to_speech_post_types ) ) {
-			$this->text_to_speech = null;
-		}
-
-		// Merge our post types together and make them unique.
-		$post_types = array_unique( array_merge( $chat_gpt_post_types, $embeddings_post_types, $nlu_post_types, $text_to_speech_post_types ) );
-
-		if ( empty( $post_types ) ) {
-			return;
-		}
-
-		foreach ( $post_types as $post_type ) {
-			add_filter( "bulk_actions-edit-$post_type", [ $this, 'register_bulk_actions' ] );
-			add_filter( "handle_bulk_actions-edit-$post_type", [ $this, 'bulk_action_handler' ], 10, 3 );
-
-			if ( is_post_type_hierarchical( $post_type ) ) {
-				add_filter( 'page_row_actions', [ $this, 'register_row_action' ], 10, 2 );
-			} else {
-				add_filter( 'post_row_actions', [ $this, 'register_row_action' ], 10, 2 );
-=======
 		$this->language_processing_features = [
 			new ExcerptGeneration(),
 			new TextToSpeech(),
@@ -131,7 +61,6 @@
 		foreach ( $this->language_processing_features as $feature ) {
 			if ( ! $feature->is_feature_enabled() ) {
 				continue;
->>>>>>> efb3aa94
 			}
 
 			$settings = $feature->get_settings();
@@ -144,21 +73,12 @@
 				add_filter( "bulk_actions-edit-$post_type", [ $this, 'register_language_processing_actions' ] );
 				add_filter( "handle_bulk_actions-edit-$post_type", [ $this, 'language_processing_actions_handler' ], 10, 3 );
 
-<<<<<<< HEAD
-		if (
-			is_a( $this->text_to_speech, '\Classifai\Features\TextToSpeech' ) &&
-			in_array( get_current_screen()->post_type, get_tts_supported_post_types(), true ) &&
-			$this->text_to_speech->is_feature_enabled()
-		) {
-			$bulk_actions['text_to_speech'] = __( 'Text to speech', 'classifai' );
-=======
 				if ( is_post_type_hierarchical( $post_type ) ) {
 					add_filter( 'page_row_actions', [ $this, 'register_language_processing_row_action' ], 10, 2 );
 				} else {
 					add_filter( 'post_row_actions', [ $this, 'register_language_processing_row_action' ], 10, 2 );
 				}
 			}
->>>>>>> efb3aa94
 		}
 	}
 
@@ -169,21 +89,6 @@
 	 *
 	 * @return array
 	 */
-<<<<<<< HEAD
-	public function register_media_bulk_actions( $bulk_actions ) {
-		$whisper_enabled = $this->whisper->is_feature_enabled( 'speech_to_text' );
-
-		if (
-			$this->computer_vision->is_feature_enabled( 'image_tagging' ) ||
-			$this->computer_vision->is_feature_enabled( 'image_captions' )
-		) {
-			$bulk_actions['scan_image'] = __( 'Scan image', 'classifai' );
-		}
-
-		if ( $this->computer_vision && $this->computer_vision->is_feature_enabled( 'smart_cropping' ) ) {
-			$bulk_actions['smart_crop'] = __( 'Smart crop', 'classifai' );
-		}
-=======
 	public function register_language_processing_actions( $bulk_actions ) {
 		foreach ( $this->language_processing_features as $feature ) {
 			if ( ! $feature->is_feature_enabled() ) {
@@ -196,7 +101,6 @@
 				case ExcerptGeneration::ID:
 					$bulk_actions[ $feature::ID ] = esc_html__( 'Generate Excerpt', 'classifai' );
 					break;
->>>>>>> efb3aa94
 
 				case TextToSpeech::ID:
 					$bulk_actions[ $feature::ID ] = esc_html__( 'Generate audio (text to speech)', 'classifai' );
@@ -600,84 +504,4 @@
 			]
 		);
 	}
-<<<<<<< HEAD
-
-	/**
-	 * Register Classifai row action.
-	 *
-	 * @param array    $actions Current row actions.
-	 * @param \WP_Post $post    Post object.
-	 *
-	 * @return array
-	 */
-	public function register_row_action( $actions, $post ) {
-		$post_types = [];
-
-		if ( is_a( $this->save_post_handler, '\Classifai\Admin\SavePostHandler' ) ) {
-			$post_types = array_merge( $post_types, get_supported_post_types() );
-		}
-
-		if ( is_a( $this->embeddings, '\Classifai\Providers\OpenAI\Embeddings' ) ) {
-			$post_types = array_merge( $post_types, $this->embeddings->supported_post_types() );
-		}
-
-		if ( in_array( $post->post_type, $post_types, true ) ) {
-			$actions['classify'] = sprintf(
-				'<a href="%s">%s</a>',
-				esc_url( wp_nonce_url( admin_url( sprintf( 'edit.php?action=classify&ids=%d&post_type=%s', $post->ID, $post->post_type ) ), 'bulk-posts' ) ),
-				esc_html__( 'Classify', 'classifai' )
-			);
-		}
-
-		if ( is_a( $this->chat_gpt, '\Classifai\Providers\OpenAI\ChatGPT' ) ) {
-			if ( in_array( $post->post_type, array_keys( get_post_types_for_language_settings() ), true ) ) {
-				$actions['generate_excerpt'] = sprintf(
-					'<a href="%s">%s</a>',
-					esc_url( wp_nonce_url( admin_url( sprintf( 'edit.php?action=generate_excerpt&ids=%d&post_type=%s', $post->ID, $post->post_type ) ), 'bulk-posts' ) ),
-					esc_html__( 'Generate excerpt', 'classifai' )
-				);
-			}
-		}
-
-		if ( is_a( $this->text_to_speech, '\Classifai\Features\TextToSpeech' ) && $this->text_to_speech->is_feature_enabled() && in_array( $post->post_type, get_tts_supported_post_types(), true ) ) {
-			$actions['text_to_speech'] = sprintf(
-				'<a href="%s">%s</a>',
-				esc_url( wp_nonce_url( admin_url( sprintf( 'edit.php?action=text_to_speech&ids=%d&post_type=%s', $post->ID, $post->post_type ) ), 'bulk-posts' ) ),
-				esc_html__( 'Text to speech', 'classifai' )
-			);
-		}
-
-		return $actions;
-	}
-
-	/**
-	 * Register media row actions.
-	 *
-	 * @param array    $actions An array of action links for each attachment.
-	 * @param \WP_Post $post WP_Post object for the current attachment.
-	 * @return array
-	 */
-	public function register_media_row_action( $actions, $post ) {
-		$whisper_settings = $this->whisper->get_settings();
-		$whisper_enabled  = $this->whisper->is_feature_enabled( 'speech_to_text', $post->ID );
-
-		if ( is_wp_error( $whisper_enabled ) ) {
-			return $actions;
-		}
-
-		$transcribe = new Transcribe( $post->ID, $whisper_settings );
-
-		if ( $transcribe->should_process( $post->ID ) ) {
-			$actions['transcribe'] = sprintf(
-				'<a href="%s">%s</a>',
-				esc_url( wp_nonce_url( admin_url( sprintf( 'upload.php?action=transcribe&ids=%d&post_type=%s', $post->ID, $post->post_type ) ), 'bulk-media' ) ),
-				esc_html__( 'Transcribe', 'classifai' )
-			);
-		}
-
-		return $actions;
-	}
-
-=======
->>>>>>> efb3aa94
 }