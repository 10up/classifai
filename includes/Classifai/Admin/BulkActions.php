--- conflicted
+++ resolved
@@ -136,11 +136,10 @@
 	 * Display an admin notice after bulk updates.
 	 */
 	public function bulk_action_admin_notice() {
-<<<<<<< HEAD
 		if (
-			empty( $_REQUEST['bulk_classified'] ) && 
-			empty( $_REQUEST['bulk_alt_tagged'] ) && 
-			empty( $_REQUEST['bulk_image_tagged'] ) && 
+			empty( $_REQUEST['bulk_classified'] ) &&
+			empty( $_REQUEST['bulk_alt_tagged'] ) &&
+			empty( $_REQUEST['bulk_image_tagged'] ) &&
 			empty( $_REQUEST['bulk_smart_cropped'] )
 		) {
 			return;
@@ -163,13 +162,6 @@
 			$post_type              = 'image';
 			$action                 = 'Smart cropped';
 		}
-=======
-		if ( empty( $_REQUEST['bulk_classified'] ) ) { // phpcs:ignore WordPress.Security.NonceVerification.Recommended
-			return;
-		}
-
-		$classified_posts_count = intval( $_REQUEST['bulk_classified'] ); // phpcs:ignore WordPress.Security.NonceVerification.Recommended
->>>>>>> afd7fb03
 
 		$output  = '<div id="message" class="notice notice-success is-dismissible fade"><p>';
 		$output .= sprintf(
