--- conflicted
+++ resolved
@@ -1,6 +1,7 @@
 <?php
 namespace Classifai\Admin;
 
+use Classifai\Features\TextToSpeech;
 use Classifai\Providers\Azure\ComputerVision;
 use Classifai\Providers\Azure\Speech;
 use Classifai\Providers\OpenAI\ChatGPT;
@@ -51,7 +52,7 @@
 	private $whisper;
 
 	/**
-	 * @var \Classifai\Providers\Azure\Speech
+	 * @var \Classifai\Features\TextToSpeech
 	 */
 	private $text_to_speech;
 
@@ -161,14 +162,9 @@
 		}
 
 		if (
-<<<<<<< HEAD
-			is_a( $this->text_to_speech, '\Classifai\Providers\Azure\Speech' ) &&
-			in_array( get_current_screen()->post_type, $this->text_to_speech->get_supported_post_types(), true )
-=======
-			is_a( $this->text_to_speech, '\Classifai\Providers\Azure\TextToSpeech' ) &&
+			is_a( $this->text_to_speech, '\Classifai\Features\TextToSpeech' ) &&
 			in_array( get_current_screen()->post_type, get_tts_supported_post_types(), true ) &&
-			$this->text_to_speech->is_feature_enabled( 'text_to_speech' )
->>>>>>> 6734c62b
+			$this->text_to_speech->is_feature_enabled()
 		) {
 			$bulk_actions['text_to_speech'] = __( 'Text to speech', 'classifai' );
 		}
@@ -421,23 +417,12 @@
 			}
 		}
 
-<<<<<<< HEAD
-		if ( is_a( $this->text_to_speech, '\Classifai\Providers\Azure\Speech' ) ) {
-			if ( in_array( $post->post_type, $this->text_to_speech->get_supported_post_types(), true ) ) {
-				$actions['text_to_speech'] = sprintf(
-					'<a href="%s">%s</a>',
-					esc_url( wp_nonce_url( admin_url( sprintf( 'edit.php?action=text_to_speech&ids=%d&post_type=%s', $post->ID, $post->post_type ) ), 'bulk-posts' ) ),
-					esc_html__( 'Text to speech', 'classifai' )
-				);
-			}
-=======
-		if ( is_a( $this->text_to_speech, '\Classifai\Providers\Azure\TextToSpeech' ) && $this->text_to_speech->is_feature_enabled( 'text_to_speech' ) && in_array( $post->post_type, get_tts_supported_post_types(), true ) ) {
+		if ( is_a( $this->text_to_speech, '\Classifai\Features\TextToSpeech' ) && $this->text_to_speech->is_feature_enabled() && in_array( $post->post_type, get_tts_supported_post_types(), true ) ) {
 			$actions['text_to_speech'] = sprintf(
 				'<a href="%s">%s</a>',
 				esc_url( wp_nonce_url( admin_url( sprintf( 'edit.php?action=text_to_speech&ids=%d&post_type=%s', $post->ID, $post->post_type ) ), 'bulk-posts' ) ),
 				esc_html__( 'Text to speech', 'classifai' )
 			);
->>>>>>> 6734c62b
 		}
 
 		return $actions;
