--- conflicted
+++ resolved
@@ -71,13 +71,7 @@
 	 *
 	 * @param int   $post_id The post to classify
 	 * @param array $opts The classification options
-<<<<<<< HEAD
 	 * @return object|boolean
-=======
-	 * @param bool  $link_terms Whether to link the terms or not.
-	 *
-	 * @return array
->>>>>>> 848f9a71
 	 */
 	public function classify_and_link( $post_id, $opts = [], $link_terms = true ) {
 		$output = $this->classify( $post_id, $opts );
