--- conflicted
+++ resolved
@@ -39,9 +39,6 @@
 	public function enable() {
 		// NOTE: Must initialize before Fieldmanager ie:- priority = 99
 		add_action( 'init', [ $this, 'init' ], 50 );
-<<<<<<< HEAD
-		add_action( 'admin_enqueue_scripts', [ $this, 'init_admin_scripts' ] );
-=======
 		add_action( 'enqueue_block_editor_assets', [ $this, 'enqueue_editor_assets' ] );
 	}
 
@@ -51,7 +48,6 @@
 			KLASIFAI_PLUGIN_URL . '/dist/js/editor.min.js', // Block.build.js: We register the block here. Built with Webpack.
 			array( 'wp-blocks', 'wp-i18n', 'wp-element', 'wp-editor', 'wp-edit-post' ) // Dependencies, defined above.
 		);
->>>>>>> 817ad3ad
 	}
 
 	/**
@@ -85,12 +81,7 @@
 	 */
 	function init_admin_support() {
 		$this->admin_support = [
-<<<<<<< HEAD
-			new Admin\SettingsSupport(),
-=======
-			new Admin\SavePostHandler(),
 			new Admin\SettingsPage(),
->>>>>>> 817ad3ad
 		];
 
 		foreach ( $this->admin_support as $support ) {
