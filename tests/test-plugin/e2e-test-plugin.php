--- conflicted
+++ resolved
@@ -27,7 +27,6 @@
 		$response = file_get_contents( __DIR__ . '/whisper.json' );
 	} elseif ( strpos( $url, 'https://api.openai.com/v1/images/generations' ) !== false ) {
 		$response = file_get_contents( __DIR__ . '/dalle.json' );
-<<<<<<< HEAD
 	} elseif ( strpos( $url, 'https://service.com/cognitiveservices/voices/list' ) !== false ) {
 		return array(
 			'response'    => array(
@@ -42,10 +41,8 @@
 			),
 			'body' => file_get_contents( __DIR__ . '/text-to-speech.txt' ),
 		);
-=======
 	} elseif ( strpos( $url, 'https://api.openai.com/v1/embeddings' ) !== false ) {
 		$response = file_get_contents( __DIR__ . '/embeddings.json' );
->>>>>>> 6aec3241
 	} elseif ( strpos( $url, 'http://e2e-test-image-processing.test/vision/v3.0/analyze' ) !== false ) {
 		$response = file_get_contents( __DIR__ . '/image_analyze.json' );
 	} elseif ( strpos( $url, 'http://e2e-test-image-processing.test/vision/v3.2/ocr' ) !== false ) {
