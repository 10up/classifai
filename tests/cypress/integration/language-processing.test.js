--- conflicted
+++ resolved
@@ -153,13 +153,9 @@
 	});
 
 	it( 'Can save OpenAI ChatGPT "Language Processing" settings', () => {
-<<<<<<< HEAD
 		cy.visit(
 			'/wp-admin/tools.php?page=classifai&tab=language_processing&provider=openai_chatgpt'
 		);
-=======
-		cy.visit( '/wp-admin/tools.php?page=classifai&tab=language_processing&provider=openai_chatgpt' );
->>>>>>> 9d99bc10
 
 		cy.get( '#api_key' ).clear().type( 'password' );
 
@@ -297,7 +293,6 @@
 		} );
 	} );
 
-<<<<<<< HEAD
 	it( 'Can save OpenAI Embeddings "Language Processing" settings', () => {
 		cy.visit(
 			'/wp-admin/tools.php?page=classifai&tab=language_processing&provider=openai_embeddings'
@@ -406,7 +401,7 @@
 			cy.wrap( $panel ).find( '.editor-post-taxonomies__hierarchical-terms-list .editor-post-taxonomies__hierarchical-terms-choice:first label' ).contains( 'Uncategorized' );
 		} );
 	} );
-=======
+
 	it('Can save OpenAI Whisper "Language Processing" settings', () => {
 		cy.visit(
 			'/wp-admin/tools.php?page=classifai&tab=language_processing&provider=openai_whisper'
@@ -499,5 +494,4 @@
 		cy.get('.media-modal').should('exist');
 		cy.get('#classifai-retranscribe').should('not.exist');
 	});
->>>>>>> 9d99bc10
 });