--- conflicted
+++ resolved
@@ -152,13 +152,10 @@
 		cy.verifyPostTaxonomyTerms('tags', threshold / 100);
 	});
 
-<<<<<<< HEAD
 	it( 'Can save OpenAI ChatGPT "Language Processing" settings', () => {
-		cy.visit( '/wp-admin/admin.php?page=language_processing&tab=openai_chatgpt' );
-=======
-	it( 'Can save OpenAI "Language Processing" settings', () => {
-		cy.visit( '/wp-admin/tools.php?page=classifai&tab=language_processing&provider=openai_chatgpt' );
->>>>>>> bb868ae5
+		cy.visit(
+			'/wp-admin/tools.php?page=classifai&tab=language_processing&provider=openai_chatgpt'
+		);
 
 		cy.get( '#api_key' ).clear().type( 'password' );
 
