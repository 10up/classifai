<?php
/**
 * Testing for the ComputerVisition class
 */

namespace Classifai\Tests\Providers\Azure;

use \WP_UnitTestCase;
use Classifai\Providers\Azure\ComputerVision;

/**
 * Class ComputerVisionTest
 * @package Classifai\Tests\Providers\Azure;
 *
 * @group azure
 * @coversDefaultClass \Classifai\Providers\Azure\ComputerVision
 */
class ComputerVisionTest extends WP_UnitTestCase {
	/**
	 * Tear down method.
	 */
	public function tearDown() {
		parent::tearDown();

		$this->remove_added_uploads();
	}

	/**
	 * Provides a ComputerVision instance.
	 *
	 * @return ComputerVision
	 */
	public function get_computer_vision() : ComputerVision {
		return new ComputerVision( 'my_service' );
	}

	/**
	 * @covers ::smart_crop_image
	 */
	public function test_smart_crop_image() {
		$this->assertEquals(
			'non-array-data',
			$this->get_computer_vision()->smart_crop_image( 'non-array-data', 999999 )
		);
<<<<<<< HEAD
=======
		$this->assertEquals( sprintf( 'http://example.org/wp-content/uploads/%s/%s/33772-1536x864.jpg', date( 'Y' ), date( 'm' ) ), $url );
>>>>>>> d1dadb22

		$this->assertEquals(
			[ 'no-smart-cropping' => 1 ],
			$this->get_computer_vision()->smart_crop_image(
				[ 'no-smart-cropping' => 1 ],
				999999
			)
		);

		add_filter( 'classifai_should_smart_crop_image', '__return_true' );

		$filter_file_system_method = function() {
			return 'not-direct';
		};

		add_filter( 'filesystem_method', $filter_file_system_method );
		$this->assertEquals(
			[ 'not-direct-file-system-method' => 1 ],
			$this->get_computer_vision()->smart_crop_image(
				[ 'not-direct-file-system-method' => 1 ],
				999999
			)
		);
		remove_filter( 'filesystem_method', $filter_file_system_method );

		// Test that SmartCropping is initiated and runs, as will be indicated in the coverage report, though it won't
		// actually do anything because the data and attachment are invalid.
		$this->assertEquals(
			[ 'my-data' => 1 ],
			$this->get_computer_vision()->smart_crop_image(
				[ 'my-data' => 1 ],
				999999
			)
		);

		remove_filter( 'classifai_should_smart_crop_image', '__return_true' );
	}
}<|MERGE_RESOLUTION|>--- conflicted
+++ resolved
@@ -42,10 +42,7 @@
 			'non-array-data',
 			$this->get_computer_vision()->smart_crop_image( 'non-array-data', 999999 )
 		);
-<<<<<<< HEAD
-=======
 		$this->assertEquals( sprintf( 'http://example.org/wp-content/uploads/%s/%s/33772-1536x864.jpg', date( 'Y' ), date( 'm' ) ), $url );
->>>>>>> d1dadb22
 
 		$this->assertEquals(
 			[ 'no-smart-cropping' => 1 ],
