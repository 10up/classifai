--- conflicted
+++ resolved
@@ -138,7 +138,6 @@
     }
 }
 
-<<<<<<< HEAD
 .media-frame-content {
 	.generated-images,
 	.prompt-view {
@@ -198,10 +197,11 @@
 			font-size: 15px;
 			padding: 10px 0;
 		}
-=======
+	}
+}
+
 .editor-post-excerpt {
 	button {
 		margin-top: 10px;
->>>>>>> 92e90227
 	}
 }