--- conflicted
+++ resolved
@@ -260,7 +260,6 @@
 			line-height: 1.4;
 		}
 
-<<<<<<< HEAD
 		tr.allowed_users_row {
 			.classifai-search-users-container {
 				max-width: 600px;
@@ -281,10 +280,7 @@
 			background: var(--classifai-highlight-color);
 		}
 
-		.classifai-field-type-prompt-setting{
-=======
 		.classifai-field-type-prompt-setting {
->>>>>>> e81fc1e4
 			padding: 5px 20px;
 			border: 1px solid #f0f0f1;
 			position: relative;
