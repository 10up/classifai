--- conflicted
+++ resolved
@@ -835,7 +835,6 @@
 	top: 70px;
 }
 
-<<<<<<< HEAD
 // Start: Classify Post Modal
 .classify-post-componenet {
 	hr {
@@ -873,7 +872,7 @@
 	}
 }
 // End: Classify Post Modal
-=======
+
 // Profile page
 #classifai-profile-features-section tr.classifai-features-row {
 	th {
@@ -893,5 +892,4 @@
 div.classifai-openai__result-disable-link {
     display: block;
     padding: 0 1em 1.5em 1em;
-}
->>>>>>> 65cdddf0
+}