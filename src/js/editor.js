--- conflicted
+++ resolved
@@ -1,4 +1,4 @@
-<<<<<<< HEAD
+
 const { subscribe, select, dispatch } = wp.data;
 
 let saveHappened = false;
@@ -20,6 +20,4 @@
 		saveHappened = false;
 		showingNotice = false;
 	}
-} );
-=======
->>>>>>> 2701368c
+} );