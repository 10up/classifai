/* global ClassifAI */

( () => {
	const $toggler = document.getElementById( 'classifai-waston-cred-toggle' );
	const $userField = document.getElementById(
		'classifai-settings-watson_username'
	);

	if ( $toggler === null || $userField === null ) return;

	const $userFieldWrapper = $userField.closest( 'tr' );
	const [ $passwordFieldTitle ] = document
		.getElementById( 'classifai-settings-watson_password' )
		.closest( 'tr' )
		.getElementsByTagName( 'label' );

	$toggler.addEventListener( 'click', ( e ) => {
		e.preventDefault();
		$userFieldWrapper.classList.toggle( 'hidden' );

		if ( $userFieldWrapper.classList.contains( 'hidden' ) ) {
			$toggler.innerText = ClassifAI.use_password;
			$passwordFieldTitle.innerText = ClassifAI.api_key;
			$userField.value = 'apikey';
			return;
		}

		$toggler.innerText = ClassifAI.use_key;
		$passwordFieldTitle.innerText = ClassifAI.api_password;
	} );
<<<<<<< HEAD
} )();
=======

	/** Previewer nonce. */
	const previewerNonce = document.getElementById(
		'classifai-previewer-nonce'
	).value;

	/** Feature statuses. */
	const featureStatuses = {
		categoriesStatus: document.getElementById(
			'classifai-settings-category'
		).checked,
		keywordsStatus: document.getElementById( 'classifai-settings-keyword' )
			.checked,
		entitiesStatus: document.getElementById( 'classifai-settings-entity' )
			.checked,
		conceptsStatus: document.getElementById( 'classifai-settings-concept' )
			.checked,
	};

	const plurals = {
		category: 'categories',
		keyword: 'keywords',
		entity: 'entities',
		concept: 'concepts',
	};

	document
		.querySelectorAll(
			'#classifai-settings-category, #classifai-settings-keyword, #classifai-settings-entity, #classifai-settings-concept'
		)
		.forEach( ( item ) => {
			item.addEventListener( 'change', ( e ) => {
				if ( 'classifai-settings-category' === e.target.id ) {
					featureStatuses.categoriesStatus = e.target.checked;
				}

				if ( 'classifai-settings-keyword' === e.target.id ) {
					featureStatuses.keywordsStatus = e.target.checked;
				}

				if ( 'classifai-settings-entity' === e.target.id ) {
					featureStatuses.entitiesStatus = e.target.checked;
				}

				if ( 'classifai-settings-concept' === e.target.id ) {
					featureStatuses.conceptsStatus = e.target.checked;
				}

				const taxType = e.target.id.split( '-' ).at( -1 );

				if ( e.target.checked ) {
					document
						.querySelector( `.tax-row--${ plurals[ taxType ] }` )
						.classList.remove( 'tax-row--hide' );
				} else {
					document
						.querySelector( `.tax-row--${ plurals[ taxType ] }` )
						.classList.add( 'tax-row--hide' );
				}
			} );
		} );

	/**
	 * Live preview features.
	 *
	 * @param {Object} e The event object.
	 */
	function showPreview( e ) {
		/** Category thresholds. */
		const categoryThreshold = Number(
			document.querySelector( '#classifai-settings-category_threshold' )
				.value
		);
		const keywordThreshold = Number(
			document.querySelector( '#classifai-settings-keyword_threshold' )
				.value
		);
		const entityThreshold = Number(
			document.querySelector( '#classifai-settings-entity_threshold' )
				.value
		);
		const conceptThreshold = Number(
			document.querySelector( '#classifai-settings-concept_threshold' )
				.value
		);

		const postId = document.getElementById(
			'classifai-preview-post-selector'
		).value;

		const previewWrapper = document.getElementById(
			'classifai-post-preview-wrapper'
		);
		const thresholds = {
			categories: categoryThreshold,
			keywords: keywordThreshold,
			entities: entityThreshold,
			concepts: conceptThreshold,
		};

		e.target
			.closest( '.button' )
			.classList.add( 'get-classifier-preview-data-btn--loading' );

		const formData = new FormData();
		formData.append( 'action', 'get_post_classifier_preview_data' );
		formData.append( 'post_id', postId );
		formData.append( 'nonce', previewerNonce );

		fetch( `${ ajaxurl }`, {
			method: 'POST',
			body: formData,
		} )
			.then( ( response ) => {
				return response.json();
			} )
			.then( ( data ) => {
				if ( ! data.success ) {
					previewWrapper.style.display = 'block';
					previewWrapper.innerHTML = data.data;
					e.target
						.closest( '.button' )
						.classList.remove(
							'get-classifier-preview-data-btn--loading'
						);
					return;
				}

				const {
					data: {
						categories = [],
						concepts = [],
						entities = [],
						keywords = [],
					},
				} = data;

				const dataToFilter = {
					categories,
					keywords,
					entities,
					concepts,
				};

				const filteredItems = filterByScoreOrRelevance(
					dataToFilter,
					thresholds
				);
				const htmlData = buildPreviewUI( filteredItems );
				previewWrapper.style.display = 'block';
				previewWrapper.innerHTML = htmlData;

				e.target
					.closest( '.button' )
					.classList.remove(
						'get-classifier-preview-data-btn--loading'
					);
			} );
	}

	/**
	 * Filters response data depending on the threshold value.
	 *
	 * @param {Object} data       Response data from NLU.
	 * @param {Object} thresholds Object containing threshold values for various taxnomy types.
	 * @return {Array} Sorted data.
	 */
	function filterByScoreOrRelevance( data = {}, thresholds ) {
		const filteredItems = Object.keys( data ).map( ( key ) => ( {
			[ key ]: data[ key ].filter( ( item ) => {
				if ( item?.score && item.score * 100 > thresholds[ key ] ) {
					return item;
				} else if (
					item?.relevance &&
					item.relevance * 100 > thresholds[ key ]
				) {
					return item;
				}

				return item;
			} ),
		} ) );

		return filteredItems;
	}

	/**
	 * Builds user readable HTML data from the response by NLU.
	 *
	 * @param {Array} filteredItems Array of data that needs to be rendered.
	 * @return {string} HTML preview string.
	 */
	function buildPreviewUI( filteredItems = [] ) {
		let htmlData = '';
		filteredItems.forEach( ( obj ) => {
			Object.keys( obj ).forEach( ( prop ) => {
				htmlData += `<div class="tax-row tax-row--${ prop } ${
					featureStatuses[ `${ prop }Status` ] ? '' : 'tax-row--hide'
				}"><div class="tax-type tax-type--${ prop }">${ prop }</div>`;
				obj[ prop ].forEach( ( item ) => {
					let rating = 0;
					let name = 0;

					if ( item?.score ) {
						rating = item.score;
					} else if ( item?.relevance ) {
						rating = item.relevance;
					}

					if ( item?.text ) {
						name = item.text;
					} else if ( item?.label ) {
						name = item.label;
					}

					const width = 300 + 300 * rating;
					rating = ( rating * 100 ).toFixed( 2 );
					name = name
						.split( '/' )
						.filter( ( i ) => '' !== i )
						.join( ', ' );

					htmlData += `<div class="tax-cell" style="width: ${ width }px">`;
					htmlData += `<span class="tax-score">${ rating }%</span> <span class="tax-label">${ name }</span>`;
					htmlData += '</div>';
				} );

				htmlData += '</div>';
			} );
		} );

		return htmlData;
	}

	const getClassifierDataBtn = document.getElementById(
		'get-classifier-preview-data-btn'
	);
	getClassifierDataBtn.addEventListener( 'click', showPreview );

	/*
	 * Post selector Choices.js
	 */
	const selectEl = document.getElementById(
		'classifai-preview-post-selector'
	);
	const selectElChoices = new Choices( selectEl, {
		noResultsText: '',
	} );

	/**
	 * Searches the post by input text.
	 *
	 * @param {Object} event Choices.js's 'search' event object.
	 */
	function searchPosts( event ) {
		/*
		 * Post types.
		 */
		const postTypes = [].slice
			.call(
				document.querySelectorAll(
					'input[name*="classifai_watson_nlu[post_types"]:checked'
				)
			)
			.map( ( type ) => type.id.split( '-' ).at( -1 ) );

		/*
		 * Post statuses.
		 */
		const postStatuses = [].slice
			.call(
				document.querySelectorAll(
					'input[name*="classifai_watson_nlu[post_statuses"]:checked'
				)
			)
			.map( ( status ) => status.id.split( '-' ).at( -1 ) );

		const formData = new FormData();
		formData.append( 'post_types', postTypes );
		formData.append( 'post_status', postStatuses );
		formData.append( 'search', event.detail.value );
		formData.append( 'action', 'classifai_get_post_search_results' );
		formData.append( 'nonce', previewerNonce );

		fetch( `${ ajaxurl }`, {
			method: 'POST',
			body: formData,
		} )
			.then( ( response ) => {
				return response.json();
			} )
			.then( ( data ) => {
				const { data: posts } = data;

				selectElChoices.setChoices(
					posts.map( ( post ) => ( {
						value: post.ID,
						label: post.post_title,
					} ) ),
					'value',
					'label',
					true
				);
			} );
	}

	const searchPostsDebounced = debounce( searchPosts, 300 );

	selectEl.addEventListener( 'search', searchPostsDebounced );

	/**
	 * Function to debounce an input function.
	 *
	 * @param {Function} func      The function to debounce.
	 * @param {number}   wait      Debounce period.
	 * @param {boolean}  immediate Debounce immediately.
	 * @return {Function} Returns a debounced function.
	 */
	function debounce( func, wait, immediate ) {
		let timeout;

		return function () {
			const context = this,
				args = arguments;

			/** Debounced function. */
			const later = function () {
				timeout = null;
				if ( ! immediate ) func.apply( context, args );
			};
			const callNow = immediate && ! timeout;
			clearTimeout( timeout );
			timeout = setTimeout( later, wait );
			if ( callNow ) func.apply( context, args );
		};
	}
} )();

// Display "Classify Post" button only when "Process content on update" is unchecked (Classic Editor).
document.addEventListener( 'DOMContentLoaded', function () {
	const classifaiNLUCheckbox = document.getElementById(
		'_classifai_process_content'
	);
	if ( classifaiNLUCheckbox ) {
		classifaiNLUCheckbox.addEventListener( 'change', function () {
			const classifyButton = document.querySelector(
				'.classifai-clasify-post-wrapper'
			);
			if ( this.checked === true ) {
				classifyButton.style.display = 'none';
			} else {
				classifyButton.style.display = 'block';
			}
		} );
		classifaiNLUCheckbox.dispatchEvent( new Event( 'change' ) );
	}
} );
>>>>>>> 1b5b8022
<|MERGE_RESOLUTION|>--- conflicted
+++ resolved
@@ -28,345 +28,6 @@
 		$toggler.innerText = ClassifAI.use_key;
 		$passwordFieldTitle.innerText = ClassifAI.api_password;
 	} );
-<<<<<<< HEAD
-} )();
-=======
-
-	/** Previewer nonce. */
-	const previewerNonce = document.getElementById(
-		'classifai-previewer-nonce'
-	).value;
-
-	/** Feature statuses. */
-	const featureStatuses = {
-		categoriesStatus: document.getElementById(
-			'classifai-settings-category'
-		).checked,
-		keywordsStatus: document.getElementById( 'classifai-settings-keyword' )
-			.checked,
-		entitiesStatus: document.getElementById( 'classifai-settings-entity' )
-			.checked,
-		conceptsStatus: document.getElementById( 'classifai-settings-concept' )
-			.checked,
-	};
-
-	const plurals = {
-		category: 'categories',
-		keyword: 'keywords',
-		entity: 'entities',
-		concept: 'concepts',
-	};
-
-	document
-		.querySelectorAll(
-			'#classifai-settings-category, #classifai-settings-keyword, #classifai-settings-entity, #classifai-settings-concept'
-		)
-		.forEach( ( item ) => {
-			item.addEventListener( 'change', ( e ) => {
-				if ( 'classifai-settings-category' === e.target.id ) {
-					featureStatuses.categoriesStatus = e.target.checked;
-				}
-
-				if ( 'classifai-settings-keyword' === e.target.id ) {
-					featureStatuses.keywordsStatus = e.target.checked;
-				}
-
-				if ( 'classifai-settings-entity' === e.target.id ) {
-					featureStatuses.entitiesStatus = e.target.checked;
-				}
-
-				if ( 'classifai-settings-concept' === e.target.id ) {
-					featureStatuses.conceptsStatus = e.target.checked;
-				}
-
-				const taxType = e.target.id.split( '-' ).at( -1 );
-
-				if ( e.target.checked ) {
-					document
-						.querySelector( `.tax-row--${ plurals[ taxType ] }` )
-						.classList.remove( 'tax-row--hide' );
-				} else {
-					document
-						.querySelector( `.tax-row--${ plurals[ taxType ] }` )
-						.classList.add( 'tax-row--hide' );
-				}
-			} );
-		} );
-
-	/**
-	 * Live preview features.
-	 *
-	 * @param {Object} e The event object.
-	 */
-	function showPreview( e ) {
-		/** Category thresholds. */
-		const categoryThreshold = Number(
-			document.querySelector( '#classifai-settings-category_threshold' )
-				.value
-		);
-		const keywordThreshold = Number(
-			document.querySelector( '#classifai-settings-keyword_threshold' )
-				.value
-		);
-		const entityThreshold = Number(
-			document.querySelector( '#classifai-settings-entity_threshold' )
-				.value
-		);
-		const conceptThreshold = Number(
-			document.querySelector( '#classifai-settings-concept_threshold' )
-				.value
-		);
-
-		const postId = document.getElementById(
-			'classifai-preview-post-selector'
-		).value;
-
-		const previewWrapper = document.getElementById(
-			'classifai-post-preview-wrapper'
-		);
-		const thresholds = {
-			categories: categoryThreshold,
-			keywords: keywordThreshold,
-			entities: entityThreshold,
-			concepts: conceptThreshold,
-		};
-
-		e.target
-			.closest( '.button' )
-			.classList.add( 'get-classifier-preview-data-btn--loading' );
-
-		const formData = new FormData();
-		formData.append( 'action', 'get_post_classifier_preview_data' );
-		formData.append( 'post_id', postId );
-		formData.append( 'nonce', previewerNonce );
-
-		fetch( `${ ajaxurl }`, {
-			method: 'POST',
-			body: formData,
-		} )
-			.then( ( response ) => {
-				return response.json();
-			} )
-			.then( ( data ) => {
-				if ( ! data.success ) {
-					previewWrapper.style.display = 'block';
-					previewWrapper.innerHTML = data.data;
-					e.target
-						.closest( '.button' )
-						.classList.remove(
-							'get-classifier-preview-data-btn--loading'
-						);
-					return;
-				}
-
-				const {
-					data: {
-						categories = [],
-						concepts = [],
-						entities = [],
-						keywords = [],
-					},
-				} = data;
-
-				const dataToFilter = {
-					categories,
-					keywords,
-					entities,
-					concepts,
-				};
-
-				const filteredItems = filterByScoreOrRelevance(
-					dataToFilter,
-					thresholds
-				);
-				const htmlData = buildPreviewUI( filteredItems );
-				previewWrapper.style.display = 'block';
-				previewWrapper.innerHTML = htmlData;
-
-				e.target
-					.closest( '.button' )
-					.classList.remove(
-						'get-classifier-preview-data-btn--loading'
-					);
-			} );
-	}
-
-	/**
-	 * Filters response data depending on the threshold value.
-	 *
-	 * @param {Object} data       Response data from NLU.
-	 * @param {Object} thresholds Object containing threshold values for various taxnomy types.
-	 * @return {Array} Sorted data.
-	 */
-	function filterByScoreOrRelevance( data = {}, thresholds ) {
-		const filteredItems = Object.keys( data ).map( ( key ) => ( {
-			[ key ]: data[ key ].filter( ( item ) => {
-				if ( item?.score && item.score * 100 > thresholds[ key ] ) {
-					return item;
-				} else if (
-					item?.relevance &&
-					item.relevance * 100 > thresholds[ key ]
-				) {
-					return item;
-				}
-
-				return item;
-			} ),
-		} ) );
-
-		return filteredItems;
-	}
-
-	/**
-	 * Builds user readable HTML data from the response by NLU.
-	 *
-	 * @param {Array} filteredItems Array of data that needs to be rendered.
-	 * @return {string} HTML preview string.
-	 */
-	function buildPreviewUI( filteredItems = [] ) {
-		let htmlData = '';
-		filteredItems.forEach( ( obj ) => {
-			Object.keys( obj ).forEach( ( prop ) => {
-				htmlData += `<div class="tax-row tax-row--${ prop } ${
-					featureStatuses[ `${ prop }Status` ] ? '' : 'tax-row--hide'
-				}"><div class="tax-type tax-type--${ prop }">${ prop }</div>`;
-				obj[ prop ].forEach( ( item ) => {
-					let rating = 0;
-					let name = 0;
-
-					if ( item?.score ) {
-						rating = item.score;
-					} else if ( item?.relevance ) {
-						rating = item.relevance;
-					}
-
-					if ( item?.text ) {
-						name = item.text;
-					} else if ( item?.label ) {
-						name = item.label;
-					}
-
-					const width = 300 + 300 * rating;
-					rating = ( rating * 100 ).toFixed( 2 );
-					name = name
-						.split( '/' )
-						.filter( ( i ) => '' !== i )
-						.join( ', ' );
-
-					htmlData += `<div class="tax-cell" style="width: ${ width }px">`;
-					htmlData += `<span class="tax-score">${ rating }%</span> <span class="tax-label">${ name }</span>`;
-					htmlData += '</div>';
-				} );
-
-				htmlData += '</div>';
-			} );
-		} );
-
-		return htmlData;
-	}
-
-	const getClassifierDataBtn = document.getElementById(
-		'get-classifier-preview-data-btn'
-	);
-	getClassifierDataBtn.addEventListener( 'click', showPreview );
-
-	/*
-	 * Post selector Choices.js
-	 */
-	const selectEl = document.getElementById(
-		'classifai-preview-post-selector'
-	);
-	const selectElChoices = new Choices( selectEl, {
-		noResultsText: '',
-	} );
-
-	/**
-	 * Searches the post by input text.
-	 *
-	 * @param {Object} event Choices.js's 'search' event object.
-	 */
-	function searchPosts( event ) {
-		/*
-		 * Post types.
-		 */
-		const postTypes = [].slice
-			.call(
-				document.querySelectorAll(
-					'input[name*="classifai_watson_nlu[post_types"]:checked'
-				)
-			)
-			.map( ( type ) => type.id.split( '-' ).at( -1 ) );
-
-		/*
-		 * Post statuses.
-		 */
-		const postStatuses = [].slice
-			.call(
-				document.querySelectorAll(
-					'input[name*="classifai_watson_nlu[post_statuses"]:checked'
-				)
-			)
-			.map( ( status ) => status.id.split( '-' ).at( -1 ) );
-
-		const formData = new FormData();
-		formData.append( 'post_types', postTypes );
-		formData.append( 'post_status', postStatuses );
-		formData.append( 'search', event.detail.value );
-		formData.append( 'action', 'classifai_get_post_search_results' );
-		formData.append( 'nonce', previewerNonce );
-
-		fetch( `${ ajaxurl }`, {
-			method: 'POST',
-			body: formData,
-		} )
-			.then( ( response ) => {
-				return response.json();
-			} )
-			.then( ( data ) => {
-				const { data: posts } = data;
-
-				selectElChoices.setChoices(
-					posts.map( ( post ) => ( {
-						value: post.ID,
-						label: post.post_title,
-					} ) ),
-					'value',
-					'label',
-					true
-				);
-			} );
-	}
-
-	const searchPostsDebounced = debounce( searchPosts, 300 );
-
-	selectEl.addEventListener( 'search', searchPostsDebounced );
-
-	/**
-	 * Function to debounce an input function.
-	 *
-	 * @param {Function} func      The function to debounce.
-	 * @param {number}   wait      Debounce period.
-	 * @param {boolean}  immediate Debounce immediately.
-	 * @return {Function} Returns a debounced function.
-	 */
-	function debounce( func, wait, immediate ) {
-		let timeout;
-
-		return function () {
-			const context = this,
-				args = arguments;
-
-			/** Debounced function. */
-			const later = function () {
-				timeout = null;
-				if ( ! immediate ) func.apply( context, args );
-			};
-			const callNow = immediate && ! timeout;
-			clearTimeout( timeout );
-			timeout = setTimeout( later, wait );
-			if ( callNow ) func.apply( context, args );
-		};
-	}
 } )();
 
 // Display "Classify Post" button only when "Process content on update" is unchecked (Classic Editor).
@@ -387,5 +48,4 @@
 		} );
 		classifaiNLUCheckbox.dispatchEvent( new Event( 'change' ) );
 	}
-} );
->>>>>>> 1b5b8022
+} );