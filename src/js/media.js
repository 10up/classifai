--- conflicted
+++ resolved
@@ -1,17 +1,3 @@
-<<<<<<< HEAD
-// Internal dependencies.
-import { handleClick } from './helpers';
-
-( function( $ )  {
-	$( document ).ready( function() {
-		if ( wp.media.frame ) {
-			wp.media.frame.on( 'edit:attachment', () => {
-
-				const altTagsButton = document.getElementById( 'classifai-rescan-alt-tags' );
-				const imageTagsButton = document.getElementById( 'classifai-rescan-image-tags' );
-				const ocrScanButton = document.getElementById( 'classifai-rescan-ocr' );
-				const smartCropButton = document.getElementById( 'classifai-rescan-smart-crop' );
-=======
 ( function( $ )  {
 	const { __ } = wp.i18n;
 	const { get } = window.lodash;
@@ -67,7 +53,6 @@
 		const ocrScanButton = document.getElementById( 'classifai-rescan-ocr' );
 		const smartCropButton = document.getElementById( 'classifai-rescan-smart-crop' );
 		const readButton = document.getElementById( 'classifai-rescan-pdf' );
->>>>>>> 5cbcbf6e
 
 		if ( altTagsButton ) {
 			altTagsButton.addEventListener( 'click', e => handleClick(
