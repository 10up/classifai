--- conflicted
+++ resolved
@@ -50,12 +50,9 @@
 
 				const altTagsButton = document.getElementById( 'classifai-rescan-alt-tags' );
 				const imageTagsButton = document.getElementById( 'classifai-rescan-image-tags' );
-<<<<<<< HEAD
 				const ocrScanButton = document.getElementById( 'classifai-rescan-ocr' );
+				const smartCropButton = document.getElementById( 'classifai-rescan-smart-crop' );
 
-=======
-				const smartCropButton = document.getElementById( 'classifai-rescan-smart-crop' );
->>>>>>> 9ef9d7e6
 				altTagsButton.addEventListener( 'click', e => handleClick(
 					{
 						button: e.target,
@@ -69,8 +66,12 @@
 					}
 				) );
 
-				imageTagsButton.addEventListener( 'click', e => handleClick( { button: e.target, endpoint: '/classifai/v1/image-tags/' } ) );
-<<<<<<< HEAD
+				imageTagsButton.addEventListener( 'click', e => handleClick(
+					{
+						button: e.target,
+						endpoint: '/classifai/v1/image-tags/'
+					}
+				) );
 
 				ocrScanButton.addEventListener( 'click', e => handleClick(
 					{
@@ -84,9 +85,13 @@
 						}
 					}
 				) );
-=======
-				smartCropButton.addEventListener( 'click', e => handleClick( { button: e.target, endpoint: '/classifai/v1/smart-crop/' } ) );
->>>>>>> 9ef9d7e6
+
+				smartCropButton.addEventListener( 'click', e => handleClick(
+					{
+						button: e.target,
+						endpoint: '/classifai/v1/smart-crop/'
+					}
+				) );
 			} );
 		}
 	} );
