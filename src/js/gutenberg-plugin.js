--- conflicted
+++ resolved
@@ -1,25 +1,15 @@
 /* eslint-disable no-unused-vars */
 import { ReactComponent as icon } from '../../assets/img/block-icon.svg';
 import { handleClick } from './helpers';
-<<<<<<< HEAD
-import { store as postAudioStore } from './store/register';
-
+import { useSelect, useDispatch } from '@wordpress/data';
+import { PluginDocumentSettingPanel } from '@wordpress/edit-post';
+import { Button, Icon, ToggleControl, BaseControl } from '@wordpress/components';
+import { __, sprintf } from '@wordpress/i18n';
+import { registerPlugin } from '@wordpress/plugins';
 import { useState, useEffect, useRef } from '@wordpress/element';
 import { store as noticesStore } from '@wordpress/notices';
-
-const { useSelect, useDispatch } = wp.data;
-const { PluginDocumentSettingPanel } = wp.editPost;
-const { Icon, ToggleControl, Button, BaseControl } = wp.components;
-const { __, sprintf } = wp.i18n;
-const { registerPlugin } = wp.plugins;
-=======
-import { useSelect, useDispatch } from '@wordpress/data';
-import { PluginDocumentSettingPanel } from '@wordpress/edit-post';
-import { Button, Icon, ToggleControl } from '@wordpress/components';
-import { __, sprintf } from '@wordpress/i18n';
-import { registerPlugin } from '@wordpress/plugins';
-
->>>>>>> e3674ea7
+import { store as postAudioStore } from './store/register';
+
 const { classifaiPostData } = window;
 
 /**
